--- conflicted
+++ resolved
@@ -15,9 +15,6 @@
 
         cy.get('#f-select-address').select('2 RICHMOND PLACE, BIRMINGHAM, B14 7ED');
         cy.contains('button', 'Continue').click();
-<<<<<<< HEAD
-        cy.url().should('contain', '/choose-attorneys-summary');
-=======
 
         cy.injectAxe();
         cy.checkA11y(null, { rules: { region: { enabled: false } } });
@@ -29,8 +26,7 @@
         cy.get('#f-address-postcode').should('have.value', 'B14 7ED');
 
         cy.contains('button', 'Continue').click();
-        cy.url().should('contain', '/want-replacement-attorneys');
->>>>>>> b0ff0d80
+        cy.url().should('contain', '/choose-attorneys-summary');
     });
 
     it('address can be entered manually', () => {
