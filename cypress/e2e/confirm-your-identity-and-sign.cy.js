describe('Confirm your identity and sign', () => {
    beforeEach(() => {
        cy.visit('/testing-start?redirect=/your-details&withIncompleteAttorneys=1&withCP=1&withPayment=1');
        cy.get('#f-first-names').type('John');
        cy.get('#f-last-name').type('Doe');
        cy.get('#f-date-of-birth').type('1');
        cy.get('#f-date-of-birth-month').type('2');
        cy.get('#f-date-of-birth-year').type('1990');
        cy.contains('button', 'Continue').click();
        cy.visitLpa('/task-list');
    });

    it('can be completed', () => {
        cy.contains('li', "Confirm your identity and sign")
            .should('contain', 'Not started')
            .find('a')
            .click();

        cy.url().should('contain', '/how-to-confirm-your-identity-and-sign');
        cy.injectAxe();
        cy.checkA11y(null, { rules: { region: { enabled: false } } });

        cy.contains('h1', 'How to confirm your identity and sign the LPA');
        cy.contains('a', 'Continue').click();

        cy.url().should('contain', '/what-youll-need-to-confirm-your-identity');
        cy.injectAxe();
        cy.checkA11y(null, { rules: { region: { enabled: false } } });

        cy.contains('h1', "What you’ll need to confirm your identity");
        cy.contains('a', 'Continue').click();

        cy.url().should('contain', '/select-your-identity-options');
        cy.injectAxe();
        cy.checkA11y(null, { rules: { region: { enabled: false } } });

        cy.contains('label', 'Your GOV.UK One Login Identity').click();
        cy.contains('button', 'Continue').click();

        cy.url().should('contain', '/your-chosen-identity-options');
        cy.injectAxe();
        cy.checkA11y(null, { rules: { region: { enabled: false } } });

        cy.contains('Your GOV.UK One Login Identity');
        // can't click continue as the real flow would begin
        cy.visitLpa('/read-your-lpa');

        cy.url().should('contain', '/read-your-lpa');
        cy.injectAxe();
        cy.checkA11y(null, { rules: { region: { enabled: false } } });

        cy.contains('h2', "LPA decisions");
        cy.contains('h2', "People named on the LPA");
        cy.contains('h3', "Donor");
        cy.contains('h3', "Attorneys");
        cy.contains('h3', "Replacement attorney");
        cy.contains('a', 'Continue').click();
<<<<<<< HEAD
=======

        cy.url().should('contain', '/your-legal-rights-and-responsibilities');
        cy.injectAxe();
        cy.checkA11y(null, { rules: { region: { enabled: false } } });
        cy.contains('a', 'Continue to signing page').click();
>>>>>>> d0b3998d

        cy.url().should('contain', '/sign-your-lpa');
        cy.injectAxe();
        cy.checkA11y(null, { rules: { region: { enabled: false } } });

        cy.contains('h1', "Sign your LPA");
        cy.contains('label', 'I want to sign this LPA').click();
        cy.contains('label', 'I want to apply to register this LPA').click();
        cy.contains('button', 'Submit my signature').click();

        cy.url().should('contain', '/witnessing-your-signature');
        cy.injectAxe();
        cy.checkA11y(null, { rules: { region: { enabled: false } } });

        cy.contains('button', 'Continue').click();

        cy.url().should('contain', '/witnessing-as-certificate-provider');
        cy.injectAxe();
        cy.checkA11y(null, { rules: { region: { enabled: false } } });

        cy.contains('h1', "Witnessing as the certificate provider");
        cy.get('#f-witness-code').type('1234');
        cy.contains('button', 'Continue').click();

        cy.url().should('contain', '/you-have-submitted-your-lpa');
        cy.injectAxe();
        cy.checkA11y(null, { rules: { region: { enabled: false } } });

        cy.contains('h1', "You’ve submitted your LPA");
        cy.contains('a', 'Continue').click();

        cy.url().should('contain', '/dashboard');
        cy.injectAxe();
        cy.checkA11y(null, { rules: { region: { enabled: false } } });
    });

    it('can be restarted', () => {
        cy.contains('li', "Confirm your identity and sign")
            .should('contain', 'Not started')
            .find('a')
            .click();

        cy.contains('a', 'Continue').click();
        cy.contains('a', 'Continue').click();
        cy.contains('label', 'Your GOV.UK One Login Identity').click();
        cy.contains('button', 'Continue').click();

        cy.visitLpa('/task-list');

        cy.contains('li', "Confirm your identity and sign")
            .should('contain', 'In progress')
            .find('a')
            .click();

        cy.contains('a', 'Continue').click();
        cy.contains('a', 'Continue').click();
        cy.contains('button', 'Continue').click();
        cy.contains('Your GOV.UK One Login Identity');
    });

    it('errors when not signed', () => {
        cy.visitLpa('/sign-your-lpa');

        cy.contains('button', 'Submit my signature').click();

        cy.get('.govuk-error-summary').within(() => {
            cy.contains('You must select both boxes to sign and apply to register your LPA');
        });

        cy.contains('.moj-ticket-panel  .govuk-error-message', 'You must select both boxes to sign and apply to register your LPA');
    });

    it('errors when not witnessed', () => {
        cy.visitLpa('/witnessing-your-signature');
        cy.contains('button', 'Continue').click();

        cy.contains('button', 'Continue').click();

        cy.get('.govuk-error-summary').within(() => {
            cy.contains('Enter the code we sent to the certificate provider');
        });

        cy.contains('.moj-ticket-panel .govuk-error-message', 'Enter the code we sent to the certificate provider');

        cy.get('#f-witness-code').type('123');
        cy.contains('button', 'Continue').click();

        cy.contains('.moj-ticket-panel .govuk-error-message', 'The code we sent to the certificate provider must be 4 characters');

        cy.get('#f-witness-code').type('45');
        cy.contains('button', 'Continue').click();

        cy.contains('.moj-ticket-panel .govuk-error-message', 'The code we sent to the certificate provider must be 4 characters');
    });
});<|MERGE_RESOLUTION|>--- conflicted
+++ resolved
@@ -55,14 +55,11 @@
         cy.contains('h3', "Attorneys");
         cy.contains('h3', "Replacement attorney");
         cy.contains('a', 'Continue').click();
-<<<<<<< HEAD
-=======
 
         cy.url().should('contain', '/your-legal-rights-and-responsibilities');
         cy.injectAxe();
         cy.checkA11y(null, { rules: { region: { enabled: false } } });
         cy.contains('a', 'Continue to signing page').click();
->>>>>>> d0b3998d
 
         cy.url().should('contain', '/sign-your-lpa');
         cy.injectAxe();
