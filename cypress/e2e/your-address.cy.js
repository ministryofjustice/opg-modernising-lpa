--- conflicted
+++ resolved
@@ -14,10 +14,6 @@
         cy.checkA11y(null, { rules: { region: { enabled: false } } });
 
         cy.get('#f-select-address').select('2 RICHMOND PLACE, BIRMINGHAM, B14 7ED');
-        cy.contains('button', 'Continue').click();
-<<<<<<< HEAD
-        cy.url().should('contain', '/choose-attorneys-summary');
-=======
 
         cy.injectAxe();
         cy.checkA11y(null, { rules: { region: { enabled: false } } });
@@ -30,7 +26,6 @@
 
         cy.contains('button', 'Continue').click();
         cy.url().should('contain', '/who-is-the-lpa-for');
->>>>>>> b0ff0d80
     });
 
     it('address can be entered manually', () => {
@@ -55,6 +50,6 @@
         cy.get('#f-address-postcode').type('NG1');
 
         cy.contains('button', 'Continue').click();
-        cy.url().should('contain', '/choose-attorneys-summary');
+        cy.url().should('contain', '/who-is-the-lpa-for');
     });
 });