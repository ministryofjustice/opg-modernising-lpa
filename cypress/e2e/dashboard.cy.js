--- conflicted
+++ resolved
@@ -15,13 +15,8 @@
         cy.visit('/dashboard');
     });
 
-<<<<<<< HEAD
     it('shows my lasting power of attorney', () => {
-        cy.contains('Finance and affairs');
-=======
-    it('shows my lasting power of attorney', () => {        
         cy.contains('Property and affairs');
->>>>>>> 40c7b346
         cy.contains('John Doe');
         cy.contains('a', 'Continue').click();
 
