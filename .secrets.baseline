--- conflicted
+++ resolved
@@ -233,9 +233,5 @@
       }
     ]
   },
-<<<<<<< HEAD
-  "generated_at": "2022-12-06T17:32:37Z"
-=======
   "generated_at": "2022-12-12T13:11:44Z"
->>>>>>> bb7edc80
 }