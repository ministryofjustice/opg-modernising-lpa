{
  "version": "1.4.0",
  "plugins_used": [
    {
      "name": "ArtifactoryDetector"
    },
    {
      "name": "AWSKeyDetector"
    },
    {
      "name": "AzureStorageKeyDetector"
    },
    {
      "name": "Base64HighEntropyString",
      "limit": 4.5
    },
    {
      "name": "BasicAuthDetector"
    },
    {
      "name": "CloudantDetector"
    },
    {
      "name": "DiscordBotTokenDetector"
    },
    {
      "name": "GitHubTokenDetector"
    },
    {
      "name": "HexHighEntropyString",
      "limit": 3.0
    },
    {
      "name": "IbmCloudIamDetector"
    },
    {
      "name": "IbmCosHmacDetector"
    },
    {
      "name": "JwtTokenDetector"
    },
    {
      "name": "KeywordDetector",
      "keyword_exclude": ""
    },
    {
      "name": "MailchimpDetector"
    },
    {
      "name": "NpmDetector"
    },
    {
      "name": "PrivateKeyDetector"
    },
    {
      "name": "SendGridDetector"
    },
    {
      "name": "SlackDetector"
    },
    {
      "name": "SoftlayerDetector"
    },
    {
      "name": "SquareOAuthDetector"
    },
    {
      "name": "StripeDetector"
    },
    {
      "name": "TwilioKeyDetector"
    }
  ],
  "filters_used": [
    {
      "path": "detect_secrets.filters.allowlist.is_line_allowlisted"
    },
    {
      "path": "detect_secrets.filters.common.is_baseline_file",
      "filename": ".secrets.baseline"
    },
    {
      "path": "detect_secrets.filters.common.is_ignored_due_to_verification_policies",
      "min_level": 2
    },
    {
      "path": "detect_secrets.filters.heuristic.is_indirect_reference"
    },
    {
      "path": "detect_secrets.filters.heuristic.is_likely_id_string"
    },
    {
      "path": "detect_secrets.filters.heuristic.is_lock_file"
    },
    {
      "path": "detect_secrets.filters.heuristic.is_not_alphanumeric_string"
    },
    {
      "path": "detect_secrets.filters.heuristic.is_potential_uuid"
    },
    {
      "path": "detect_secrets.filters.heuristic.is_prefixed_with_dollar_sign"
    },
    {
      "path": "detect_secrets.filters.heuristic.is_sequential_string"
    },
    {
      "path": "detect_secrets.filters.heuristic.is_swagger_file"
    },
    {
      "path": "detect_secrets.filters.heuristic.is_templated_secret"
    }
  ],
  "results": {
    ".github/workflows/workflow_path_to_live.yml": [
      {
        "type": "Secret Keyword",
        "filename": ".github/workflows/workflow_path_to_live.yml",
        "hashed_secret": "3e26d6750975d678acb8fa35a0f69237881576b0",
        "is_verified": false,
        "line_number": 42,
        "is_secret": false
      }
    ],
    "app/internal/notify/client_test.go": [
      {
        "type": "JSON Web Token",
        "filename": "app/internal/notify/client_test.go",
        "hashed_secret": "e4615f10410260e2f37baec79cae53739ac3d1f5",
        "is_verified": false,
        "line_number": 117,
        "is_secret": false
      }
    ],
    "app/internal/place/client.go": [
      {
        "type": "Secret Keyword",
        "filename": "app/internal/place/client.go",
        "hashed_secret": "fca71afec681b7c2932610046e8e524820317e47",
        "is_verified": false,
        "line_number": 47,
        "is_secret": false
      }
    ],
    "app/internal/random/random.go": [
      {
        "type": "Base64 High Entropy String",
        "filename": "app/internal/random/random.go",
        "hashed_secret": "16d55134df951a56cee0d642becebe7089c48c4b",
        "is_verified": false,
        "line_number": 10,
        "is_secret": false
      }
    ],
    "app/internal/signin/client.go": [
      {
        "type": "Secret Keyword",
        "filename": "app/internal/signin/client.go",
        "hashed_secret": "5004c13435a31d83002dd4b4c36e61290782e833",
        "is_verified": false,
        "line_number": 54,
        "is_secret": false
      }
    ],
    "app/internal/signin/client_test.go": [
      {
        "type": "Base64 High Entropy String",
        "filename": "app/internal/signin/client_test.go",
        "hashed_secret": "202abfba0a5645bdd42c4365448acbccd996fa4b",
        "is_verified": false,
        "line_number": 41,
        "is_secret": false
      },
      {
        "type": "Base64 High Entropy String",
        "filename": "app/internal/signin/client_test.go",
        "hashed_secret": "baf6f44796f2de09b769741c74019125d190ec10",
        "is_verified": false,
        "line_number": 41,
        "is_secret": false
      },
      {
        "type": "Base64 High Entropy String",
        "filename": "app/internal/signin/client_test.go",
        "hashed_secret": "ce36062048bf275566cd44572e9b8938e765a7b2",
        "is_verified": false,
        "line_number": 41,
        "is_secret": false
      },
      {
        "type": "Base64 High Entropy String",
        "filename": "app/internal/signin/client_test.go",
        "hashed_secret": "d151606c5a71f1a890ed49e96a05aca41d78430f",
        "is_verified": false,
        "line_number": 41,
        "is_secret": false
      },
      {
        "type": "Hex High Entropy String",
        "filename": "app/internal/signin/client_test.go",
        "hashed_secret": "d2b22571923d78d2ec43c00b0ab37c26cf31dc0a",
        "is_verified": false,
        "line_number": 41,
        "is_secret": false
      },
      {
        "type": "Hex High Entropy String",
        "filename": "app/internal/signin/client_test.go",
        "hashed_secret": "ddef058197b1e333dd8535856a8942e1a96ea975",
        "is_verified": false,
        "line_number": 41,
        "is_secret": false
      }
    ],
    "app/internal/signin/exchange_test.go": [
      {
        "type": "Secret Keyword",
        "filename": "app/internal/signin/exchange_test.go",
        "hashed_secret": "5004c13435a31d83002dd4b4c36e61290782e833",
        "is_verified": false,
        "line_number": 92,
        "is_secret": false
      }
    ],
    "app/main.go": [
      {
        "type": "Secret Keyword",
        "filename": "app/main.go",
        "hashed_secret": "dc9c2ac186b77d3f4f84400225d460ddcc5940db",
        "is_verified": false,
        "line_number": 148,
        "is_secret": false
      }
    ]
  },
<<<<<<< HEAD
  "generated_at": "2023-01-16T17:12:50Z"
=======
  "generated_at": "2023-01-12T14:21:41Z"
>>>>>>> 55edc13e
}<|MERGE_RESOLUTION|>--- conflicted
+++ resolved
@@ -233,9 +233,5 @@
       }
     ]
   },
-<<<<<<< HEAD
   "generated_at": "2023-01-16T17:12:50Z"
-=======
-  "generated_at": "2023-01-12T14:21:41Z"
->>>>>>> 55edc13e
 }