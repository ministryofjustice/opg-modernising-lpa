{
  "version": "1.4.0",
  "plugins_used": [
    {
      "name": "ArtifactoryDetector"
    },
    {
      "name": "AWSKeyDetector"
    },
    {
      "name": "AzureStorageKeyDetector"
    },
    {
      "name": "Base64HighEntropyString",
      "limit": 4.5
    },
    {
      "name": "BasicAuthDetector"
    },
    {
      "name": "CloudantDetector"
    },
    {
      "name": "DiscordBotTokenDetector"
    },
    {
      "name": "GitHubTokenDetector"
    },
    {
      "name": "HexHighEntropyString",
      "limit": 3.0
    },
    {
      "name": "IbmCloudIamDetector"
    },
    {
      "name": "IbmCosHmacDetector"
    },
    {
      "name": "JwtTokenDetector"
    },
    {
      "name": "KeywordDetector",
      "keyword_exclude": ""
    },
    {
      "name": "MailchimpDetector"
    },
    {
      "name": "NpmDetector"
    },
    {
      "name": "PrivateKeyDetector"
    },
    {
      "name": "SendGridDetector"
    },
    {
      "name": "SlackDetector"
    },
    {
      "name": "SoftlayerDetector"
    },
    {
      "name": "SquareOAuthDetector"
    },
    {
      "name": "StripeDetector"
    },
    {
      "name": "TwilioKeyDetector"
    }
  ],
  "filters_used": [
    {
      "path": "detect_secrets.filters.allowlist.is_line_allowlisted"
    },
    {
      "path": "detect_secrets.filters.common.is_baseline_file",
      "filename": ".secrets.baseline"
    },
    {
      "path": "detect_secrets.filters.common.is_ignored_due_to_verification_policies",
      "min_level": 2
    },
    {
      "path": "detect_secrets.filters.heuristic.is_indirect_reference"
    },
    {
      "path": "detect_secrets.filters.heuristic.is_likely_id_string"
    },
    {
      "path": "detect_secrets.filters.heuristic.is_lock_file"
    },
    {
      "path": "detect_secrets.filters.heuristic.is_not_alphanumeric_string"
    },
    {
      "path": "detect_secrets.filters.heuristic.is_potential_uuid"
    },
    {
      "path": "detect_secrets.filters.heuristic.is_prefixed_with_dollar_sign"
    },
    {
      "path": "detect_secrets.filters.heuristic.is_sequential_string"
    },
    {
      "path": "detect_secrets.filters.heuristic.is_swagger_file"
    },
    {
      "path": "detect_secrets.filters.heuristic.is_templated_secret"
    }
  ],
  "results": {
    "app/internal/notify/client_test.go": [
      {
        "type": "JSON Web Token",
        "filename": "app/internal/notify/client_test.go",
        "hashed_secret": "e4615f10410260e2f37baec79cae53739ac3d1f5",
        "is_verified": false,
        "line_number": 123,
        "is_secret": false
      }
    ],
    "app/internal/onelogin/client.go": [
      {
        "type": "Secret Keyword",
        "filename": "app/internal/onelogin/client.go",
        "hashed_secret": "5004c13435a31d83002dd4b4c36e61290782e833",
        "is_verified": false,
        "line_number": 60,
        "is_secret": false
      }
    ],
    "app/internal/onelogin/client_test.go": [
      {
        "type": "Base64 High Entropy String",
        "filename": "app/internal/onelogin/client_test.go",
        "hashed_secret": "202abfba0a5645bdd42c4365448acbccd996fa4b",
        "is_verified": false,
        "line_number": 32,
        "is_secret": false
      },
      {
        "type": "Base64 High Entropy String",
        "filename": "app/internal/onelogin/client_test.go",
        "hashed_secret": "baf6f44796f2de09b769741c74019125d190ec10",
        "is_verified": false,
        "line_number": 32,
        "is_secret": false
      },
      {
        "type": "Base64 High Entropy String",
        "filename": "app/internal/onelogin/client_test.go",
        "hashed_secret": "ce36062048bf275566cd44572e9b8938e765a7b2",
        "is_verified": false,
        "line_number": 32,
        "is_secret": false
      },
      {
        "type": "Base64 High Entropy String",
        "filename": "app/internal/onelogin/client_test.go",
        "hashed_secret": "d151606c5a71f1a890ed49e96a05aca41d78430f",
        "is_verified": false,
        "line_number": 32,
        "is_secret": false
      },
      {
        "type": "Hex High Entropy String",
        "filename": "app/internal/onelogin/client_test.go",
        "hashed_secret": "d2b22571923d78d2ec43c00b0ab37c26cf31dc0a",
        "is_verified": false,
        "line_number": 32,
        "is_secret": false
      },
      {
        "type": "Hex High Entropy String",
        "filename": "app/internal/onelogin/client_test.go",
        "hashed_secret": "ddef058197b1e333dd8535856a8942e1a96ea975",
        "is_verified": false,
        "line_number": 32,
        "is_secret": false
      }
    ],
    "app/internal/onelogin/exchange_test.go": [
      {
        "type": "Secret Keyword",
        "filename": "app/internal/onelogin/exchange_test.go",
        "hashed_secret": "5004c13435a31d83002dd4b4c36e61290782e833",
        "is_verified": false,
        "line_number": 93,
        "is_secret": false
      }
    ],
    "app/internal/onelogin/user_info_test.go": [
      {
        "type": "Secret Keyword",
        "filename": "app/internal/onelogin/user_info_test.go",
        "hashed_secret": "feeedadaffb3ce9f8d45984cff35778d9a42339d",
        "is_verified": false,
        "line_number": 88
      }
    ],
    "app/internal/page/attorney/enter_reference_number_test.go": [
      {
        "type": "Hex High Entropy String",
        "filename": "app/internal/page/attorney/enter_reference_number_test.go",
        "hashed_secret": "6740d1ecb48c5c9ca3b2a3cb1ca2f4b4d4487473",
        "is_verified": false,
        "line_number": 282
      },
      {
        "type": "Hex High Entropy String",
        "filename": "app/internal/page/attorney/enter_reference_number_test.go",
        "hashed_secret": "6c688927eafd673c7d9194b46b2b88e096e6c9f7",
        "is_verified": false,
        "line_number": 293
      }
    ],
    "app/internal/page/certificateprovider/enter_reference_number_test.go": [
      {
        "type": "Hex High Entropy String",
        "filename": "app/internal/page/certificateprovider/enter_reference_number_test.go",
        "hashed_secret": "6740d1ecb48c5c9ca3b2a3cb1ca2f4b4d4487473",
        "is_verified": false,
        "line_number": 206
      },
      {
        "type": "Hex High Entropy String",
        "filename": "app/internal/page/certificateprovider/enter_reference_number_test.go",
        "hashed_secret": "6c688927eafd673c7d9194b46b2b88e096e6c9f7",
        "is_verified": false,
        "line_number": 217
      }
    ],
    "app/internal/page/share_code.go": [
      {
        "type": "Hex High Entropy String",
        "filename": "app/internal/page/share_code.go",
        "hashed_secret": "6740d1ecb48c5c9ca3b2a3cb1ca2f4b4d4487473",
        "is_verified": false,
        "line_number": 37
      }
    ],
    "app/internal/page/share_code_test.go": [
      {
        "type": "Hex High Entropy String",
        "filename": "app/internal/page/share_code_test.go",
        "hashed_secret": "6740d1ecb48c5c9ca3b2a3cb1ca2f4b4d4487473",
        "is_verified": false,
        "line_number": 92
      }
    ],
    "app/internal/place/client.go": [
      {
        "type": "Secret Keyword",
        "filename": "app/internal/place/client.go",
        "hashed_secret": "fca71afec681b7c2932610046e8e524820317e47",
        "is_verified": false,
        "line_number": 57,
        "is_secret": false
      }
    ],
    "app/internal/random/random.go": [
      {
        "type": "Base64 High Entropy String",
        "filename": "app/internal/random/random.go",
        "hashed_secret": "16d55134df951a56cee0d642becebe7089c48c4b",
        "is_verified": false,
        "line_number": 12,
        "is_secret": false
      }
    ],
    "app/internal/secrets/secrets.go": [
      {
        "type": "Secret Keyword",
        "filename": "app/internal/secrets/secrets.go",
        "hashed_secret": "1b5a0cc63ef882f5618318ea60aad7432bcb98d8",
        "is_verified": false,
        "line_number": 18
      },
      {
        "type": "Secret Keyword",
        "filename": "app/internal/secrets/secrets.go",
        "hashed_secret": "5441567337ed26e3f7501178484e904f5ac1e5af",
        "is_verified": false,
        "line_number": 21
      }
    ],
    "app/internal/secrets/secrets_test.go": [
      {
        "type": "Secret Keyword",
        "filename": "app/internal/secrets/secrets_test.go",
        "hashed_secret": "a00eb90fb2b5f6626df8c787699d1ac21fef2197",
        "is_verified": false,
        "line_number": 20
      }
    ],
    "app/internal/uid/client_test.go": [
      {
        "type": "Secret Keyword",
        "filename": "app/internal/uid/client_test.go",
        "hashed_secret": "2b8c09d6fddea1110953e6215243f8193bc520e2",
        "is_verified": false,
        "line_number": 49
      },
      {
        "type": "Hex High Entropy String",
        "filename": "app/internal/uid/client_test.go",
        "hashed_secret": "b524d00853f25c21ecf476f9bd1dc7584e3c46fb",
        "is_verified": false,
        "line_number": 367
      },
      {
        "type": "Hex High Entropy String",
        "filename": "app/internal/uid/client_test.go",
        "hashed_secret": "21eb3aff6a799ea5b7292dbda6ed2dede13258a7",
        "is_verified": false,
        "line_number": 372
      },
      {
        "type": "Hex High Entropy String",
        "filename": "app/internal/uid/client_test.go",
        "hashed_secret": "b348fba77f3ba7bf2d35b69603a0f685b4ab5079",
        "is_verified": false,
        "line_number": 483
      }
    ],
    "app/main.go": [
      {
        "type": "Secret Keyword",
        "filename": "app/main.go",
        "hashed_secret": "dc9c2ac186b77d3f4f84400225d460ddcc5940db",
        "is_verified": false,
        "line_number": 171,
        "is_secret": false
      }
    ],
    "cypress/e2e/certificate-provider/enter-reference-number.cy.js": [
      {
        "type": "Hex High Entropy String",
        "filename": "cypress/e2e/certificate-provider/enter-reference-number.cy.js",
        "hashed_secret": "6740d1ecb48c5c9ca3b2a3cb1ca2f4b4d4487473",
        "is_verified": false,
        "line_number": 9
      }
    ],
    "localstack-init.sh": [
      {
        "type": "Base64 High Entropy String",
        "filename": "localstack-init.sh",
        "hashed_secret": "c9b16954cb2d783872e843318e450469a8bc0645",
        "is_verified": false,
        "line_number": 7
      }
    ]
  },
<<<<<<< HEAD
  "generated_at": "2023-07-18T09:05:48Z"
=======
  "generated_at": "2023-07-20T13:07:43Z"
>>>>>>> b547c9bb
}<|MERGE_RESOLUTION|>--- conflicted
+++ resolved
@@ -355,9 +355,5 @@
       }
     ]
   },
-<<<<<<< HEAD
-  "generated_at": "2023-07-18T09:05:48Z"
-=======
   "generated_at": "2023-07-20T13:07:43Z"
->>>>>>> b547c9bb
 }