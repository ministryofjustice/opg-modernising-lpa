--- conflicted
+++ resolved
@@ -243,9 +243,5 @@
       }
     ]
   },
-<<<<<<< HEAD
-  "generated_at": "2022-11-30T15:26:26Z"
-=======
   "generated_at": "2022-12-01T11:43:16Z"
->>>>>>> 95cca66e
 }