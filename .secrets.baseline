--- conflicted
+++ resolved
@@ -355,9 +355,5 @@
       }
     ]
   },
-<<<<<<< HEAD
   "generated_at": "2023-06-15T10:28:13Z"
-=======
-  "generated_at": "2023-06-13T14:38:55Z"
->>>>>>> 1b9ba62c
 }