--- conflicted
+++ resolved
@@ -1,10 +1,6 @@
 FROM golang:1.23.2-alpine AS build
 
-<<<<<<< HEAD
-RUN apk add zip file
-=======
 RUN apk add --no-cache zip=3.0-r12 unzip=6.0-r14
->>>>>>> e5e99a43
 
 WORKDIR /app
 
@@ -16,23 +12,15 @@
 COPY --link internal ./internal
 COPY --link lang ./lang
 
-<<<<<<< HEAD
-RUN GOOS=${TARGETOS} GOARCH=${TARGETARCH} CGO_ENABLED=0 go build -o cmd/event-received/bootstrap ./cmd/event-received
-RUN chmod 755 cmd/event-received/bootstrap
-RUN zip -j event-received.zip cmd/event-received/bootstrap && zip -r event-received.zip lang
+RUN GOOS=${TARGETOS} GOARCH=${TARGETARCH} CGO_ENABLED=0 go build -o cmd/event-received/bootstrap ./cmd/event-received \
+  && chmod 755 cmd/event-received/bootstrap \
+  && zip -j event-received.zip cmd/event-received/bootstrap && zip -r event-received.zip lang
 
-RUN GOOS=${TARGETOS} GOARCH=${TARGETARCH} CGO_ENABLED=0 go build -o cmd/schedule-runner/bootstrap ./cmd/schedule-runner
-RUN chmod 755 cmd/schedule-runner/bootstrap
-RUN zip -j schedule-runner.zip cmd/schedule-runner/bootstrap && zip -r schedule-runner.zip lang
+RUN GOOS=${TARGETOS} GOARCH=${TARGETARCH} CGO_ENABLED=0 go build -o cmd/schedule-runner/bootstrap ./cmd/schedule-runner \
+  && chmod 755 cmd/schedule-runner/bootstrap \
+  && zip -j schedule-runner.zip cmd/schedule-runner/bootstrap && zip -r schedule-runner.zip lang
 
 FROM --platform=${TARGETARCH} localstack/localstack:3.8.1 AS localstack
-=======
-RUN GOOS=linux GOOS=${TARGETOS} GOARCH=${TARGETARCH} CGO_ENABLED=0 go build -tags lambda.norpc -o event-received ./cmd/event-received \
-  && zip event-received.zip event-received
-
-FROM localstack/localstack:3.8.1 AS localstack
-
->>>>>>> e5e99a43
 
 COPY --from=build /app/event-received.zip /etc/event-received.zip
 COPY --from=build /app/schedule-runner.zip /etc/schedule-runner.zip
