--- conflicted
+++ resolved
@@ -51,12 +51,8 @@
 make up-dev-arm
 ```
 
-<<<<<<< HEAD
-Dev mode adds hot reloading via [air](https://github.com/cosmtrek/air) which watches `.go`, `.gohtml` and `.json` files for changes and recompile the app.
-=======
 Dev mode adds hot reloading via [air](https://github.com/cosmtrek/air) which
 will watch `.go` and `.gohtml` for changes and recompile the app.
->>>>>>> 890a39de
 
 It also enables debugging via [delve](https://github.com/go-delve/delve). Delve
 runs on `localhost:2345` - add this to your editor/IDE debug config settings and
