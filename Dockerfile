--- conflicted
+++ resolved
@@ -24,29 +24,12 @@
 
 RUN CGO_ENABLED=0 GOOS=linux GOARCH=amd64 go build -a -installsuffix cgo -o /go/bin/mlpab
 
-<<<<<<< HEAD
 FROM alpine:3.16.1 as production
-=======
-FROM build-env as development
->>>>>>> 289f39b5
 
 WORKDIR /go/bin
 # Live reload for Go
 RUN go install github.com/cosmtrek/air@latest
 
-<<<<<<< HEAD
-=======
-COPY --from=build-env /app .
-COPY --from=asset-env /app/web/static web/static
-COPY web/template web/template
-
-CMD ["air"]
-
-FROM alpine:3.16.1 as production
-
-WORKDIR /go/bin
-
->>>>>>> 289f39b5
 COPY --from=build-env /go/bin/mlpab mlpab
 COPY --from=asset-env /app/web/static web/static
 COPY app/web/template web/template
