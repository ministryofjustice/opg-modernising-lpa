package lpastore

import (
	"bytes"
	"context"
	"errors"
	"fmt"
	"io"
	"net/http"
	"net/http/httptest"
	"strings"
	"testing"
	"time"

	"github.com/aws/aws-sdk-go-v2/aws"
	v4 "github.com/aws/aws-sdk-go-v2/aws/signer/v4"
	"github.com/ministryofjustice/opg-modernising-lpa/internal/actor"
	"github.com/ministryofjustice/opg-modernising-lpa/internal/actor/actoruid"
	"github.com/ministryofjustice/opg-modernising-lpa/internal/date"
	"github.com/ministryofjustice/opg-modernising-lpa/internal/lambda"
	"github.com/ministryofjustice/opg-modernising-lpa/internal/localize"
	"github.com/ministryofjustice/opg-modernising-lpa/internal/place"
	"github.com/pact-foundation/pact-go/v2/consumer"
	"github.com/pact-foundation/pact-go/v2/matchers"
	"github.com/stretchr/testify/assert"
	mock "github.com/stretchr/testify/mock"
)

var expectedError = errors.New("err")

type mockCredentialsProvider struct{}

func (m *mockCredentialsProvider) Retrieve(ctx context.Context) (aws.Credentials, error) {
	return aws.Credentials{
		AccessKeyID:     "abc",
		SecretAccessKey: "",
	}, nil
}

func (m *mockCredentialsProvider) IsExpired() bool {
	return false
}

func TestResponseError(t *testing.T) {
	err := responseError{name: "name", body: 5}
	assert.Equal(t, "name", err.Error())
	assert.Equal(t, "name", err.Title())
	assert.Equal(t, 5, err.Data())
}

func TestClientServiceContract(t *testing.T) {
	now := func() time.Time { return time.Date(2000, 1, 2, 0, 0, 0, 0, time.UTC) }

	cfg := aws.Config{
		Region:      "eu-west-1",
		Credentials: &mockCredentialsProvider{},
	}

	address := place.Address{
		Line1:      "line-1",
		Line2:      "line-2",
		Line3:      "line-3",
		TownOrCity: "town",
		Postcode:   "F1 1FF",
		Country:    "GB",
	}

	mockProvider, err := consumer.NewV2Pact(consumer.MockHTTPProviderConfig{
		Consumer: "modernising-lpa",
		Provider: "data-lpa-store",
		LogDir:   "../../logs",
		PactDir:  "../../pacts",
	})
	assert.Nil(t, err)

	t.Run("SendLpa", func(t *testing.T) {
		mockProvider.
			AddInteraction().
			Given("An LPA with UID M-0000-1111-2222 does not exist").
			UponReceiving("A request to create a new case").
			WithRequest(http.MethodPut, "/lpas/M-0000-1111-2222", func(b *consumer.V2RequestBuilder) {
				b.
					// Header("Content-Type", matchers.String("application/json")).
					// Header("Authorization", matchers.Regex("AWS4-HMAC-SHA256 Credential=abc/20000102/eu-west-1/execute-api/aws4_request, SignedHeaders=content-length;content-type;host;x-amz-date;x-jwt-authorization, Signature=3fe9cd4a65c746d7531c3f3d9ae4479eec81886f5b6863680fcf7cf804aa4d6b", "AWS4-HMAC-SHA256 .*")).
					// Header("X-Amz-Date", matchers.String("20000102T000000Z")).
					// Header("X-Jwt-Authorization", matchers.Regex("Bearer eyJhbGciOiJIUzI1NiIsInR5cCI6IkpXVCJ9.eyJpc3MiOiJvcGcucG9hcy5tYWtlcmVnaXN0ZXIiLCJzdWIiOiJ0b2RvIiwiaWF0Ijo5NDY3NzEyMDB9.teh381oIhucqUD3EhBTaaBTLFI1O2FOWGe-44Ftk0LY", "Bearer .+")).
					JSONBody(matchers.Map{
						"lpaType":                       matchers.Regex("personal-welfare", "personal-welfare|property-and-affairs"),
						"lifeSustainingTreatmentOption": matchers.Regex("option-a", "option-a|option-b"),
						"donor": matchers.Like(map[string]any{
							"uid":         matchers.UUID(),
							"firstNames":  matchers.String("John Johnson"),
							"lastName":    matchers.String("Smith"),
							"dateOfBirth": matchers.Regex("2000-01-02", "\\d{4}-\\d{2}-\\d{2}"),
							"email":       matchers.String("john@example.com"),
							"address": matchers.Like(map[string]any{
								"line1":    matchers.String("line-1"),
								"line2":    matchers.String("line-2"),
								"line3":    matchers.String("line-3"),
								"town":     matchers.String("town"),
								"postcode": matchers.String("F1 1FF"),
								"country":  matchers.String("GB"),
							}),
							"contactLanguagePreference": matchers.String("en"),
						}),
						"attorneys": matchers.EachLike(map[string]any{
							"uid":         matchers.UUID(),
							"firstNames":  matchers.String("Adam"),
							"lastName":    matchers.String("Attorney"),
							"dateOfBirth": matchers.Regex("1999-01-02", "\\d{4}-\\d{2}-\\d{2}"),
							"email":       matchers.String("adam@example.com"),
							"address": matchers.Like(map[string]any{
								"line1":    matchers.String("a-line-1"),
								"line2":    matchers.String("a-line-2"),
								"line3":    matchers.String("a-line-3"),
								"town":     matchers.String("a-town"),
								"postcode": matchers.String("A1 1FF"),
								"country":  matchers.String("GB"),
							}),
							"status": matchers.Regex("active", "active|replacement"),
						}, 1),
						"certificateProvider": matchers.Like(map[string]any{
							"uid":        matchers.UUID(),
							"firstNames": matchers.String("Charles"),
							"lastName":   matchers.String("Certificate"),
							"email":      matchers.String("charles@example.com"),
							"phone":      matchers.String("0700009000"),
							"address": matchers.Like(map[string]any{
								"line1":    matchers.String("a-line-1"),
								"line2":    matchers.String("a-line-2"),
								"line3":    matchers.String("a-line-3"),
								"town":     matchers.String("a-town"),
								"postcode": matchers.String("A1 1FF"),
								"country":  matchers.String("GB"),
							}),
							"channel": matchers.Regex("online", "online|post"),
						}),
						"restrictionsAndConditions": matchers.String("hmm"),
						"signedAt":                  matchers.Regex("2000-01-02T12:13:14.00000Z", `\d{4}-\d{2}-\d{2}T\d{2}:\d{2}:\d{2}(.\d+)?Z`),
					})
			}).
			WillRespondWith(http.StatusCreated, func(b *consumer.V2ResponseBuilder) {
				// b.Header("Content-Type", matchers.String("application/json"))
				b.JSONBody(matchers.Map{})
			})

		assert.Nil(t, mockProvider.ExecuteTest(t, func(config consumer.MockServerConfig) error {
			baseURL := fmt.Sprintf("http://%s:%d", config.Host, config.Port)

			secretsClient := newMockSecretsClient(t)
			secretsClient.EXPECT().
				Secret(mock.Anything, mock.Anything).
				Return("secret", nil)

			client := &Client{
				baseURL:       baseURL,
				secretsClient: secretsClient,
				doer:          lambda.New(cfg, v4.NewSigner(), http.DefaultClient, now),
				now:           now,
			}

			err := client.SendLpa(context.Background(), &actor.DonorProvidedDetails{
				LpaUID:                        "M-0000-1111-2222",
				Type:                          actor.LpaTypePersonalWelfare,
				LifeSustainingTreatmentOption: actor.LifeSustainingTreatmentOptionA,
				Donor: actor.Donor{
					UID:                       actoruid.New(),
					FirstNames:                "John Johnson",
					LastName:                  "Smith",
					DateOfBirth:               date.New("2000", "1", "2"),
					Email:                     "john@example.com",
					Address:                   address,
					ContactLanguagePreference: localize.En,
				},
				Attorneys: actor.Attorneys{
					Attorneys: []actor.Attorney{{
						UID:         actoruid.New(),
						FirstNames:  "Alice",
						LastName:    "Attorney",
						DateOfBirth: date.New("1998", "1", "2"),
						Email:       "alice@example.com",
						Address:     address,
					}},
				},
				ReplacementAttorneys: actor.Attorneys{
					Attorneys: []actor.Attorney{{
						UID:         actoruid.New(),
						FirstNames:  "Richard",
						LastName:    "Attorney",
						DateOfBirth: date.New("1999", "11", "12"),
						Email:       "richard@example.com",
						Address:     address,
					}},
				},
				CertificateProvider: actor.CertificateProvider{
					UID:        actoruid.New(),
					FirstNames: "Charles",
					LastName:   "Certificate",
					Email:      "charles@example.com",
					Mobile:     "0700009000",
					Address:    address,
					CarryOutBy: actor.ChannelOnline,
				},
				Restrictions: "hmm",
				SignedAt:     time.Date(2000, time.January, 2, 12, 13, 14, 0, time.UTC),
			})

			assert.Nil(t, err)
			return nil
		}))
	})

	t.Run("SendLpa when already exists", func(t *testing.T) {
		mockProvider.
			AddInteraction().
			Given("An LPA with UID M-0000-1111-2222 exists").
			UponReceiving("A request to create a case with existing UID").
			WithRequest(http.MethodPut, "/lpas/M-0000-1111-2222", func(b *consumer.V2RequestBuilder) {
				b.
					// Header("Content-Type", matchers.String("application/json")).
					// Header("Authorization", matchers.Regex("AWS4-HMAC-SHA256 Credential=abc/20000102/eu-west-1/execute-api/aws4_request, SignedHeaders=content-length;content-type;host;x-amz-date;x-jwt-authorization, Signature=3fe9cd4a65c746d7531c3f3d9ae4479eec81886f5b6863680fcf7cf804aa4d6b", "AWS4-HMAC-SHA256 .*")).
					// Header("X-Amz-Date", matchers.String("20000102T000000Z")).
					// Header("X-Jwt-Authorization", matchers.Regex("Bearer eyJhbGciOiJIUzI1NiIsInR5cCI6IkpXVCJ9.eyJpc3MiOiJvcGcucG9hcy5tYWtlcmVnaXN0ZXIiLCJzdWIiOiJ0b2RvIiwiaWF0Ijo5NDY3NzEyMDB9.teh381oIhucqUD3EhBTaaBTLFI1O2FOWGe-44Ftk0LY", "Bearer .+")).
					JSONBody(matchers.Map{
						"lpaType": matchers.Regex("personal-welfare", "personal-welfare|property-and-affairs"),
						"donor": matchers.Like(map[string]any{
							"uid":         matchers.UUID(),
							"firstNames":  matchers.String("John Johnson"),
							"lastName":    matchers.String("Smith"),
							"dateOfBirth": matchers.Regex("2000-01-02", "\\d{4}-\\d{2}-\\d{2}"),
							"email":       matchers.String("john@example.com"),
							"address": matchers.Like(map[string]any{
								"line1":    matchers.String("line-1"),
								"line2":    matchers.String("line-2"),
								"line3":    matchers.String("line-3"),
								"town":     matchers.String("town"),
								"postcode": matchers.String("F1 1FF"),
								"country":  matchers.String("GB"),
							}),
							"otherNamesKnownBy":         matchers.String("JJ"),
							"contactLanguagePreference": matchers.String("cy"),
						}),
						"attorneys": matchers.EachLike(map[string]any{
							"uid":         matchers.UUID(),
							"firstNames":  matchers.String("Adam"),
							"lastName":    matchers.String("Attorney"),
							"dateOfBirth": matchers.Regex("1999-01-02", "\\d{4}-\\d{2}-\\d{2}"),
							"email":       matchers.String("adam@example.com"),
							"address": matchers.Like(map[string]any{
								"line1":    matchers.String("a-line-1"),
								"line2":    matchers.String("a-line-2"),
								"line3":    matchers.String("a-line-3"),
								"town":     matchers.String("a-town"),
								"postcode": matchers.String("A1 1FF"),
								"country":  matchers.String("GB"),
							}),
							"status": matchers.Regex("active", "active|replacement"),
						}, 1),
						"certificateProvider": matchers.Like(map[string]any{
							"uid":        matchers.UUID(),
							"firstNames": matchers.String("Charles"),
							"lastName":   matchers.String("Certificate"),
							"email":      matchers.String("charles@example.com"),
							"phone":      matchers.String("0700009000"),
							"address": matchers.Like(map[string]any{
								"line1":    matchers.String("a-line-1"),
								"line2":    matchers.String("a-line-2"),
								"line3":    matchers.String("a-line-3"),
								"town":     matchers.String("a-town"),
								"postcode": matchers.String("A1 1FF"),
								"country":  matchers.String("GB"),
							}),
							"channel": matchers.Regex("online", "online|post"),
						}),
						"peopleToNotify": matchers.EachLike(map[string]any{
							"uid":        matchers.UUID(),
							"firstNames": matchers.String("Peter"),
							"lastName":   matchers.String("Person"),
							"address": matchers.Like(map[string]any{
								"line1":    matchers.String("a-line-1"),
								"line2":    matchers.String("a-line-2"),
								"line3":    matchers.String("a-line-3"),
								"town":     matchers.String("a-town"),
								"postcode": matchers.String("A1 1FF"),
								"country":  matchers.String("GB"),
							}),
						}, 0),
						"restrictionsAndConditions": matchers.String("hmm"),
						"signedAt":                  matchers.Regex("2000-01-02T12:13:14.00000Z", `\d{4}-\d{2}-\d{2}T\d{2}:\d{2}:\d{2}(.\d+)?Z`),
					})
			}).
			WillRespondWith(http.StatusBadRequest, func(b *consumer.V2ResponseBuilder) {
				// b.Header("Content-Type", matchers.String("application/json"))
				b.JSONBody(matchers.Map{
					"code":   matchers.String("INVALID_REQUEST"),
					"detail": matchers.String("LPA with UID already exists"),
				})
			})

		assert.Nil(t, mockProvider.ExecuteTest(t, func(config consumer.MockServerConfig) error {
			baseURL := fmt.Sprintf("http://%s:%d", config.Host, config.Port)

			secretsClient := newMockSecretsClient(t)
			secretsClient.EXPECT().
				Secret(mock.Anything, mock.Anything).
				Return("secret", nil)

			client := &Client{
				baseURL:       baseURL,
				secretsClient: secretsClient,
				doer:          lambda.New(cfg, v4.NewSigner(), http.DefaultClient, now),
				now:           now,
			}

			err := client.SendLpa(context.Background(), &actor.DonorProvidedDetails{
				LpaUID: "M-0000-1111-2222",
				Type:   actor.LpaTypePersonalWelfare,
				Donor: actor.Donor{
					UID:                       actoruid.New(),
					FirstNames:                "John Johnson",
					LastName:                  "Smith",
					DateOfBirth:               date.New("2000", "1", "2"),
					Email:                     "john@example.com",
					Address:                   address,
					OtherNames:                "JJ",
					ContactLanguagePreference: localize.Cy,
				},
				Attorneys: actor.Attorneys{
					Attorneys: []actor.Attorney{{
						UID:         actoruid.New(),
						FirstNames:  "Alice",
						LastName:    "Attorney",
						DateOfBirth: date.New("1998", "1", "2"),
						Email:       "alice@example.com",
						Address:     address,
					}},
				},
				ReplacementAttorneys: actor.Attorneys{
					Attorneys: []actor.Attorney{{
						UID:         actoruid.New(),
						FirstNames:  "Richard",
						LastName:    "Attorney",
						DateOfBirth: date.New("1999", "11", "12"),
						Email:       "richard@example.com",
						Address:     address,
					}},
				},
				CertificateProvider: actor.CertificateProvider{
					UID:        actoruid.New(),
					FirstNames: "Charles",
					LastName:   "Certificate",
					Email:      "charles@example.com",
					Mobile:     "0700009000",
					Address:    address,
					CarryOutBy: actor.ChannelOnline,
				},
				PeopleToNotify: actor.PeopleToNotify{{
					UID:        actoruid.New(),
					FirstNames: "Peter",
					LastName:   "Person",
					Address:    address,
				}},
				Restrictions: "hmm",
				SignedAt:     time.Date(2000, time.January, 2, 12, 13, 14, 0, time.UTC),
			})

			assert.Equal(t, responseError{name: "expected 201 response but got 400", body: `{"code":"INVALID_REQUEST","detail":"LPA with UID already exists"}`}, err)
			return nil
		}))
	})

	t.Run("SendAttorney", func(t *testing.T) {
		uid := actoruid.New()

		mockProvider.
			AddInteraction().
			Given("An LPA with UID M-0000-1111-2222 exists").
			UponReceiving("A request to send the attorney data").
			WithRequest(http.MethodPost, "/lpas/M-0000-1111-2222/updates", func(b *consumer.V2RequestBuilder) {
				b.
					// Header("Content-Type", matchers.String("application/json")).
					// Header("Authorization", matchers.Regex("AWS4-HMAC-SHA256 Credential=abc/20000102/eu-west-1/execute-api/aws4_request, SignedHeaders=content-length;content-type;host;x-amz-date;x-jwt-authorization, Signature=3fe9cd4a65c746d7531c3f3d9ae4479eec81886f5b6863680fcf7cf804aa4d6b", "AWS4-HMAC-SHA256 .*")).
					// Header("X-Amz-Date", matchers.String("20000102T000000Z")).
					// Header("X-Jwt-Authorization", matchers.Regex("Bearer eyJhbGciOiJIUzI1NiIsInR5cCI6IkpXVCJ9.eyJpc3MiOiJvcGcucG9hcy5tYWtlcmVnaXN0ZXIiLCJzdWIiOiJ0b2RvIiwiaWF0Ijo5NDY3NzEyMDB9.teh381oIhucqUD3EhBTaaBTLFI1O2FOWGe-44Ftk0LY", "Bearer .+")).
					JSONBody(matchers.Map{
						"type": matchers.Like("ATTORNEY_SIGN"),
						"changes": matchers.Like([]map[string]any{{
							"key": matchers.Like("/attorneys/0/mobile"),
							"old": matchers.Like(nil),
							"new": matchers.Like("07777777"),
						}, {
							"key": matchers.Like("/attorneys/0/contactLanguagePreference"),
							"old": matchers.Like(nil),
							"new": matchers.Like("cy"),
						}, {
							"key": matchers.Like("/attorneys/0/signedAt"),
							"old": matchers.Like(nil),
							"new": matchers.Like("2020-01-01T12:13:14Z"),
						}}),
					})
			}).
			WillRespondWith(http.StatusCreated, func(b *consumer.V2ResponseBuilder) {
				// b.Header("Content-Type", matchers.String("application/json"))
				b.JSONBody(matchers.Map{})
			})

		assert.Nil(t, mockProvider.ExecuteTest(t, func(config consumer.MockServerConfig) error {
			baseURL := fmt.Sprintf("http://%s:%d", config.Host, config.Port)

			secretsClient := newMockSecretsClient(t)
			secretsClient.EXPECT().
				Secret(mock.Anything, mock.Anything).
				Return("secret", nil)

			client := &Client{
				baseURL:       baseURL,
				secretsClient: secretsClient,
				doer:          lambda.New(cfg, v4.NewSigner(), http.DefaultClient, now),
				now:           now,
			}

			err := client.SendAttorney(context.Background(),
				&Lpa{
					LpaUID: "M-0000-1111-2222",
					Attorneys: Attorneys{
						Attorneys: []Attorney{{UID: uid}},
					},
				},
				&actor.AttorneyProvidedDetails{
					UID:                       uid,
					Mobile:                    "07777777",
					Confirmed:                 time.Date(2020, time.January, 1, 12, 13, 14, 0, time.UTC),
					ContactLanguagePreference: localize.Cy,
				})
			assert.Nil(t, err)
			return nil
		}))
	})

	t.Run("SendCertificateProvider", func(t *testing.T) {
		mockProvider.
			AddInteraction().
			Given("An LPA with UID M-0000-1111-2222 exists").
			UponReceiving("A request to send the certificate provider data").
			WithRequest(http.MethodPost, "/lpas/M-0000-1111-2222/updates", func(b *consumer.V2RequestBuilder) {
				b.
					// Header("Content-Type", matchers.String("application/json")).
					// Header("Authorization", matchers.Regex("AWS4-HMAC-SHA256 Credential=abc/20000102/eu-west-1/execute-api/aws4_request, SignedHeaders=content-length;content-type;host;x-amz-date;x-jwt-authorization, Signature=3fe9cd4a65c746d7531c3f3d9ae4479eec81886f5b6863680fcf7cf804aa4d6b", "AWS4-HMAC-SHA256 .*")).
					// Header("X-Amz-Date", matchers.String("20000102T000000Z")).
					// Header("X-Jwt-Authorization", matchers.Regex("Bearer eyJhbGciOiJIUzI1NiIsInR5cCI6IkpXVCJ9.eyJpc3MiOiJvcGcucG9hcy5tYWtlcmVnaXN0ZXIiLCJzdWIiOiJ0b2RvIiwiaWF0Ijo5NDY3NzEyMDB9.teh381oIhucqUD3EhBTaaBTLFI1O2FOWGe-44Ftk0LY", "Bearer .+")).
					JSONBody(matchers.Map{
						"type": matchers.Like("CERTIFICATE_PROVIDER_SIGN"),
						"changes": matchers.Like([]map[string]any{{
							"key": matchers.Like("/certificateProvider/contactLanguagePreference"),
							"old": matchers.Like(nil),
							"new": matchers.Like("cy"),
						}, {
							"key": matchers.Like("/certificateProvider/signedAt"),
							"old": matchers.Like(nil),
							"new": matchers.Like("2020-01-01T12:13:14Z"),
						}, {
							"key": matchers.Like("/certificateProvider/email"),
							"old": matchers.Like("a@example.com"),
							"new": matchers.Like("b@example.com"),
						}, {
							"key": matchers.Like("/certificateProvider/channel"),
							"old": matchers.Like("paper"),
							"new": matchers.Like("online"),
						}}),
					})
			}).
			WillRespondWith(http.StatusCreated, func(b *consumer.V2ResponseBuilder) {
				// b.Header("Content-Type", matchers.String("application/json"))
				b.JSONBody(matchers.Map{})
			})

		assert.Nil(t, mockProvider.ExecuteTest(t, func(config consumer.MockServerConfig) error {
			baseURL := fmt.Sprintf("http://%s:%d", config.Host, config.Port)

			secretsClient := newMockSecretsClient(t)
			secretsClient.EXPECT().
				Secret(mock.Anything, mock.Anything).
				Return("secret", nil)

			client := &Client{
				baseURL:       baseURL,
				secretsClient: secretsClient,
				doer:          lambda.New(cfg, v4.NewSigner(), http.DefaultClient, now),
				now:           now,
			}

			err := client.SendCertificateProvider(context.Background(), "M-0000-1111-2222",
				&actor.CertificateProviderProvidedDetails{
					Certificate: actor.Certificate{
						Agreed: time.Date(2020, time.January, 1, 12, 13, 14, 0, time.UTC),
					},
					ContactLanguagePreference: localize.Cy,
					Email:                     "b@example.com",
				}, &Lpa{CertificateProvider: actor.CertificateProvider{Email: "a@example.com", CarryOutBy: actor.ChannelPaper}})
			assert.Nil(t, err)
			return nil
		}))
	})

	t.Run("SendCertificateProvider when professional", func(t *testing.T) {
		mockProvider.
			AddInteraction().
			Given("An LPA with UID M-0000-1111-2222 exists").
			UponReceiving("A request to send the certificate provider data for a professional").
			WithRequest(http.MethodPost, "/lpas/M-0000-1111-2222/updates", func(b *consumer.V2RequestBuilder) {
				b.
					// Header("Content-Type", matchers.String("application/json")).
					// Header("Authorization", matchers.Regex("AWS4-HMAC-SHA256 Credential=abc/20000102/eu-west-1/execute-api/aws4_request, SignedHeaders=content-length;content-type;host;x-amz-date;x-jwt-authorization, Signature=3fe9cd4a65c746d7531c3f3d9ae4479eec81886f5b6863680fcf7cf804aa4d6b", "AWS4-HMAC-SHA256 .*")).
					// Header("X-Amz-Date", matchers.String("20000102T000000Z")).
					// Header("X-Jwt-Authorization", matchers.Regex("Bearer eyJhbGciOiJIUzI1NiIsInR5cCI6IkpXVCJ9.eyJpc3MiOiJvcGcucG9hcy5tYWtlcmVnaXN0ZXIiLCJzdWIiOiJ0b2RvIiwiaWF0Ijo5NDY3NzEyMDB9.teh381oIhucqUD3EhBTaaBTLFI1O2FOWGe-44Ftk0LY", "Bearer .+")).
					JSONBody(matchers.Map{
						"type": matchers.Like("CERTIFICATE_PROVIDER_SIGN"),
						"changes": matchers.Like([]map[string]any{{
							"key": matchers.Like("/certificateProvider/contactLanguagePreference"),
							"old": matchers.Like(nil),
							"new": matchers.Like("cy"),
						}, {
							"key": matchers.Like("/certificateProvider/signedAt"),
							"old": matchers.Like(nil),
							"new": matchers.Like("2020-01-01T12:13:14Z"),
						}, {
							"key": matchers.Like("/certificateProvider/address/line1"),
							"old": matchers.Like(nil),
							"new": matchers.Like("123 Fake Street"),
						}, {
							"key": matchers.Like("/certificateProvider/address/town"),
							"old": matchers.Like(nil),
							"new": matchers.Like("Faketon"),
						}, {
							"key": matchers.Like("/certificateProvider/address/country"),
							"old": matchers.Like(nil),
							"new": matchers.Like("GB"),
						}, {
							"key": matchers.Like("/certificateProvider/email"),
							"old": matchers.Like("a@example.com"),
							"new": matchers.Like("b@example.com"),
						}, {
							"key": matchers.Like("/certificateProvider/channel"),
							"old": matchers.Like("paper"),
							"new": matchers.Like("online"),
						}}),
					})
			}).
			WillRespondWith(http.StatusCreated, func(b *consumer.V2ResponseBuilder) {
				// b.Header("Content-Type", matchers.String("application/json"))
				b.JSONBody(matchers.Map{})
			})

		assert.Nil(t, mockProvider.ExecuteTest(t, func(config consumer.MockServerConfig) error {
			baseURL := fmt.Sprintf("http://%s:%d", config.Host, config.Port)

			secretsClient := newMockSecretsClient(t)
			secretsClient.EXPECT().
				Secret(mock.Anything, mock.Anything).
				Return("secret", nil)

			client := &Client{
				baseURL:       baseURL,
				secretsClient: secretsClient,
				doer:          lambda.New(cfg, v4.NewSigner(), http.DefaultClient, now),
				now:           now,
			}

			return client.SendCertificateProvider(context.Background(), "M-0000-1111-2222",
				&actor.CertificateProviderProvidedDetails{
					Certificate: actor.Certificate{
						Agreed: time.Date(2020, time.January, 1, 12, 13, 14, 0, time.UTC),
					},
					ContactLanguagePreference: localize.Cy,
					HomeAddress: place.Address{
						Line1:      "123 Fake Street",
						TownOrCity: "Faketon",
						Country:    "GB",
					},
					Email: "b@example.com",
				}, &Lpa{CertificateProvider: actor.CertificateProvider{Email: "a@example.com", CarryOutBy: actor.ChannelPaper}})
		}))
	})

	t.Run("sendUpdate", func(t *testing.T) {
		mockProvider.
			AddInteraction().
			Given("An LPA with UID M-0000-1111-2222 exists").
			UponReceiving("A request to update the lpa").
			WithRequest(http.MethodPost, "/lpas/M-0000-1111-2222/updates", func(b *consumer.V2RequestBuilder) {
				b.
					// Header("Content-Type", matchers.String("application/json")).
					// Header("Authorization", matchers.Regex("AWS4-HMAC-SHA256 Credential=abc/20000102/eu-west-1/execute-api/aws4_request, SignedHeaders=content-length;content-type;host;x-amz-date;x-jwt-authorization, Signature=3fe9cd4a65c746d7531c3f3d9ae4479eec81886f5b6863680fcf7cf804aa4d6b", "AWS4-HMAC-SHA256 .*")).
					// Header("X-Amz-Date", matchers.String("20000102T000000Z")).
					// Header("X-Jwt-Authorization", matchers.Regex("Bearer eyJhbGciOiJIUzI1NiIsInR5cCI6IkpXVCJ9.eyJpc3MiOiJvcGcucG9hcy5tYWtlcmVnaXN0ZXIiLCJzdWIiOiJ0b2RvIiwiaWF0Ijo5NDY3NzEyMDB9.teh381oIhucqUD3EhBTaaBTLFI1O2FOWGe-44Ftk0LY", "Bearer .+")).
					JSONBody(matchers.Map{
						"type": matchers.Like("A_TYPE"),
						"changes": matchers.EachLike(map[string]any{
							"key": matchers.Like("/a/key"),
							"old": matchers.Like("old"),
							"new": matchers.Like("new"),
						}, 1),
					})
			}).
			WillRespondWith(http.StatusBadRequest, func(b *consumer.V2ResponseBuilder) {
				// b.Header("Content-Type", matchers.String("application/json"))
				b.JSONBody(matchers.Map{
					"code":   matchers.String("INVALID_REQUEST"),
					"detail": matchers.String("Invalid request"),
				})
			})

		err := mockProvider.ExecuteTest(t, func(config consumer.MockServerConfig) error {
			baseURL := fmt.Sprintf("http://%s:%d", config.Host, config.Port)

			secretsClient := newMockSecretsClient(t)
			secretsClient.EXPECT().
				Secret(mock.Anything, mock.Anything).
				Return("secret", nil)

			client := &Client{
				baseURL:       baseURL,
				secretsClient: secretsClient,
				doer:          lambda.New(cfg, v4.NewSigner(), http.DefaultClient, now),
				now:           now,
			}

			return client.sendUpdate(context.Background(), "M-0000-1111-2222", actoruid.New(), updateRequest{
				Type: "A_TYPE",
				Changes: []updateRequestChange{
					{Key: "/a/key", Old: "old", New: "new"},
				},
			})
		})

		assert.Equal(t, responseError{name: "expected 201 response but got 400", body: `{"code":"INVALID_REQUEST","detail":"Invalid request"}`}, err)
	})

	t.Run("Lpa", func(t *testing.T) {
		mockProvider.
			AddInteraction().
			Given("An LPA with UID M-0000-1111-2222 exists").
			UponReceiving("A request to get the lpa").
			WithRequest(http.MethodGet, "/lpas/M-0000-1111-2222", func(b *consumer.V2RequestBuilder) {
				// b.
				// Header("Authorization", matchers.Regex("AWS4-HMAC-SHA256 Credential=abc/20000102/eu-west-1/execute-api/aws4_request, SignedHeaders=content-length;content-type;host;x-amz-date;x-jwt-authorization, Signature=3fe9cd4a65c746d7531c3f3d9ae4479eec81886f5b6863680fcf7cf804aa4d6b", "AWS4-HMAC-SHA256 .*")).
				// Header("X-Amz-Date", matchers.String("20000102T000000Z")).
				// Header("X-Jwt-Authorization", matchers.Regex("Bearer eyJhbGciOiJIUzI1NiIsInR5cCI6IkpXVCJ9.eyJpc3MiOiJvcGcucG9hcy5tYWtlcmVnaXN0ZXIiLCJzdWIiOiJ0b2RvIiwiaWF0Ijo5NDY3NzEyMDB9.teh381oIhucqUD3EhBTaaBTLFI1O2FOWGe-44Ftk0LY", "Bearer .+"))
			}).
			WillRespondWith(http.StatusOK, func(b *consumer.V2ResponseBuilder) {
				// b.Header("Content-Type", matchers.String("application/json"))
				b.JSONBody(matchers.Map{
					"uid":     matchers.Regex("M-0000-1111-2222", "M(-[A-Z0-9]{4}){3}"),
					"status":  matchers.String("processing"),
					"lpaType": matchers.String("personal-welfare"),
					"donor": matchers.Like(map[string]any{
						"firstNames":  matchers.String("Homer"),
						"lastName":    matchers.String("Zoller"),
						"dateOfBirth": matchers.String("1960-04-06"),
						"address": matchers.Like(map[string]any{
							"line1":    matchers.String("79 Bury Rd"),
							"town":     matchers.String("Hampton Lovett"),
							"postcode": matchers.String("WR9 2PF"),
							"country":  matchers.String("GB"),
						}),
					}),
					"attorneys": matchers.EachLike(map[string]any{
						"firstNames":  matchers.String("Jake"),
						"lastName":    matchers.String("Valler"),
						"dateOfBirth": matchers.String("2001-01-17"),
						"address": matchers.Like(map[string]any{
							"line1":   matchers.String("71 South Western Terrace"),
							"town":    matchers.String("Milton"),
							"country": matchers.String("AU"),
						}),
						"status": matchers.String("active"),
					}, 1),
					"certificateProvider": matchers.Like(map[string]any{
						"firstNames": matchers.String("Some"),
						"lastName":   matchers.String("Provider"),
						"email":      matchers.String("some@example.com"),
						"phone":      matchers.String("0700009000"),
						"address": matchers.Like(map[string]any{
							"line1":   matchers.String("71 South Western Terrace"),
							"town":    matchers.String("Milton"),
							"country": matchers.String("AU"),
						}),
						"channel": matchers.String("online"),
					}),
					"lifeSustainingTreatmentOption": matchers.String("option-a"),
					"signedAt":                      matchers.String("2000-01-02T12:13:14Z"),
				})
			})

		err := mockProvider.ExecuteTest(t, func(config consumer.MockServerConfig) error {
			baseURL := fmt.Sprintf("http://%s:%d", config.Host, config.Port)

			secretsClient := newMockSecretsClient(t)
			secretsClient.EXPECT().
				Secret(mock.Anything, mock.Anything).
				Return("secret", nil)

			client := &Client{
				baseURL:       baseURL,
				secretsClient: secretsClient,
				doer:          lambda.New(cfg, v4.NewSigner(), http.DefaultClient, now),
				now:           now,
			}

			donor, err := client.Lpa(context.Background(), "M-0000-1111-2222")
			if err != nil {
				return err
			}

			assert.Equal(t, &Lpa{
				LpaUID: "M-0000-1111-2222",
				Type:   actor.LpaTypePersonalWelfare,
				Donor: actor.Donor{
					FirstNames:  "Homer",
					LastName:    "Zoller",
					DateOfBirth: date.New("1960", "04", "06"),
					Address: place.Address{
						Line1:      "79 Bury Rd",
						TownOrCity: "Hampton Lovett",
						Postcode:   "WR9 2PF",
						Country:    "GB",
					},
				},
				Attorneys: Attorneys{
					Attorneys: []Attorney{{
						FirstNames:  "Jake",
						LastName:    "Valler",
						DateOfBirth: date.New("2001", "01", "17"),
						Address: place.Address{
							Line1:      "71 South Western Terrace",
							TownOrCity: "Milton",
							Country:    "AU",
						},
					}},
				},
				CertificateProvider: CertificateProvider{
					FirstNames: "Some",
					LastName:   "Provider",
					Email:      "some@example.com",
					Phone:      "0700009000",
					Address: place.Address{
						Line1:      "71 South Western Terrace",
						TownOrCity: "Milton",
						Country:    "AU",
					},
<<<<<<< HEAD
					CarryOutBy: actor.ChannelOnline,
=======
					Channel: actor.Online,
>>>>>>> 51c498d8
				},
				LifeSustainingTreatmentOption: actor.LifeSustainingTreatmentOptionA,
				SignedAt:                      time.Date(2000, time.January, 2, 12, 13, 14, 0, time.UTC),
			}, donor)
			return nil
		})

		assert.Nil(t, err)
	})
}

func TestClientDoWhenStatusNotFound(t *testing.T) {
	ctx := context.Background()

	req, _ := http.NewRequest(http.MethodGet, "", nil)

	secretsClient := newMockSecretsClient(t)
	secretsClient.EXPECT().
		Secret(mock.Anything, mock.Anything).
		Return("secret", nil)

	doer := newMockDoer(t)
	doer.EXPECT().
		Do(mock.Anything).
		Return(&http.Response{StatusCode: http.StatusNotFound, Body: io.NopCloser(strings.NewReader("hey"))}, nil)

	client := New("http://base", secretsClient, doer)
	err := client.do(ctx, actoruid.New(), req, nil)

	assert.Equal(t, ErrNotFound, err)
}

func TestClientDoWhenMethodUnsupported(t *testing.T) {
	ctx := context.Background()

	req, _ := http.NewRequest(http.MethodDelete, "", nil)

	secretsClient := newMockSecretsClient(t)
	secretsClient.EXPECT().
		Secret(mock.Anything, mock.Anything).
		Return("secret", nil)

	doer := newMockDoer(t)
	doer.EXPECT().
		Do(mock.Anything).
		Return(&http.Response{StatusCode: http.StatusBadRequest, Body: io.NopCloser(strings.NewReader("hey"))}, nil)

	client := New("http://base", secretsClient, doer)
	err := client.do(ctx, actoruid.New(), req, nil)

	assert.Error(t, err)
}

func TestCheckHealth(t *testing.T) {
	var endpointCalled string
	var requestMethod string

	server := httptest.NewServer(http.HandlerFunc(func(w http.ResponseWriter, r *http.Request) {
		defer r.Body.Close()

		rBody, _ := io.ReadAll(r.Body)
		r.Body = io.NopCloser(bytes.NewBuffer(rBody))

		endpointCalled = r.URL.String()
		requestMethod = r.Method

		w.Write([]byte(`{"status":"OK"}`))
	}))

	client := New(server.URL, nil, server.Client())

	err := client.CheckHealth(context.Background())

	assert.Equal(t, http.MethodGet, requestMethod)
	assert.Equal(t, "/health-check", endpointCalled)
	assert.Nil(t, err)
}

func TestCheckHealthOnNewRequestError(t *testing.T) {
	server := httptest.NewServer(http.HandlerFunc(func(w http.ResponseWriter, r *http.Request) {}))

	client := New(server.URL+"`invalid-url-format", nil, server.Client())
	err := client.CheckHealth(context.Background())
	assert.NotNil(t, err)
}

func TestCheckHealthOnDoRequestError(t *testing.T) {
	httpClient := newMockDoer(t)
	httpClient.EXPECT().
		Do(mock.Anything).
		Return(nil, expectedError)

	client := New("/", nil, httpClient)
	err := client.CheckHealth(context.Background())
	assert.Equal(t, expectedError, err)
}

func TestCheckHealthWhenNotOK(t *testing.T) {
	server := httptest.NewServer(http.HandlerFunc(func(w http.ResponseWriter, r *http.Request) {
		w.WriteHeader(http.StatusTeapot)
	}))

	client := New(server.URL, nil, server.Client())
	err := client.CheckHealth(context.Background())
	assert.NotNil(t, err)
}<|MERGE_RESOLUTION|>--- conflicted
+++ resolved
@@ -748,11 +748,7 @@
 						TownOrCity: "Milton",
 						Country:    "AU",
 					},
-<<<<<<< HEAD
-					CarryOutBy: actor.ChannelOnline,
-=======
-					Channel: actor.Online,
->>>>>>> 51c498d8
+					Channel: actor.ChannelOnline,
 				},
 				LifeSustainingTreatmentOption: actor.LifeSustainingTreatmentOptionA,
 				SignedAt:                      time.Date(2000, time.January, 2, 12, 13, 14, 0, time.UTC),
