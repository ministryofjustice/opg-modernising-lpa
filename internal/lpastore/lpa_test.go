--- conflicted
+++ resolved
@@ -422,11 +422,7 @@
 						TownOrCity: "c-town",
 						Country:    "GB",
 					},
-<<<<<<< HEAD
-					CarryOutBy: actor.ChannelPaper,
-=======
-					Channel: actor.Paper,
->>>>>>> 51c498d8
+					Channel: actor.ChannelPaper,
 				},
 				SignedAt: time.Date(2000, time.January, 2, 3, 4, 5, 6, time.UTC),
 			},
@@ -575,11 +571,7 @@
 						Postcode:   "C1 1FF",
 						Country:    "GB",
 					},
-<<<<<<< HEAD
-					CarryOutBy: actor.ChannelOnline,
-=======
-					Channel: actor.Online,
->>>>>>> 51c498d8
+					Channel: actor.ChannelOnline,
 				},
 				PeopleToNotify: actor.PeopleToNotify{{
 					UID:        personToNotifyUID,
