package lpastore

import (
	"bytes"
	"context"
	"encoding/json"
	"fmt"
	"net/http"

	"github.com/ministryofjustice/opg-modernising-lpa/internal/actor"
	"github.com/ministryofjustice/opg-modernising-lpa/internal/actor/actoruid"
)

type updateRequest struct {
	Type    string                `json:"type"`
	Changes []updateRequestChange `json:"changes"`
}

type updateRequestChange struct {
	Key string `json:"key"`
	Old any    `json:"old"`
	New any    `json:"new"`
}

func (c *Client) sendUpdate(ctx context.Context, lpaUID string, actorUID actoruid.UID, body updateRequest) error {
	var buf bytes.Buffer
	if err := json.NewEncoder(&buf).Encode(body); err != nil {
		return err
	}

	req, err := http.NewRequestWithContext(ctx, http.MethodPost, c.baseURL+"/lpas/"+lpaUID+"/updates", &buf)
	if err != nil {
		return err
	}

	return c.do(ctx, actorUID, req, nil)
}

<<<<<<< HEAD
func (c *Client) SendCertificateProvider(ctx context.Context, lpaUID string, certificateProvider *actor.CertificateProviderProvidedDetails, lpa *Lpa) error {
=======
func (c *Client) SendRegister(ctx context.Context, lpaUID string) error {
	body := updateRequest{
		Type: "REGISTER",
	}

	return c.sendUpdate(ctx, lpaUID, actoruid.Service, body)
}

func (c *Client) SendCertificateProvider(ctx context.Context, lpaUID string, certificateProvider *actor.CertificateProviderProvidedDetails) error {
>>>>>>> e08e8371
	body := updateRequest{
		Type: "CERTIFICATE_PROVIDER_SIGN",
		Changes: []updateRequestChange{
			{Key: "/certificateProvider/signedAt", New: certificateProvider.Certificate.Agreed},
			{Key: "/certificateProvider/contactLanguagePreference", New: certificateProvider.ContactLanguagePreference.String()},
		},
	}

	if certificateProvider.HomeAddress.Line1 != "" {
		body.Changes = append(body.Changes, updateRequestChange{Key: "/certificateProvider/address/line1", New: certificateProvider.HomeAddress.Line1, Old: lpa.CertificateProvider.Address.Line1})
	}

	if certificateProvider.HomeAddress.Line2 != "" {
		body.Changes = append(body.Changes, updateRequestChange{Key: "/certificateProvider/address/line2", New: certificateProvider.HomeAddress.Line2, Old: lpa.CertificateProvider.Address.Line2})
	}

	if certificateProvider.HomeAddress.Line3 != "" {
		body.Changes = append(body.Changes, updateRequestChange{Key: "/certificateProvider/address/line3", New: certificateProvider.HomeAddress.Line3, Old: lpa.CertificateProvider.Address.Line3})
	}

	if certificateProvider.HomeAddress.TownOrCity != "" {
		body.Changes = append(body.Changes, updateRequestChange{Key: "/certificateProvider/address/town", New: certificateProvider.HomeAddress.TownOrCity, Old: lpa.CertificateProvider.Address.TownOrCity})
	}

	if certificateProvider.HomeAddress.Postcode != "" {
		body.Changes = append(body.Changes, updateRequestChange{Key: "/certificateProvider/address/postcode", New: certificateProvider.HomeAddress.Postcode, Old: lpa.CertificateProvider.Address.Postcode})
	}

	if certificateProvider.HomeAddress.Country != "" {
		body.Changes = append(body.Changes, updateRequestChange{Key: "/certificateProvider/address/country", New: certificateProvider.HomeAddress.Country, Old: lpa.CertificateProvider.Address.Country})
	}

	if certificateProvider.Email != "" {
		body.Changes = append(body.Changes, updateRequestChange{Key: "/certificateProvider/email", New: certificateProvider.Email, Old: lpa.CertificateProvider.Email})
	}

	if lpa.CertificateProvider.Channel != actor.ChannelOnline {
		body.Changes = append(body.Changes, updateRequestChange{Key: "/certificateProvider/channel", New: actor.ChannelOnline, Old: actor.ChannelPaper})
	}

	return c.sendUpdate(ctx, lpaUID, certificateProvider.UID, body)
}

func (c *Client) SendAttorney(ctx context.Context, donor *Lpa, attorney *actor.AttorneyProvidedDetails) error {
	var attorneyKey string
	if attorney.IsTrustCorporation && attorney.IsReplacement && donor.Attorneys.TrustCorporation.Name != "" {
		attorneyKey = "/trustCorporations/1"
	} else if attorney.IsTrustCorporation {
		attorneyKey = "/trustCorporations/0"
	} else if attorney.IsReplacement {
		attorneyKey = fmt.Sprintf("/attorneys/%d", len(donor.Attorneys.Attorneys)+donor.ReplacementAttorneys.Index(attorney.UID))
	} else {
		attorneyKey = fmt.Sprintf("/attorneys/%d", donor.Attorneys.Index(attorney.UID))
	}

	body := updateRequest{
		Type: "ATTORNEY_SIGN",
		Changes: []updateRequestChange{
			{Key: attorneyKey + "/mobile", New: attorney.Mobile},
			{Key: attorneyKey + "/contactLanguagePreference", New: attorney.ContactLanguagePreference.String()},
		},
	}

	if attorney.IsTrustCorporation {
		body.Type = "TRUST_CORPORATION_SIGN"

		body.Changes = append(body.Changes,
			updateRequestChange{Key: attorneyKey + "/signatories/0/firstNames", New: attorney.AuthorisedSignatories[0].FirstNames},
			updateRequestChange{Key: attorneyKey + "/signatories/0/lastName", New: attorney.AuthorisedSignatories[0].LastName},
			updateRequestChange{Key: attorneyKey + "/signatories/0/professionalTitle", New: attorney.AuthorisedSignatories[0].ProfessionalTitle},
			updateRequestChange{Key: attorneyKey + "/signatories/0/signedAt", New: attorney.AuthorisedSignatories[0].Confirmed},
		)

		if !attorney.AuthorisedSignatories[1].Confirmed.IsZero() {
			body.Changes = append(body.Changes,
				updateRequestChange{Key: attorneyKey + "/signatories/1/firstNames", New: attorney.AuthorisedSignatories[1].FirstNames},
				updateRequestChange{Key: attorneyKey + "/signatories/1/lastName", New: attorney.AuthorisedSignatories[1].LastName},
				updateRequestChange{Key: attorneyKey + "/signatories/1/professionalTitle", New: attorney.AuthorisedSignatories[1].ProfessionalTitle},
				updateRequestChange{Key: attorneyKey + "/signatories/1/signedAt", New: attorney.AuthorisedSignatories[1].Confirmed},
			)
		}
	} else {
		body.Changes = append(body.Changes, updateRequestChange{Key: attorneyKey + "/signedAt", New: attorney.Confirmed})
	}

	return c.sendUpdate(ctx, donor.LpaUID, attorney.UID, body)
}<|MERGE_RESOLUTION|>--- conflicted
+++ resolved
@@ -36,9 +36,6 @@
 	return c.do(ctx, actorUID, req, nil)
 }
 
-<<<<<<< HEAD
-func (c *Client) SendCertificateProvider(ctx context.Context, lpaUID string, certificateProvider *actor.CertificateProviderProvidedDetails, lpa *Lpa) error {
-=======
 func (c *Client) SendRegister(ctx context.Context, lpaUID string) error {
 	body := updateRequest{
 		Type: "REGISTER",
@@ -47,8 +44,7 @@
 	return c.sendUpdate(ctx, lpaUID, actoruid.Service, body)
 }
 
-func (c *Client) SendCertificateProvider(ctx context.Context, lpaUID string, certificateProvider *actor.CertificateProviderProvidedDetails) error {
->>>>>>> e08e8371
+func (c *Client) SendCertificateProvider(ctx context.Context, lpaUID string, certificateProvider *actor.CertificateProviderProvidedDetails, lpa *Lpa) error {
 	body := updateRequest{
 		Type: "CERTIFICATE_PROVIDER_SIGN",
 		Changes: []updateRequestChange{
