package page

import (
	"context"
	"net/http"

	"github.com/ministryofjustice/opg-modernising-lpa/internal/actor"
	"github.com/ministryofjustice/opg-modernising-lpa/internal/localize"
)

type AppData struct {
	Page             string
	Path             string
	Query            string
	Localizer        Localizer
	Lang             localize.Lang
	CookieConsentSet bool
	CanGoBack        bool
	SessionID        string
	RumConfig        RumConfig
	StaticHash       string
	Paths            AppPaths
	LpaID            string
	CsrfToken        string
	ActorTypes       actor.Types
	ActorType        actor.Type
	AttorneyID       string
	OneloginURL      string
	AppPublicURL     string
<<<<<<< HEAD
	OrganisationID   string
=======
	IsSupporter      bool
>>>>>>> e9cca371
}

func (d AppData) Redirect(w http.ResponseWriter, r *http.Request, url string) error {
	http.Redirect(w, r, d.Lang.URL(url), http.StatusFound)
	return nil
}

func ContextWithAppData(ctx context.Context, appData AppData) context.Context {
	return context.WithValue(ctx, contextKey("appData"), appData)
}

func AppDataFromContext(ctx context.Context) AppData {
	appData, _ := ctx.Value(contextKey("appData")).(AppData)

	return appData
}

func (d AppData) IsDonor() bool {
	return d.ActorType == actor.TypeDonor
}

func (d AppData) IsCertificateProvider() bool {
	return d.ActorType == actor.TypeCertificateProvider
}

func (d AppData) IsReplacementAttorney() bool {
	return d.ActorType == actor.TypeReplacementAttorney
}

func (d AppData) IsTrustCorporation() bool {
	return (d.ActorType == actor.TypeAttorney || d.ActorType == actor.TypeReplacementAttorney) && d.AttorneyID == ""
}<|MERGE_RESOLUTION|>--- conflicted
+++ resolved
@@ -27,11 +27,8 @@
 	AttorneyID       string
 	OneloginURL      string
 	AppPublicURL     string
-<<<<<<< HEAD
+	IsSupporter      bool
 	OrganisationID   string
-=======
-	IsSupporter      bool
->>>>>>> e9cca371
 }
 
 func (d AppData) Redirect(w http.ResponseWriter, r *http.Request, url string) error {
