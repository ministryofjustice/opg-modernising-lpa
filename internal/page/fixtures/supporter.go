package fixtures

import (
	"context"
	"encoding/base64"
	"fmt"
	"net/http"
	"strconv"
	"strings"
	"time"

	"github.com/ministryofjustice/opg-modernising-lpa/internal/actor"
	"github.com/ministryofjustice/opg-modernising-lpa/internal/event"
	"github.com/ministryofjustice/opg-modernising-lpa/internal/page"
	"github.com/ministryofjustice/opg-modernising-lpa/internal/random"
	"github.com/ministryofjustice/opg-modernising-lpa/internal/search"
	"github.com/ministryofjustice/opg-modernising-lpa/internal/sesh"
)

type OrganisationStore interface {
	Create(context.Context, *actor.Member, string) (*actor.Organisation, error)
	CreateLPA(context.Context) (*actor.DonorProvidedDetails, error)
}

type MemberStore interface {
	Create(ctx context.Context, firstNames, lastName string) (*actor.Member, error)
	CreateFromInvite(ctx context.Context, invite *actor.MemberInvite) error
	CreateMemberInvite(ctx context.Context, organisation *actor.Organisation, firstNames, lastname, email, code string, permission actor.Permission) error
	Put(ctx context.Context, member *actor.Member) error
}

<<<<<<< HEAD
func Supporter(
	sessionStore *sesh.Store,
	organisationStore OrganisationStore,
	donorStore DonorStore,
	memberStore MemberStore,
	dynamoClient DynamoClient,
	searchClient *search.Client,
	certificateProviderStore CertificateProviderStore,
	attorneyStore AttorneyStore,
	documentStore DocumentStore,
	eventClient *event.Client,
) page.Handler {
=======
type ShareCodeStore interface {
	PutDonor(ctx context.Context, code string, data actor.ShareCodeData) error
}

func Supporter(sessionStore *sesh.Store, organisationStore OrganisationStore, donorStore DonorStore, memberStore MemberStore, dynamoClient DynamoClient, searchClient *search.Client, shareCodeStore ShareCodeStore) page.Handler {
>>>>>>> 80327141
	return func(appData page.AppData, w http.ResponseWriter, r *http.Request) error {
		var (
			invitedMembers = r.FormValue("invitedMembers")
			lpa            = r.FormValue("lpa")
			members        = r.FormValue("members")
			organisation   = r.FormValue("organisation")
			redirect       = r.FormValue("redirect")
			asMember       = r.FormValue("asMember")
			permission     = r.FormValue("permission")
			expireInvites  = r.FormValue("expireInvites") == "1"
			suspended      = r.FormValue("suspended") == "1"
<<<<<<< HEAD
			setLPAProgress = r.FormValue("setLPAProgress") == "1"
=======
			accessCode     = r.FormValue("accessCode")
>>>>>>> 80327141

			supporterSub       = random.String(16)
			supporterSessionID = base64.StdEncoding.EncodeToString([]byte(supporterSub))
			supporterCtx       = page.ContextWithSessionData(r.Context(), &page.SessionData{SessionID: supporterSessionID, Email: testEmail})
		)

		loginSession := &sesh.LoginSession{Sub: supporterSub, Email: testEmail}

		if organisation == "1" {
			member, err := memberStore.Create(supporterCtx, random.String(12), random.String(12))
			if err != nil {
				return err
			}

			org, err := organisationStore.Create(supporterCtx, member, random.String(12))
			if err != nil {
				return err
			}

			loginSession.OrganisationID = org.ID
			loginSession.OrganisationName = org.Name

			organisationCtx := page.ContextWithSessionData(r.Context(), &page.SessionData{OrganisationID: org.ID})

			if suspended {
				member.Status = actor.StatusSuspended

				if err := memberStore.Put(organisationCtx, member); err != nil {
					return err
				}
			}

			if accessCode != "" {
				donor, err := organisationStore.CreateLPA(organisationCtx)
				if err != nil {
					return err
				}
				donorCtx := page.ContextWithSessionData(r.Context(), &page.SessionData{OrganisationID: org.ID, LpaID: donor.LpaID})

				donor.LpaUID = makeUID()
				donor.Donor = makeDonor()
				donor.Type = actor.LpaTypePropertyAndAffairs

				donor.Attorneys = actor.Attorneys{
					Attorneys: []actor.Attorney{makeAttorney(attorneyNames[0])},
				}

				if err := donorStore.Put(donorCtx, donor); err != nil {
					return err
				}

				if err := shareCodeStore.PutDonor(r.Context(), accessCode, actor.ShareCodeData{
					SessionID:    org.ID,
					LpaID:        donor.LpaID,
					ActorUID:     donor.Donor.UID,
					InviteSentTo: "email@example.com",
				}); err != nil {
					return err
				}
			}

			if lpaCount, err := strconv.Atoi(lpa); err == nil {
				donorFixtureData := setFixtureData(r)

				for range lpaCount {
					donor, err := organisationStore.CreateLPA(organisationCtx)
					if err != nil {
						return err
					}
					donorCtx := page.ContextWithSessionData(r.Context(), &page.SessionData{OrganisationID: org.ID, LpaID: donor.LpaID})

					donor.LpaUID = makeUID()
					donor.Donor = makeDonor()
					donor.Type = actor.LpaTypePropertyAndAffairs

					donor.Attorneys = actor.Attorneys{
						Attorneys: []actor.Attorney{makeAttorney(attorneyNames[0])},
					}

					if setLPAProgress {
						donor, err = updateLPAProgress(donorFixtureData, donor, random.String(16), r, certificateProviderStore, attorneyStore, documentStore, eventClient)
						if err != nil {
							return err
						}
					}

					if err := donorStore.Put(donorCtx, donor); err != nil {
						return err
					}
				}

				for range time.Tick(time.Second) {
					if resp, _ := searchClient.Query(organisationCtx, search.QueryRequest{
						Page:     1,
						PageSize: 1,
					}); resp != nil && len(resp.Keys) > 0 {
						break
					}
				}
			}

			if invitedMembers != "" {
				n, err := strconv.Atoi(invitedMembers)
				if err != nil {
					return fmt.Errorf("invitedMembers should be a number")
				}

				for i, member := range invitedOrgMemberNames {
					if i == n {
						break
					}

					email := strings.ToLower(fmt.Sprintf("%s-%s@example.org", member.Firstnames, member.Lastname))

					now := time.Now()
					if expireInvites {
						now = now.Add(time.Hour * -time.Duration(48))
					}

					invite := &actor.MemberInvite{
						PK:               "ORGANISATION#" + org.ID,
						SK:               "MEMBERINVITE#" + base64.StdEncoding.EncodeToString([]byte(email)),
						CreatedAt:        now,
						OrganisationID:   org.ID,
						OrganisationName: org.Name,
						Email:            email,
						FirstNames:       member.Firstnames,
						LastName:         member.Lastname,
						Permission:       actor.PermissionAdmin,
						ReferenceNumber:  random.String(12),
					}

					if err := dynamoClient.Create(page.ContextWithSessionData(r.Context(), &page.SessionData{OrganisationID: org.ID}), invite); err != nil {
						return fmt.Errorf("error creating member invite: %w", err)
					}
				}
			}

			if members != "" {
				n, err := strconv.Atoi(members)
				if err != nil {
					return fmt.Errorf("members should be a number")
				}

				memberEmailSub := make(map[string]string)

				permission, err := actor.ParsePermission(permission)
				if err != nil {
					permission = actor.PermissionNone
				}

				for i, member := range orgMemberNames {
					if i == n {
						break
					}

					email := strings.ToLower(fmt.Sprintf("%s-%s@example.org", member.Firstnames, member.Lastname))
					sub := []byte(random.String(16))
					memberCtx := page.ContextWithSessionData(r.Context(), &page.SessionData{SessionID: base64.StdEncoding.EncodeToString(sub), Email: email})

					if err = memberStore.CreateFromInvite(
						memberCtx,
						&actor.MemberInvite{
							PK:              random.String(12),
							SK:              random.String(12),
							CreatedAt:       time.Now(),
							UpdatedAt:       time.Now(),
							OrganisationID:  org.ID,
							Email:           email,
							FirstNames:      member.Firstnames,
							LastName:        member.Lastname,
							Permission:      permission,
							ReferenceNumber: random.String(12),
						},
					); err != nil {
						return err
					}

					memberEmailSub[email] = string(sub)
				}

				if sub, found := memberEmailSub[asMember]; found {
					loginSession.Email = asMember
					loginSession.Sub = sub
				}
			}
		}

		if err := sessionStore.SetLogin(r, w, loginSession); err != nil {
			return err
		}

		if redirect != page.Paths.Supporter.EnterOrganisationName.Format() && redirect != page.Paths.Supporter.EnterYourName.Format() && redirect != page.Paths.EnterAccessCode.Format() {
			redirect = "/supporter" + redirect
		}

		http.Redirect(w, r, redirect, http.StatusFound)
		return nil
	}
}<|MERGE_RESOLUTION|>--- conflicted
+++ resolved
@@ -29,7 +29,10 @@
 	Put(ctx context.Context, member *actor.Member) error
 }
 
-<<<<<<< HEAD
+type ShareCodeStore interface {
+	PutDonor(ctx context.Context, code string, data actor.ShareCodeData) error
+}
+
 func Supporter(
 	sessionStore *sesh.Store,
 	organisationStore OrganisationStore,
@@ -37,18 +40,12 @@
 	memberStore MemberStore,
 	dynamoClient DynamoClient,
 	searchClient *search.Client,
+	shareCodeStore ShareCodeStore,
 	certificateProviderStore CertificateProviderStore,
 	attorneyStore AttorneyStore,
 	documentStore DocumentStore,
 	eventClient *event.Client,
 ) page.Handler {
-=======
-type ShareCodeStore interface {
-	PutDonor(ctx context.Context, code string, data actor.ShareCodeData) error
-}
-
-func Supporter(sessionStore *sesh.Store, organisationStore OrganisationStore, donorStore DonorStore, memberStore MemberStore, dynamoClient DynamoClient, searchClient *search.Client, shareCodeStore ShareCodeStore) page.Handler {
->>>>>>> 80327141
 	return func(appData page.AppData, w http.ResponseWriter, r *http.Request) error {
 		var (
 			invitedMembers = r.FormValue("invitedMembers")
@@ -60,11 +57,8 @@
 			permission     = r.FormValue("permission")
 			expireInvites  = r.FormValue("expireInvites") == "1"
 			suspended      = r.FormValue("suspended") == "1"
-<<<<<<< HEAD
 			setLPAProgress = r.FormValue("setLPAProgress") == "1"
-=======
 			accessCode     = r.FormValue("accessCode")
->>>>>>> 80327141
 
 			supporterSub       = random.String(16)
 			supporterSessionID = base64.StdEncoding.EncodeToString([]byte(supporterSub))
