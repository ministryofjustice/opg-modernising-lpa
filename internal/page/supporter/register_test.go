package supporter

import (
	"errors"
	"net/http"
	"net/http/httptest"
	"testing"

	"github.com/gorilla/sessions"
	"github.com/ministryofjustice/opg-go-common/template"
	"github.com/ministryofjustice/opg-modernising-lpa/internal/actor"
	"github.com/ministryofjustice/opg-modernising-lpa/internal/notify"
	"github.com/ministryofjustice/opg-modernising-lpa/internal/onelogin"
	"github.com/ministryofjustice/opg-modernising-lpa/internal/page"
	"github.com/ministryofjustice/opg-modernising-lpa/internal/sesh"
	"github.com/stretchr/testify/assert"
	"github.com/stretchr/testify/mock"
)

var expectedError = errors.New("err")
var testAppData = page.AppData{}

func TestRegister(t *testing.T) {
	mux := http.NewServeMux()
	Register(mux, template.Templates{}, template.Templates{}, &onelogin.Client{}, nil, nil, nil, nil, &notify.Client{})

	assert.Implements(t, (*http.Handler)(nil), mux)
}

func TestMakeHandle(t *testing.T) {
	w := httptest.NewRecorder()
	r, _ := http.NewRequest(http.MethodGet, "/path?a=b", nil)

	mux := http.NewServeMux()
<<<<<<< HEAD
	handle := makeHandle(mux, newMockSessionStore(t), nil)
=======
	handle := makeHandle(mux, nil, nil)
>>>>>>> ff843426
	handle("/path", page.None, func(appData page.AppData, hw http.ResponseWriter, hr *http.Request) error {
		assert.Equal(t, page.AppData{
			Page:        "/path",
			IsSupporter: true,
		}, appData)
		assert.Equal(t, w, hw)

		hw.WriteHeader(http.StatusTeapot)
		return nil
	})

	mux.ServeHTTP(w, r)
	resp := w.Result()

	assert.Equal(t, http.StatusTeapot, resp.StatusCode)
}

func TestMakeHandleErrors(t *testing.T) {
	w := httptest.NewRecorder()
	r, _ := http.NewRequest(http.MethodGet, "/path", nil)

	errorHandler := newMockErrorHandler(t)
	errorHandler.EXPECT().
		Execute(w, r, expectedError)

	mux := http.NewServeMux()
<<<<<<< HEAD
	handle := makeHandle(mux, newMockSessionStore(t), errorHandler.Execute)
=======
	handle := makeHandle(mux, nil, errorHandler.Execute)
>>>>>>> ff843426
	handle("/path", page.None, func(appData page.AppData, hw http.ResponseWriter, hr *http.Request) error {
		return expectedError
	})

	mux.ServeHTTP(w, r)
}

func TestMakeHandleWhenRequireSession(t *testing.T) {
	w := httptest.NewRecorder()
	r, _ := http.NewRequest(http.MethodGet, "/path?a=b", nil)

	sessionStore := newMockSessionStore(t)
	sessionStore.EXPECT().
		Get(r, "session").
		Return(&sessions.Session{Values: map[any]any{"session": &sesh.LoginSession{Sub: "random"}}}, nil)

	mux := http.NewServeMux()
	handle := makeHandle(mux, sessionStore, nil)
	handle("/path", page.RequireSession, func(appData page.AppData, hw http.ResponseWriter, hr *http.Request) error {
		assert.Equal(t, page.AppData{
			Page:        "/path",
			SessionID:   "cmFuZG9t",
			IsSupporter: true,
		}, appData)
		assert.Equal(t, w, hw)

		hw.WriteHeader(http.StatusTeapot)
		return nil
	})

	mux.ServeHTTP(w, r)
	resp := w.Result()

	assert.Equal(t, http.StatusTeapot, resp.StatusCode)
}

func TestMakeHandleWhenRequireSessionErrors(t *testing.T) {
	w := httptest.NewRecorder()
	r, _ := http.NewRequest(http.MethodGet, "/path?a=b", nil)

	sessionStore := newMockSessionStore(t)
	sessionStore.EXPECT().
		Get(r, "session").
		Return(nil, expectedError)

	mux := http.NewServeMux()
	handle := makeHandle(mux, sessionStore, nil)
	handle("/path", page.RequireSession, func(appData page.AppData, hw http.ResponseWriter, hr *http.Request) error {
		return nil
	})

	mux.ServeHTTP(w, r)
	resp := w.Result()

	assert.Equal(t, http.StatusFound, resp.StatusCode)
	assert.Equal(t, page.Paths.Supporter.Start.Format(), resp.Header.Get("Location"))
}

func TestMakeSupporterHandle(t *testing.T) {
	w := httptest.NewRecorder()
	r, _ := http.NewRequest(http.MethodGet, "/path", nil)

	mux := http.NewServeMux()

	sessionStore := newMockSessionStore(t)
	sessionStore.EXPECT().
		Get(r, "session").
		Return(&sessions.Session{Values: map[any]any{"session": &sesh.LoginSession{Sub: "random"}}}, nil)

<<<<<<< HEAD
	handle := makeSupporterHandle(mux, sessionStore, nil, nil)
	handle("/path", func(appData page.AppData, hw http.ResponseWriter, hr *http.Request) error {
=======
	organisationStore := newMockOrganisationStore(t)
	organisationStore.EXPECT().
		Get(page.ContextWithSessionData(r.Context(), &page.SessionData{SessionID: "cmFuZG9t"})).
		Return(&actor.Organisation{}, nil)

	handle := makeSupporterHandle(mux, sessionStore, nil, organisationStore)
	handle("/path", func(appData page.AppData, hw http.ResponseWriter, hr *http.Request, organisation *actor.Organisation) error {
>>>>>>> ff843426
		assert.Equal(t, page.AppData{
			Page:        "/supporter/path",
			SessionID:   "cmFuZG9t",
			IsSupporter: true,
		}, appData)

		assert.Equal(t, w, hw)

		sessionData, _ := page.SessionDataFromContext(hr.Context())
		assert.Equal(t, &page.SessionData{SessionID: "cmFuZG9t"}, sessionData)

		hw.WriteHeader(http.StatusTeapot)
		return nil
	})

	mux.ServeHTTP(w, r)
	resp := w.Result()

	assert.Equal(t, http.StatusTeapot, resp.StatusCode)
}

func TestMakeSupporterHandleWhenSessionStoreError(t *testing.T) {
	w := httptest.NewRecorder()
	r, _ := http.NewRequest(http.MethodGet, "/path", nil)

	mux := http.NewServeMux()

	sessionStore := newMockSessionStore(t)
	sessionStore.EXPECT().
		Get(r, "session").
		Return(&sessions.Session{}, expectedError)

	handle := makeSupporterHandle(mux, sessionStore, nil, nil)
<<<<<<< HEAD
	handle("/path", func(_ page.AppData, _ http.ResponseWriter, _ *http.Request) error {
		return expectedError
=======
	handle("/path", func(_ page.AppData, _ http.ResponseWriter, _ *http.Request, _ *actor.Organisation) error {
		return nil
>>>>>>> ff843426
	})

	mux.ServeHTTP(w, r)
	resp := w.Result()

	assert.Equal(t, http.StatusFound, resp.StatusCode)
	assert.Equal(t, page.Paths.Supporter.Start.Format(), resp.Header.Get("Location"))
}

func TestMakeSupporterHandleWhenOrganisationStoreErrors(t *testing.T) {
	w := httptest.NewRecorder()
	r, _ := http.NewRequest(http.MethodGet, "/path", nil)

	mux := http.NewServeMux()

	errorHandler := newMockErrorHandler(t)
	errorHandler.EXPECT().
		Execute(w, r, expectedError)

	sessionStore := newMockSessionStore(t)
	sessionStore.EXPECT().
		Get(r, "session").
		Return(&sessions.Session{Values: map[any]any{"session": &sesh.LoginSession{Sub: "random"}}}, nil)

	organisationStore := newMockOrganisationStore(t)
	organisationStore.EXPECT().
		Get(mock.Anything).
		Return(nil, expectedError)

	handle := makeSupporterHandle(mux, sessionStore, errorHandler.Execute, organisationStore)
	handle("/path", func(appData page.AppData, hw http.ResponseWriter, hr *http.Request, organisation *actor.Organisation) error {
		return nil
	})

	mux.ServeHTTP(w, r)
}

func TestMakeSupporterHandleErrors(t *testing.T) {
	w := httptest.NewRecorder()
	r, _ := http.NewRequest(http.MethodGet, "/path", nil)

	errorHandler := newMockErrorHandler(t)
	errorHandler.EXPECT().
		Execute(w, r, expectedError)

	sessionStore := newMockSessionStore(t)
	sessionStore.EXPECT().
		Get(r, "session").
		Return(&sessions.Session{Values: map[any]any{"session": &sesh.LoginSession{Sub: "random"}}}, nil)

	organisationStore := newMockOrganisationStore(t)
	organisationStore.EXPECT().
		Get(mock.Anything).
		Return(&actor.Organisation{}, nil)

	mux := http.NewServeMux()
<<<<<<< HEAD
	handle := makeSupporterHandle(mux, sessionStore, errorHandler.Execute, nil)
	handle("/path", func(_ page.AppData, _ http.ResponseWriter, _ *http.Request) error {
=======
	handle := makeSupporterHandle(mux, sessionStore, errorHandler.Execute, organisationStore)
	handle("/path", func(_ page.AppData, _ http.ResponseWriter, _ *http.Request, _ *actor.Organisation) error {
>>>>>>> ff843426
		return expectedError
	})

	mux.ServeHTTP(w, r)
}<|MERGE_RESOLUTION|>--- conflicted
+++ resolved
@@ -22,7 +22,7 @@
 
 func TestRegister(t *testing.T) {
 	mux := http.NewServeMux()
-	Register(mux, template.Templates{}, template.Templates{}, &onelogin.Client{}, nil, nil, nil, nil, &notify.Client{})
+	Register(mux, template.Templates{}, template.Templates{}, &onelogin.Client{}, nil, nil, nil, nil, &notify.Client{}, newMockDonorStore(t))
 
 	assert.Implements(t, (*http.Handler)(nil), mux)
 }
@@ -32,11 +32,7 @@
 	r, _ := http.NewRequest(http.MethodGet, "/path?a=b", nil)
 
 	mux := http.NewServeMux()
-<<<<<<< HEAD
-	handle := makeHandle(mux, newMockSessionStore(t), nil)
-=======
 	handle := makeHandle(mux, nil, nil)
->>>>>>> ff843426
 	handle("/path", page.None, func(appData page.AppData, hw http.ResponseWriter, hr *http.Request) error {
 		assert.Equal(t, page.AppData{
 			Page:        "/path",
@@ -63,11 +59,7 @@
 		Execute(w, r, expectedError)
 
 	mux := http.NewServeMux()
-<<<<<<< HEAD
-	handle := makeHandle(mux, newMockSessionStore(t), errorHandler.Execute)
-=======
 	handle := makeHandle(mux, nil, errorHandler.Execute)
->>>>>>> ff843426
 	handle("/path", page.None, func(appData page.AppData, hw http.ResponseWriter, hr *http.Request) error {
 		return expectedError
 	})
@@ -137,10 +129,6 @@
 		Get(r, "session").
 		Return(&sessions.Session{Values: map[any]any{"session": &sesh.LoginSession{Sub: "random"}}}, nil)
 
-<<<<<<< HEAD
-	handle := makeSupporterHandle(mux, sessionStore, nil, nil)
-	handle("/path", func(appData page.AppData, hw http.ResponseWriter, hr *http.Request) error {
-=======
 	organisationStore := newMockOrganisationStore(t)
 	organisationStore.EXPECT().
 		Get(page.ContextWithSessionData(r.Context(), &page.SessionData{SessionID: "cmFuZG9t"})).
@@ -148,7 +136,6 @@
 
 	handle := makeSupporterHandle(mux, sessionStore, nil, organisationStore)
 	handle("/path", func(appData page.AppData, hw http.ResponseWriter, hr *http.Request, organisation *actor.Organisation) error {
->>>>>>> ff843426
 		assert.Equal(t, page.AppData{
 			Page:        "/supporter/path",
 			SessionID:   "cmFuZG9t",
@@ -182,13 +169,8 @@
 		Return(&sessions.Session{}, expectedError)
 
 	handle := makeSupporterHandle(mux, sessionStore, nil, nil)
-<<<<<<< HEAD
-	handle("/path", func(_ page.AppData, _ http.ResponseWriter, _ *http.Request) error {
-		return expectedError
-=======
 	handle("/path", func(_ page.AppData, _ http.ResponseWriter, _ *http.Request, _ *actor.Organisation) error {
 		return nil
->>>>>>> ff843426
 	})
 
 	mux.ServeHTTP(w, r)
@@ -245,13 +227,8 @@
 		Return(&actor.Organisation{}, nil)
 
 	mux := http.NewServeMux()
-<<<<<<< HEAD
-	handle := makeSupporterHandle(mux, sessionStore, errorHandler.Execute, nil)
-	handle("/path", func(_ page.AppData, _ http.ResponseWriter, _ *http.Request) error {
-=======
 	handle := makeSupporterHandle(mux, sessionStore, errorHandler.Execute, organisationStore)
 	handle("/path", func(_ page.AppData, _ http.ResponseWriter, _ *http.Request, _ *actor.Organisation) error {
->>>>>>> ff843426
 		return expectedError
 	})
 
