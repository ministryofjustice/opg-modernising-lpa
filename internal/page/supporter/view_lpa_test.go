--- conflicted
+++ resolved
@@ -57,29 +57,19 @@
 				}).
 				Return(nil)
 
-			err := ViewLPA(template.Execute, donorStore, certificateProviderStore, attorneyStore, progressTracker)(testAppData, w, r, &actor.Organisation{})
+			err := ViewLPA(template.Execute, donorStore, certificateProviderStore, attorneyStore, progressTracker)(testAppData, w, r, &actor.Organisation{}, nil)
 
 			assert.Nil(t, err)
 		})
 	}
 
-<<<<<<< HEAD
-=======
-	err := ViewLPA(template.Execute, donorStore)(testAppData, w, r, &actor.Organisation{}, nil)
-
-	assert.Nil(t, err)
->>>>>>> 80327141
 }
 
 func TestGetViewLPAWithSessionMissing(t *testing.T) {
 	w := httptest.NewRecorder()
 	r, _ := http.NewRequestWithContext(page.ContextWithSessionData(context.Background(), &page.SessionData{}), http.MethodGet, "/", nil)
 
-<<<<<<< HEAD
-	err := ViewLPA(nil, nil, nil, nil, nil)(testAppData, w, r, &actor.Organisation{})
-=======
-	err := ViewLPA(nil, nil)(testAppData, w, r, &actor.Organisation{}, nil)
->>>>>>> 80327141
+	err := ViewLPA(nil, nil, nil, nil, nil)(testAppData, w, r, &actor.Organisation{}, nil)
 
 	assert.Error(t, err)
 }
@@ -88,11 +78,7 @@
 	w := httptest.NewRecorder()
 	r, _ := http.NewRequest(http.MethodGet, "/", nil)
 
-<<<<<<< HEAD
-	err := ViewLPA(nil, nil, nil, nil, nil)(testAppData, w, r, &actor.Organisation{})
-=======
-	err := ViewLPA(nil, nil)(testAppData, w, r, &actor.Organisation{}, nil)
->>>>>>> 80327141
+	err := ViewLPA(nil, nil, nil, nil, nil)(testAppData, w, r, &actor.Organisation{}, nil)
 
 	assert.Error(t, err)
 }
@@ -106,7 +92,7 @@
 		Get(mock.Anything).
 		Return(nil, expectedError)
 
-	err := ViewLPA(nil, donorStore, nil, nil, nil)(testAppData, w, r, &actor.Organisation{})
+	err := ViewLPA(nil, donorStore, nil, nil, nil)(testAppData, w, r, &actor.Organisation{}, nil)
 
 	assert.Error(t, err)
 }
@@ -127,7 +113,7 @@
 		GetAny(mock.Anything).
 		Return(nil, expectedError)
 
-	err := ViewLPA(nil, donorStore, certificateProviderStore, nil, nil)(testAppData, w, r, &actor.Organisation{})
+	err := ViewLPA(nil, donorStore, certificateProviderStore, nil, nil)(testAppData, w, r, &actor.Organisation{}, nil)
 
 	assert.Error(t, err)
 }
@@ -153,11 +139,7 @@
 		GetAny(mock.Anything).
 		Return(nil, expectedError)
 
-<<<<<<< HEAD
-	err := ViewLPA(nil, donorStore, certificateProviderStore, attorneyStore, nil)(testAppData, w, r, &actor.Organisation{})
-=======
-	err := ViewLPA(nil, donorStore)(testAppData, w, r, &actor.Organisation{}, nil)
->>>>>>> 80327141
+	err := ViewLPA(nil, donorStore, certificateProviderStore, attorneyStore, nil)(testAppData, w, r, &actor.Organisation{}, nil)
 
 	assert.Error(t, err)
 }
@@ -193,11 +175,7 @@
 		Execute(w, mock.Anything).
 		Return(expectedError)
 
-<<<<<<< HEAD
-	err := ViewLPA(template.Execute, donorStore, certificateProviderStore, attorneyStore, progressTracker)(testAppData, w, r, &actor.Organisation{})
-=======
-	err := ViewLPA(template.Execute, donorStore)(testAppData, w, r, &actor.Organisation{}, nil)
->>>>>>> 80327141
+	err := ViewLPA(template.Execute, donorStore, certificateProviderStore, attorneyStore, progressTracker)(testAppData, w, r, &actor.Organisation{}, nil)
 
 	assert.Error(t, err)
 }