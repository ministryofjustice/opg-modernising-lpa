package supporter

import (
	"context"
	"io"
	"net/http"

	"github.com/gorilla/sessions"
	"github.com/ministryofjustice/opg-go-common/template"
	"github.com/ministryofjustice/opg-modernising-lpa/internal/actor"
	"github.com/ministryofjustice/opg-modernising-lpa/internal/notify"
	"github.com/ministryofjustice/opg-modernising-lpa/internal/onelogin"
	"github.com/ministryofjustice/opg-modernising-lpa/internal/page"
	"github.com/ministryofjustice/opg-modernising-lpa/internal/page/donor"
	"github.com/ministryofjustice/opg-modernising-lpa/internal/random"
	"github.com/ministryofjustice/opg-modernising-lpa/internal/sesh"
)

type OrganisationStore interface {
	Create(ctx context.Context, name string) error
	CreateMemberInvite(ctx context.Context, organisation *actor.Organisation, email, code string) error
	Get(ctx context.Context) (*actor.Organisation, error)
	CreateLPA(ctx context.Context, organisationID string) (*actor.DonorProvidedDetails, error)
	GetMember(ctx context.Context) (*actor.Member, error)
}

type OneLoginClient interface {
	AuthCodeURL(state, nonce, locale string, identity bool) (string, error)
	Exchange(ctx context.Context, code, nonce string) (idToken, accessToken string, err error)
	UserInfo(ctx context.Context, accessToken string) (onelogin.UserInfo, error)
}

type SessionStore interface {
	Get(r *http.Request, name string) (*sessions.Session, error)
	New(r *http.Request, name string) (*sessions.Session, error)
	Save(r *http.Request, w http.ResponseWriter, s *sessions.Session) error
}

type NotifyClient interface {
	SendEmail(context context.Context, to string, email notify.Email) error
}

type DonorStore interface {
	Get(ctx context.Context) (*actor.DonorProvidedDetails, error)
	Latest(ctx context.Context) (*actor.DonorProvidedDetails, error)
	Put(ctx context.Context, donor *actor.DonorProvidedDetails) error
	Delete(ctx context.Context) error
}

type Template func(io.Writer, interface{}) error

type Handler func(data page.AppData, w http.ResponseWriter, r *http.Request, organisation *actor.Organisation) error

type ErrorHandler func(http.ResponseWriter, *http.Request, error)

func Register(
	rootMux *http.ServeMux,
	supporterTmpls, donorTmpls template.Templates,
	oneLoginClient OneLoginClient,
	sessionStore SessionStore,
	organisationStore OrganisationStore,
	notFoundHandler page.Handler,
	errorHandler page.ErrorHandler,
	notifyClient NotifyClient,
	donorStore DonorStore,
) {
<<<<<<< HEAD
	supporterPaths := page.Paths.Supporter
	handleRoot := makeHandle(rootMux, sessionStore, errorHandler)

	handleRoot(supporterPaths.Login, page.None,
		page.Login(oneLoginClient, sessionStore, random.String, supporterPaths.LoginCallback))
	handleRoot(supporterPaths.LoginCallback, page.None,
		LoginCallback(oneLoginClient, sessionStore))
	handleRoot(supporterPaths.EnterOrganisationName, page.RequireSession,
		EnterOrganisationName(supporterTmpls.Get("enter_organisation_name.gohtml"), organisationStore))
=======
	paths := page.Paths.Supporter
	handleRoot := makeHandle(rootMux, sessionStore, errorHandler)

	handleRoot(paths.Login, page.None,
		page.Login(oneLoginClient, sessionStore, random.String, paths.LoginCallback))
	handleRoot(paths.LoginCallback, page.None,
		LoginCallback(oneLoginClient, sessionStore, organisationStore))
	handleRoot(paths.EnterOrganisationName, page.RequireSession,
		EnterOrganisationName(tmpls.Get("enter_organisation_name.gohtml"), organisationStore))
>>>>>>> ff843426

	supporterMux := http.NewServeMux()
	rootMux.Handle("/supporter/", http.StripPrefix("/supporter", supporterMux))

<<<<<<< HEAD
	supporterLpaMux := http.NewServeMux()
	rootMux.Handle("/supporter/lpa/", page.RouteToPrefix("/supporter/lpa/", supporterLpaMux, notFoundHandler))

	handleSupporter := makeHandle(supporterMux, sessionStore, errorHandler)
	handleWithSupporter := makeSupporterHandle(supporterMux, sessionStore, errorHandler, organisationStore)
	handleWithSupporterAndDonor := makeSupporterDonorHandle(supporterLpaMux, sessionStore, errorHandler, organisationStore, donorStore)

	handleSupporter(page.Paths.Root, page.None, notFoundHandler)

	handleWithSupporter(supporterPaths.OrganisationCreated,
		OrganisationCreated(supporterTmpls.Get("organisation_created.gohtml"), organisationStore))
	handleWithSupporter(supporterPaths.Dashboard,
		Dashboard(supporterTmpls.Get("dashboard.gohtml"), organisationStore))
	handleWithSupporter(supporterPaths.InviteMember,
		InviteMember(supporterTmpls.Get("invite_member.gohtml"), organisationStore, notifyClient, random.String))
	handleWithSupporter(supporterPaths.InviteMemberConfirmation,
		Guidance(supporterTmpls.Get("invite_member_confirmation.gohtml")))

	handleWithSupporterAndDonor(supporterPaths.DonorDetails,
		donor.YourDetails(donorTmpls.Get("your_details.gohtml"), donorStore, sessionStore))
=======
	handleSupporter := makeHandle(supporterMux, sessionStore, errorHandler)
	handleWithSupporter := makeSupporterHandle(supporterMux, sessionStore, errorHandler, organisationStore)

	handleSupporter(page.Paths.Root, page.None, notFoundHandler)

	handleWithSupporter(paths.OrganisationCreated,
		OrganisationCreated(tmpls.Get("organisation_created.gohtml")))
	handleWithSupporter(paths.Dashboard,
		Guidance(tmpls.Get("dashboard.gohtml")))
	handleWithSupporter(paths.InviteMember,
		InviteMember(tmpls.Get("invite_member.gohtml"), organisationStore, notifyClient, random.String))
	handleWithSupporter(paths.InviteMemberConfirmation,
		Guidance(tmpls.Get("invite_member_confirmation.gohtml")))
>>>>>>> ff843426
}

func makeHandle(mux *http.ServeMux, store sesh.Store, errorHandler page.ErrorHandler) func(page.Path, page.HandleOpt, page.Handler) {
	return func(path page.Path, opt page.HandleOpt, h page.Handler) {
		mux.HandleFunc(path.String(), func(w http.ResponseWriter, r *http.Request) {
			ctx := r.Context()

			appData := page.AppDataFromContext(ctx)
			appData.Page = path.Format()
			appData.IsSupporter = true

			if opt&page.RequireSession != 0 {
				session, err := sesh.Login(store, r)
				if err != nil {
					http.Redirect(w, r, page.Paths.Supporter.Start.Format(), http.StatusFound)
					return
				}

<<<<<<< HEAD
				appData.Page = path.Format()
				appData.SessionID = base64.StdEncoding.EncodeToString([]byte(session.Sub))

=======
				appData.SessionID = session.SessionID()
>>>>>>> ff843426
				ctx = page.ContextWithSessionData(ctx, &page.SessionData{SessionID: appData.SessionID})
			}

			if err := h(appData, w, r.WithContext(page.ContextWithAppData(ctx, appData))); err != nil {
				errorHandler(w, r, err)
			}
		})
	}
}

func makeSupporterHandle(mux *http.ServeMux, store sesh.Store, errorHandler page.ErrorHandler, organisationStore OrganisationStore) func(page.SupporterPath, Handler) {
	return func(path page.SupporterPath, h Handler) {
		mux.HandleFunc(path.String(), func(w http.ResponseWriter, r *http.Request) {
			session, err := sesh.Login(store, r)
			if err != nil {
				http.Redirect(w, r, page.Paths.Supporter.Start.Format(), http.StatusFound)
				return
			}

			ctx := r.Context()

			appData := page.AppDataFromContext(ctx)
			appData.SessionID = base64.StdEncoding.EncodeToString([]byte(session.Sub))

			sessionData, err := page.SessionDataFromContext(ctx)
			if err == nil {
				sessionData.SessionID = appData.SessionID
				ctx = page.ContextWithSessionData(ctx, sessionData)
			} else {
				ctx = page.ContextWithSessionData(ctx, &page.SessionData{SessionID: appData.SessionID})
			}

			appData.Page = path.Format()
			appData.IsSupporter = true

			member, err := organisationStore.GetMember(ctx)
			if err != nil {
				errorHandler(w, r, err)
			}

			appData.OrganisationID = member.OrganisationID()

			ctx = page.ContextWithAppData(page.ContextWithSessionData(ctx, &page.SessionData{SessionID: appData.SessionID, OrganisationID: member.OrganisationID()}), appData)

			if err := h(appData, w, r.WithContext(ctx)); err != nil {
				errorHandler(w, r, err)
			}
		})
	}
}

func makeSupporterDonorHandle(mux *http.ServeMux, store sesh.Store, errorHandler page.ErrorHandler, organisationStore OrganisationStore, donorStore DonorStore) func(page.SupporterPath, donor.Handler) {
	return func(path page.SupporterPath, h donor.Handler) {
		mux.HandleFunc(path.String(), func(w http.ResponseWriter, r *http.Request) {
			session, err := sesh.Login(store, r)
			if err != nil {
				http.Redirect(w, r, page.Paths.Supporter.Start.Format(), http.StatusFound)
				return
			}

<<<<<<< HEAD
			ctx := r.Context()

			sessionData, err := page.SessionDataFromContext(ctx)
			if err != nil {
				errorHandler(w, r, err)
			}

			appData := page.AppDataFromContext(ctx)
			appData.IsSupporter = true
			appData.SessionID = base64.StdEncoding.EncodeToString([]byte(session.Sub))
			appData.LpaID = sessionData.LpaID

			sessionData.SessionID = appData.SessionID

			member, err := organisationStore.GetMember(page.ContextWithSessionData(ctx, sessionData))
			if err != nil {
				errorHandler(w, r, err)
			}

			appData.OrganisationID = member.OrganisationID()
			sessionData.OrganisationID = member.OrganisationID()

			ctx = page.ContextWithAppData(page.ContextWithSessionData(ctx, sessionData), appData)
			donorProvided, err := donorStore.Get(ctx)
			if err != nil {
				errorHandler(w, r, err)
			}

			if err := h(appData, w, r.WithContext(ctx), donorProvided); err != nil {
=======
			appData.SessionID = session.SessionID()
			ctx = page.ContextWithSessionData(ctx, &page.SessionData{SessionID: appData.SessionID})

			organisation, err := organisationStore.Get(ctx)
			if err != nil {
				errorHandler(w, r, err)
				return
			}

			appData.Page = path.Format()
			appData.IsSupporter = true
			appData.OrganisationName = organisation.Name

			if err := h(appData, w, r.WithContext(page.ContextWithAppData(ctx, appData)), organisation); err != nil {
>>>>>>> ff843426
				errorHandler(w, r, err)
			}
		})
	}
}<|MERGE_RESOLUTION|>--- conflicted
+++ resolved
@@ -64,32 +64,19 @@
 	notifyClient NotifyClient,
 	donorStore DonorStore,
 ) {
-<<<<<<< HEAD
 	supporterPaths := page.Paths.Supporter
 	handleRoot := makeHandle(rootMux, sessionStore, errorHandler)
 
 	handleRoot(supporterPaths.Login, page.None,
 		page.Login(oneLoginClient, sessionStore, random.String, supporterPaths.LoginCallback))
 	handleRoot(supporterPaths.LoginCallback, page.None,
-		LoginCallback(oneLoginClient, sessionStore))
+		LoginCallback(oneLoginClient, sessionStore, organisationStore))
 	handleRoot(supporterPaths.EnterOrganisationName, page.RequireSession,
 		EnterOrganisationName(supporterTmpls.Get("enter_organisation_name.gohtml"), organisationStore))
-=======
-	paths := page.Paths.Supporter
-	handleRoot := makeHandle(rootMux, sessionStore, errorHandler)
-
-	handleRoot(paths.Login, page.None,
-		page.Login(oneLoginClient, sessionStore, random.String, paths.LoginCallback))
-	handleRoot(paths.LoginCallback, page.None,
-		LoginCallback(oneLoginClient, sessionStore, organisationStore))
-	handleRoot(paths.EnterOrganisationName, page.RequireSession,
-		EnterOrganisationName(tmpls.Get("enter_organisation_name.gohtml"), organisationStore))
->>>>>>> ff843426
 
 	supporterMux := http.NewServeMux()
 	rootMux.Handle("/supporter/", http.StripPrefix("/supporter", supporterMux))
 
-<<<<<<< HEAD
 	supporterLpaMux := http.NewServeMux()
 	rootMux.Handle("/supporter/lpa/", page.RouteToPrefix("/supporter/lpa/", supporterLpaMux, notFoundHandler))
 
@@ -100,7 +87,7 @@
 	handleSupporter(page.Paths.Root, page.None, notFoundHandler)
 
 	handleWithSupporter(supporterPaths.OrganisationCreated,
-		OrganisationCreated(supporterTmpls.Get("organisation_created.gohtml"), organisationStore))
+		OrganisationCreated(supporterTmpls.Get("organisation_created.gohtml")))
 	handleWithSupporter(supporterPaths.Dashboard,
 		Dashboard(supporterTmpls.Get("dashboard.gohtml"), organisationStore))
 	handleWithSupporter(supporterPaths.InviteMember,
@@ -110,21 +97,6 @@
 
 	handleWithSupporterAndDonor(supporterPaths.DonorDetails,
 		donor.YourDetails(donorTmpls.Get("your_details.gohtml"), donorStore, sessionStore))
-=======
-	handleSupporter := makeHandle(supporterMux, sessionStore, errorHandler)
-	handleWithSupporter := makeSupporterHandle(supporterMux, sessionStore, errorHandler, organisationStore)
-
-	handleSupporter(page.Paths.Root, page.None, notFoundHandler)
-
-	handleWithSupporter(paths.OrganisationCreated,
-		OrganisationCreated(tmpls.Get("organisation_created.gohtml")))
-	handleWithSupporter(paths.Dashboard,
-		Guidance(tmpls.Get("dashboard.gohtml")))
-	handleWithSupporter(paths.InviteMember,
-		InviteMember(tmpls.Get("invite_member.gohtml"), organisationStore, notifyClient, random.String))
-	handleWithSupporter(paths.InviteMemberConfirmation,
-		Guidance(tmpls.Get("invite_member_confirmation.gohtml")))
->>>>>>> ff843426
 }
 
 func makeHandle(mux *http.ServeMux, store sesh.Store, errorHandler page.ErrorHandler) func(page.Path, page.HandleOpt, page.Handler) {
@@ -143,13 +115,8 @@
 					return
 				}
 
-<<<<<<< HEAD
-				appData.Page = path.Format()
-				appData.SessionID = base64.StdEncoding.EncodeToString([]byte(session.Sub))
-
-=======
 				appData.SessionID = session.SessionID()
->>>>>>> ff843426
+
 				ctx = page.ContextWithSessionData(ctx, &page.SessionData{SessionID: appData.SessionID})
 			}
 
@@ -163,7 +130,7 @@
 func makeSupporterHandle(mux *http.ServeMux, store sesh.Store, errorHandler page.ErrorHandler, organisationStore OrganisationStore) func(page.SupporterPath, Handler) {
 	return func(path page.SupporterPath, h Handler) {
 		mux.HandleFunc(path.String(), func(w http.ResponseWriter, r *http.Request) {
-			session, err := sesh.Login(store, r)
+			loginSession, err := sesh.Login(store, r)
 			if err != nil {
 				http.Redirect(w, r, page.Paths.Supporter.Start.Format(), http.StatusFound)
 				return
@@ -172,7 +139,7 @@
 			ctx := r.Context()
 
 			appData := page.AppDataFromContext(ctx)
-			appData.SessionID = base64.StdEncoding.EncodeToString([]byte(session.Sub))
+			appData.SessionID = loginSession.SessionID()
 
 			sessionData, err := page.SessionDataFromContext(ctx)
 			if err == nil {
@@ -182,19 +149,20 @@
 				ctx = page.ContextWithSessionData(ctx, &page.SessionData{SessionID: appData.SessionID})
 			}
 
+			organisation, err := organisationStore.Get(ctx)
+			if err != nil {
+				errorHandler(w, r, err)
+				return
+			}
+
 			appData.Page = path.Format()
 			appData.IsSupporter = true
-
-			member, err := organisationStore.GetMember(ctx)
-			if err != nil {
-				errorHandler(w, r, err)
-			}
-
-			appData.OrganisationID = member.OrganisationID()
-
-			ctx = page.ContextWithAppData(page.ContextWithSessionData(ctx, &page.SessionData{SessionID: appData.SessionID, OrganisationID: member.OrganisationID()}), appData)
-
-			if err := h(appData, w, r.WithContext(ctx)); err != nil {
+			appData.OrganisationID = organisation.ID
+			appData.OrganisationName = organisation.Name
+
+			ctx = page.ContextWithAppData(page.ContextWithSessionData(ctx, &page.SessionData{SessionID: appData.SessionID, OrganisationID: organisation.ID}), appData)
+
+			if err := h(appData, w, r.WithContext(ctx), organisation); err != nil {
 				errorHandler(w, r, err)
 			}
 		})
@@ -204,26 +172,25 @@
 func makeSupporterDonorHandle(mux *http.ServeMux, store sesh.Store, errorHandler page.ErrorHandler, organisationStore OrganisationStore, donorStore DonorStore) func(page.SupporterPath, donor.Handler) {
 	return func(path page.SupporterPath, h donor.Handler) {
 		mux.HandleFunc(path.String(), func(w http.ResponseWriter, r *http.Request) {
-			session, err := sesh.Login(store, r)
+			loginSession, err := sesh.Login(store, r)
 			if err != nil {
 				http.Redirect(w, r, page.Paths.Supporter.Start.Format(), http.StatusFound)
 				return
 			}
 
-<<<<<<< HEAD
 			ctx := r.Context()
 
 			sessionData, err := page.SessionDataFromContext(ctx)
 			if err != nil {
 				errorHandler(w, r, err)
 			}
+
+			sessionData.SessionID = loginSession.SessionID()
 
 			appData := page.AppDataFromContext(ctx)
 			appData.IsSupporter = true
-			appData.SessionID = base64.StdEncoding.EncodeToString([]byte(session.Sub))
+			appData.SessionID = loginSession.SessionID()
 			appData.LpaID = sessionData.LpaID
-
-			sessionData.SessionID = appData.SessionID
 
 			member, err := organisationStore.GetMember(page.ContextWithSessionData(ctx, sessionData))
 			if err != nil {
@@ -240,22 +207,6 @@
 			}
 
 			if err := h(appData, w, r.WithContext(ctx), donorProvided); err != nil {
-=======
-			appData.SessionID = session.SessionID()
-			ctx = page.ContextWithSessionData(ctx, &page.SessionData{SessionID: appData.SessionID})
-
-			organisation, err := organisationStore.Get(ctx)
-			if err != nil {
-				errorHandler(w, r, err)
-				return
-			}
-
-			appData.Page = path.Format()
-			appData.IsSupporter = true
-			appData.OrganisationName = organisation.Name
-
-			if err := h(appData, w, r.WithContext(page.ContextWithAppData(ctx, appData)), organisation); err != nil {
->>>>>>> ff843426
 				errorHandler(w, r, err)
 			}
 		})
