--- conflicted
+++ resolved
@@ -105,13 +105,10 @@
 	memberStore MemberStore,
 	searchClient *search.Client,
 	donorStore DonorStore,
-<<<<<<< HEAD
+	shareCodeStore ShareCodeStore,
 	certificateProviderStore CertificateProviderStore,
 	attorneyStore AttorneyStore,
 	progressTracker ProgressTracker,
-=======
-	shareCodeStore ShareCodeStore,
->>>>>>> 556a4635
 ) {
 	paths := page.Paths.Supporter
 	handleRoot := makeHandle(rootMux, sessionStore, errorHandler)
