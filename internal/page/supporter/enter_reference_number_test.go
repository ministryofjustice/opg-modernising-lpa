package supporter

import (
	"net/http"
	"net/http/httptest"
	"net/url"
	"strings"
	"testing"
	"time"

	"github.com/gorilla/sessions"
	"github.com/ministryofjustice/opg-modernising-lpa/internal/actor"
	"github.com/ministryofjustice/opg-modernising-lpa/internal/page"
	"github.com/ministryofjustice/opg-modernising-lpa/internal/sesh"
	"github.com/ministryofjustice/opg-modernising-lpa/internal/validation"
	"github.com/stretchr/testify/assert"
	"github.com/stretchr/testify/mock"
)

func TestGetEnterReferenceNumber(t *testing.T) {
	w := httptest.NewRecorder()
	r, _ := http.NewRequest(http.MethodGet, "/", nil)

	template := newMockTemplate(t)
	template.EXPECT().
		Execute(w, &enterReferenceNumber{
			App: testAppData,
			Form: &referenceNumberForm{
				Label: "referenceNumber",
			},
		}).
		Return(nil)

	err := EnterReferenceNumber(template.Execute, nil, nil)(testAppData, w, r)
	resp := w.Result()

	assert.Nil(t, err)
	assert.Equal(t, http.StatusOK, resp.StatusCode)
}

func TestGetEnterReferenceNumberWhenTemplateError(t *testing.T) {
	w := httptest.NewRecorder()
	r, _ := http.NewRequest(http.MethodGet, "/", nil)

	template := newMockTemplate(t)
	template.EXPECT().
		Execute(w, &enterReferenceNumber{
			App: testAppData,
			Form: &referenceNumberForm{
				Label: "referenceNumber",
			},
		}).
		Return(expectedError)

	err := EnterReferenceNumber(template.Execute, nil, nil)(testAppData, w, r)
	resp := w.Result()

	assert.Equal(t, expectedError, err)
	assert.Equal(t, http.StatusOK, resp.StatusCode)
}

func TestPostEnterReferenceNumber(t *testing.T) {
	form := url.Values{"reference-number": {"abcd12345678"}}

	w := httptest.NewRecorder()
	r, _ := http.NewRequest(http.MethodPost, "/", strings.NewReader(form.Encode()))
	r.Header.Add("Content-Type", page.FormUrlEncoded)

<<<<<<< HEAD
	memberStore := newMockMemberStore(t)
	memberStore.EXPECT().
=======
	invite := &actor.MemberInvite{
		ReferenceNumber:  "abcd12345678",
		OrganisationID:   "org-id",
		OrganisationName: "org name",
		CreatedAt:        time.Now().Add(-47 * time.Hour),
	}

	organisationStore := newMockOrganisationStore(t)
	organisationStore.EXPECT().
>>>>>>> 06cdc696
		InvitedMember(r.Context()).
		Return(invite, nil)

<<<<<<< HEAD
	memberStore.EXPECT().
		CreateMember(r.Context(), &actor.MemberInvite{ReferenceNumber: "abcd12345678", OrganisationID: "org-id", OrganisationName: "org name"}).
=======
	organisationStore.EXPECT().
		CreateMember(r.Context(), invite).
>>>>>>> 06cdc696
		Return(nil)

	sessionStore := newMockSessionStore(t)

	session := sessions.NewSession(sessionStore, "session")
	session.Options = &sessions.Options{
		Path:     "/",
		MaxAge:   86400,
		SameSite: http.SameSiteLaxMode,
		HttpOnly: true,
		Secure:   true,
	}
	session.Values = map[any]any{"session": &sesh.LoginSession{Email: "name@example.com", Sub: "a-sub"}}

	sessionStore.EXPECT().
		Get(r, "session").
		Return(session, nil)

	session.Values = map[any]any{"session": &sesh.LoginSession{Email: "name@example.com", Sub: "a-sub", OrganisationID: "org-id", OrganisationName: "org name"}}

	sessionStore.EXPECT().
		Save(r, w, session).
		Return(nil)

	err := EnterReferenceNumber(nil, memberStore, sessionStore)(testAppData, w, r)
	resp := w.Result()

	assert.Nil(t, err)
	assert.Equal(t, http.StatusFound, resp.StatusCode)
	assert.Equal(t, page.Paths.Supporter.Dashboard.Format(), resp.Header.Get("Location"))
}

func TestPostEnterReferenceNumberWhenIncorrectReferenceNumber(t *testing.T) {
	form := url.Values{"reference-number": {"not-match-1234"}}

	w := httptest.NewRecorder()
	r, _ := http.NewRequest(http.MethodPost, "/", strings.NewReader(form.Encode()))
	r.Header.Add("Content-Type", page.FormUrlEncoded)

	memberStore := newMockMemberStore(t)
	memberStore.EXPECT().
		InvitedMember(r.Context()).
		Return(&actor.MemberInvite{ReferenceNumber: "notmatch123", OrganisationID: "org-id"}, nil)

	template := newMockTemplate(t)
	template.EXPECT().
		Execute(w, &enterReferenceNumber{
			App: testAppData,
			Form: &referenceNumberForm{
				Label:              "referenceNumber",
				ReferenceNumber:    "notmatch1234",
				ReferenceNumberRaw: "not-match-1234",
			},
			Errors: validation.With("reference-number", validation.CustomError{Label: "incorrectReferenceNumber"}),
		}).
		Return(nil)

	err := EnterReferenceNumber(template.Execute, memberStore, nil)(testAppData, w, r)
	resp := w.Result()

	assert.Nil(t, err)
	assert.Equal(t, http.StatusOK, resp.StatusCode)
}

func TestPostEnterReferenceNumberWhenInviteExpired(t *testing.T) {
	form := url.Values{"reference-number": {"match-1234-789"}}

	w := httptest.NewRecorder()
	r, _ := http.NewRequest(http.MethodPost, "/", strings.NewReader(form.Encode()))
	r.Header.Add("Content-Type", page.FormUrlEncoded)

	organisationStore := newMockOrganisationStore(t)
	organisationStore.EXPECT().
		InvitedMember(r.Context()).
		Return(&actor.MemberInvite{
			ReferenceNumber: "match1234789",
			OrganisationID:  "org-id",
			CreatedAt:       time.Now().Add(-49 * time.Hour),
		}, nil)

	err := EnterReferenceNumber(nil, organisationStore, nil)(testAppData, w, r)
	resp := w.Result()

	assert.Nil(t, err)
	assert.Equal(t, http.StatusFound, resp.StatusCode)
	assert.Equal(t, page.Paths.Supporter.InviteExpired.Format(), resp.Header.Get("Location"))
}

func TestPostEnterReferenceNumberWhenOrganisationStoreInvitedMemberError(t *testing.T) {
	form := url.Values{"reference-number": {"abcd12345678"}}

	w := httptest.NewRecorder()
	r, _ := http.NewRequest(http.MethodPost, "/", strings.NewReader(form.Encode()))
	r.Header.Add("Content-Type", page.FormUrlEncoded)

	memberStore := newMockMemberStore(t)
	memberStore.EXPECT().
		InvitedMember(mock.Anything).
		Return(&actor.MemberInvite{ReferenceNumber: "abcd12345678", OrganisationID: "org-id"}, expectedError)

	err := EnterReferenceNumber(nil, memberStore, nil)(testAppData, w, r)
	resp := w.Result()

	assert.Equal(t, expectedError, err)
	assert.Equal(t, http.StatusOK, resp.StatusCode)
}

func TestPostEnterReferenceNumberWhenOrganisationStoreCreateError(t *testing.T) {
	form := url.Values{"reference-number": {"abcd12345678"}}

	w := httptest.NewRecorder()
	r, _ := http.NewRequest(http.MethodPost, "/", strings.NewReader(form.Encode()))
	r.Header.Add("Content-Type", page.FormUrlEncoded)

	memberStore := newMockMemberStore(t)
	memberStore.EXPECT().
		InvitedMember(mock.Anything).
		Return(&actor.MemberInvite{
			ReferenceNumber: "abcd12345678",
			OrganisationID:  "org-id",
			CreatedAt:       time.Now(),
		}, nil)

	memberStore.EXPECT().
		CreateMember(mock.Anything, mock.Anything).
		Return(expectedError)

	err := EnterReferenceNumber(nil, memberStore, nil)(testAppData, w, r)
	resp := w.Result()

	assert.Equal(t, expectedError, err)
	assert.Equal(t, http.StatusOK, resp.StatusCode)
}

func TestPostEnterReferenceNumberWhenSessionGetError(t *testing.T) {
	form := url.Values{"reference-number": {"abcd12345678"}}

	w := httptest.NewRecorder()
	r, _ := http.NewRequest(http.MethodPost, "/", strings.NewReader(form.Encode()))
	r.Header.Add("Content-Type", page.FormUrlEncoded)

	memberStore := newMockMemberStore(t)
	memberStore.EXPECT().
		InvitedMember(mock.Anything).
		Return(&actor.MemberInvite{ReferenceNumber: "abcd12345678", OrganisationID: "org-id", CreatedAt: time.Now()}, nil)

	memberStore.EXPECT().
		CreateMember(mock.Anything, mock.Anything).
		Return(nil)

	sessionStore := newMockSessionStore(t)

	session := sessions.NewSession(sessionStore, "session")
	session.Options = &sessions.Options{
		Path:     "/",
		MaxAge:   86400,
		SameSite: http.SameSiteLaxMode,
		HttpOnly: true,
		Secure:   true,
	}
	session.Values = map[any]any{"session": &sesh.LoginSession{Email: "name@example.com", Sub: "a-sub"}}

	sessionStore.EXPECT().
		Get(r, mock.Anything).
		Return(session, expectedError)

	err := EnterReferenceNumber(nil, memberStore, sessionStore)(testAppData, w, r)
	resp := w.Result()

	assert.Nil(t, err)
	assert.Equal(t, http.StatusFound, resp.StatusCode)
	assert.Equal(t, page.Paths.Supporter.Start.Format(), resp.Header.Get("Location"))
}

func TestPostEnterReferenceNumberWhenSessionSaveError(t *testing.T) {
	form := url.Values{"reference-number": {"abcd12345678"}}

	w := httptest.NewRecorder()
	r, _ := http.NewRequest(http.MethodPost, "/", strings.NewReader(form.Encode()))
	r.Header.Add("Content-Type", page.FormUrlEncoded)

	memberStore := newMockMemberStore(t)
	memberStore.EXPECT().
		InvitedMember(mock.Anything).
		Return(&actor.MemberInvite{ReferenceNumber: "abcd12345678", OrganisationID: "org-id", CreatedAt: time.Now()}, nil)

	memberStore.EXPECT().
		CreateMember(mock.Anything, mock.Anything).
		Return(nil)

	sessionStore := newMockSessionStore(t)

	session := sessions.NewSession(sessionStore, "session")
	session.Options = &sessions.Options{
		Path:     "/",
		MaxAge:   86400,
		SameSite: http.SameSiteLaxMode,
		HttpOnly: true,
		Secure:   true,
	}
	session.Values = map[any]any{"session": &sesh.LoginSession{Email: "name@example.com", Sub: "a-sub"}}

	sessionStore.EXPECT().
		Get(r, mock.Anything).
		Return(session, nil)

	session.Values = map[any]any{"session": &sesh.LoginSession{Email: "name@example.com", Sub: "a-sub", OrganisationID: "org-id"}}

	sessionStore.EXPECT().
		Save(r, w, mock.Anything).
		Return(expectedError)

	err := EnterReferenceNumber(nil, memberStore, sessionStore)(testAppData, w, r)
	resp := w.Result()

	assert.Equal(t, expectedError, err)
	assert.Equal(t, http.StatusOK, resp.StatusCode)
}

func TestPostEnterReferenceNumberWhenValidationError(t *testing.T) {
	form := url.Values{"reference-number": {""}}

	w := httptest.NewRecorder()
	r, _ := http.NewRequest(http.MethodPost, "/", strings.NewReader(form.Encode()))
	r.Header.Add("Content-Type", page.FormUrlEncoded)

	template := newMockTemplate(t)
	template.EXPECT().
		Execute(w, &enterReferenceNumber{
			App: testAppData,
			Form: &referenceNumberForm{
				Label: "referenceNumber",
			},
			Errors: validation.With("reference-number", validation.EnterError{Label: "twelveCharactersReferenceNumber"}),
		}).
		Return(nil)

	err := EnterReferenceNumber(template.Execute, nil, nil)(testAppData, w, r)
	resp := w.Result()

	assert.Nil(t, err)
	assert.Equal(t, http.StatusOK, resp.StatusCode)
}

func TestReferenceNumberFormValidate(t *testing.T) {
	testCases := map[string]struct {
		form   *referenceNumberForm
		errors validation.List
	}{
		"valid": {
			form:   &referenceNumberForm{ReferenceNumber: "abcdef123456"},
			errors: nil,
		},
		"too short": {
			form: &referenceNumberForm{ReferenceNumber: "abcdef12345"},
			errors: validation.With("reference-number", validation.StringLengthError{
				Label:  "theReferenceNumberYouEnter",
				Length: 12,
			}),
		},
		"too long": {
			form: &referenceNumberForm{ReferenceNumber: "abcdef1234567"},
			errors: validation.With("reference-number", validation.StringLengthError{
				Label:  "theReferenceNumberYouEnter",
				Length: 12,
			}),
		},
		"empty": {
			form: &referenceNumberForm{},
			errors: validation.With("reference-number", validation.EnterError{
				Label: "twelveCharactersReferenceNumber",
			}),
		},
	}

	for name, tc := range testCases {
		t.Run(name, func(t *testing.T) {
			assert.Equal(t, tc.errors, tc.form.Validate())
		})
	}
}<|MERGE_RESOLUTION|>--- conflicted
+++ resolved
@@ -66,10 +66,6 @@
 	r, _ := http.NewRequest(http.MethodPost, "/", strings.NewReader(form.Encode()))
 	r.Header.Add("Content-Type", page.FormUrlEncoded)
 
-<<<<<<< HEAD
-	memberStore := newMockMemberStore(t)
-	memberStore.EXPECT().
-=======
 	invite := &actor.MemberInvite{
 		ReferenceNumber:  "abcd12345678",
 		OrganisationID:   "org-id",
@@ -77,19 +73,13 @@
 		CreatedAt:        time.Now().Add(-47 * time.Hour),
 	}
 
-	organisationStore := newMockOrganisationStore(t)
-	organisationStore.EXPECT().
->>>>>>> 06cdc696
+	memberStore := newMockMemberStore(t)
+	memberStore.EXPECT().
 		InvitedMember(r.Context()).
 		Return(invite, nil)
 
-<<<<<<< HEAD
-	memberStore.EXPECT().
-		CreateMember(r.Context(), &actor.MemberInvite{ReferenceNumber: "abcd12345678", OrganisationID: "org-id", OrganisationName: "org name"}).
-=======
-	organisationStore.EXPECT().
-		CreateMember(r.Context(), invite).
->>>>>>> 06cdc696
+	memberStore.EXPECT().
+		Create(r.Context(), invite).
 		Return(nil)
 
 	sessionStore := newMockSessionStore(t)
@@ -161,8 +151,8 @@
 	r, _ := http.NewRequest(http.MethodPost, "/", strings.NewReader(form.Encode()))
 	r.Header.Add("Content-Type", page.FormUrlEncoded)
 
-	organisationStore := newMockOrganisationStore(t)
-	organisationStore.EXPECT().
+	memberStore := newMockMemberStore(t)
+	memberStore.EXPECT().
 		InvitedMember(r.Context()).
 		Return(&actor.MemberInvite{
 			ReferenceNumber: "match1234789",
@@ -170,7 +160,7 @@
 			CreatedAt:       time.Now().Add(-49 * time.Hour),
 		}, nil)
 
-	err := EnterReferenceNumber(nil, organisationStore, nil)(testAppData, w, r)
+	err := EnterReferenceNumber(nil, memberStore, nil)(testAppData, w, r)
 	resp := w.Result()
 
 	assert.Nil(t, err)
@@ -214,7 +204,7 @@
 		}, nil)
 
 	memberStore.EXPECT().
-		CreateMember(mock.Anything, mock.Anything).
+		Create(mock.Anything, mock.Anything).
 		Return(expectedError)
 
 	err := EnterReferenceNumber(nil, memberStore, nil)(testAppData, w, r)
@@ -237,7 +227,7 @@
 		Return(&actor.MemberInvite{ReferenceNumber: "abcd12345678", OrganisationID: "org-id", CreatedAt: time.Now()}, nil)
 
 	memberStore.EXPECT().
-		CreateMember(mock.Anything, mock.Anything).
+		Create(mock.Anything, mock.Anything).
 		Return(nil)
 
 	sessionStore := newMockSessionStore(t)
@@ -277,7 +267,7 @@
 		Return(&actor.MemberInvite{ReferenceNumber: "abcd12345678", OrganisationID: "org-id", CreatedAt: time.Now()}, nil)
 
 	memberStore.EXPECT().
-		CreateMember(mock.Anything, mock.Anything).
+		Create(mock.Anything, mock.Anything).
 		Return(nil)
 
 	sessionStore := newMockSessionStore(t)
