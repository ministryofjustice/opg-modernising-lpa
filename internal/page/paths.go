package page

type Path string

func (p Path) String() string {
	return string(p)
}

func (p Path) Format() string {
	return string(p)
}

type LpaPath string

func (p LpaPath) String() string {
	return string(p)
}

func (p LpaPath) Format(id string) string {
	return "/lpa/" + id + string(p)
}

type AttorneyPath string

func (p AttorneyPath) String() string {
	return string(p)
}

func (p AttorneyPath) Format(id string) string {
	return "/attorney/" + id + string(p)
}

type CertificateProviderPath string

func (p CertificateProviderPath) String() string {
	return string(p)
}

func (p CertificateProviderPath) Format(id string) string {
	return "/certificate-provider/" + id + string(p)
}

type AttorneyPaths struct {
	EnterReferenceNumber Path
	Login                Path
	LoginCallback        Path
	Start                Path

	CodeOfConduct             AttorneyPath
	ConfirmYourDetails        AttorneyPath
	MobileNumber              AttorneyPath
	ReadTheLpa                AttorneyPath
	RightsAndResponsibilities AttorneyPath
	Sign                      AttorneyPath
	TaskList                  AttorneyPath
	WhatHappensNext           AttorneyPath
	WhatHappensWhenYouSign    AttorneyPath
	WouldLikeSecondSignatory  AttorneyPath
}

type CertificateProviderPaths struct {
	Login                Path
	LoginCallback        Path
	EnterReferenceNumber Path

	CertificateProvided                  CertificateProviderPath
	ConfirmYourDetails                   CertificateProviderPath
	EnterDateOfBirth                     CertificateProviderPath
	IdentityWithBiometricResidencePermit CertificateProviderPath
	IdentityWithDrivingLicencePaper      CertificateProviderPath
	IdentityWithDrivingLicencePhotocard  CertificateProviderPath
	IdentityWithOneLogin                 CertificateProviderPath
	IdentityWithOneLoginCallback         CertificateProviderPath
	IdentityWithOnlineBankAccount        CertificateProviderPath
	IdentityWithPassport                 CertificateProviderPath
	IdentityWithYoti                     CertificateProviderPath
	IdentityWithYotiCallback             CertificateProviderPath
	ProvideCertificate                   CertificateProviderPath
	ReadTheLpa                           CertificateProviderPath
	SelectYourIdentityOptions            CertificateProviderPath
	SelectYourIdentityOptions1           CertificateProviderPath
	SelectYourIdentityOptions2           CertificateProviderPath
	TaskList                             CertificateProviderPath
	WhatHappensNext                      CertificateProviderPath
	WhatYoullNeedToConfirmYourIdentity   CertificateProviderPath
	WhoIsEligible                        CertificateProviderPath
	YourChosenIdentityOptions            CertificateProviderPath
	YourRole                             CertificateProviderPath
}

type HealthCheckPaths struct {
	Service    Path
	Dependency Path
}

type AppPaths struct {
	Attorney            AttorneyPaths
	CertificateProvider CertificateProviderPaths
	HealthCheck         HealthCheckPaths

	AuthRedirect                       Path
	Login                              Path
	LoginCallback                      Path
	Root                               Path
	SignOut                            Path
	Fixtures                           Path
	YourLegalRightsAndResponsibilities Path
	CertificateProviderStart           Path
	Start                              Path
	TestingStart                       Path
	Dashboard                          Path
	YotiRedirect                       Path
	CookiesConsent                     Path

	AboutPayment                                         LpaPath
	ApplicationReason                                    LpaPath
	AreYouApplyingForADifferentFeeType                   LpaPath
	CanEvidenceBeUploaded                                LpaPath
	CertificateProviderAddress                           LpaPath
	CertificateProviderDetails                           LpaPath
	CertificateProviderOptOut                            LpaPath
	CheckYouCanSign                                      LpaPath
	CheckYourLpa                                         LpaPath
	ChooseAttorneys                                      LpaPath
	ChooseAttorneysAddress                               LpaPath
	ChooseAttorneysGuidance                              LpaPath
	ChooseAttorneysSummary                               LpaPath
	ChoosePeopleToNotify                                 LpaPath
	ChoosePeopleToNotifyAddress                          LpaPath
	ChoosePeopleToNotifySummary                          LpaPath
	ChooseReplacementAttorneys                           LpaPath
	ChooseReplacementAttorneysAddress                    LpaPath
	ChooseReplacementAttorneysSummary                    LpaPath
	ChooseYourCertificateProvider                        LpaPath
	DoYouWantReplacementAttorneys                        LpaPath
	DoYouWantToNotifyPeople                              LpaPath
	EnterReplacementTrustCorporation                     LpaPath
	EnterReplacementTrustCorporationAddress              LpaPath
	EnterTrustCorporation                                LpaPath
	EnterTrustCorporationAddress                         LpaPath
	EvidenceRequired                                     LpaPath
<<<<<<< HEAD
	FeeDenied                                            LpaPath
=======
	GettingHelpSigning                                   LpaPath
>>>>>>> 361495fe
	HowDoYouKnowYourCertificateProvider                  LpaPath
	HowLongHaveYouKnownCertificateProvider               LpaPath
	HowShouldAttorneysMakeDecisions                      LpaPath
	HowShouldReplacementAttorneysMakeDecisions           LpaPath
	HowShouldReplacementAttorneysStepIn                  LpaPath
	HowToConfirmYourIdentityAndSign                      LpaPath
	HowToPrintAndSendEvidence                            LpaPath
	HowToSendEvidence                                    LpaPath
	HowWouldCertificateProviderPreferToCarryOutTheirRole LpaPath
	IdentityConfirmed                                    LpaPath
	IdentityWithBiometricResidencePermit                 LpaPath
	IdentityWithDrivingLicencePaper                      LpaPath
	IdentityWithDrivingLicencePhotocard                  LpaPath
	IdentityWithOneLogin                                 LpaPath
	IdentityWithOneLoginCallback                         LpaPath
	IdentityWithOnlineBankAccount                        LpaPath
	IdentityWithPassport                                 LpaPath
	IdentityWithYoti                                     LpaPath
	IdentityWithYotiCallback                             LpaPath
	LifeSustainingTreatment                              LpaPath
	LpaDetailsSaved                                      LpaPath
	LpaType                                              LpaPath
	LpaYourLegalRightsAndResponsibilities                LpaPath
	NeedHelpSigningConfirmation                          LpaPath
	PaymentConfirmation                                  LpaPath
	PreviousApplicationNumber                            LpaPath
	PrintEvidenceForm                                    LpaPath
	Progress                                             LpaPath
	ProvideAddressToSendEvidenceForm                     LpaPath
	ReadYourLpa                                          LpaPath
	RemoveAttorney                                       LpaPath
	RemovePersonToNotify                                 LpaPath
	RemoveReplacementAttorney                            LpaPath
	ResendWitnessCode                                    LpaPath
	Restrictions                                         LpaPath
	SelectYourIdentityOptions                            LpaPath
	SelectYourIdentityOptions1                           LpaPath
	SelectYourIdentityOptions2                           LpaPath
	SignYourLpa                                          LpaPath
	TaskList                                             LpaPath
	UploadEvidence                                       LpaPath
	UseExistingAddress                                   LpaPath
	WhatACertificateProviderDoes                         LpaPath
	WhatHappensAfterNoFee                                LpaPath
	WhatYoullNeedToConfirmYourIdentity                   LpaPath
	WhenCanTheLpaBeUsed                                  LpaPath
	WhichFeeTypeAreYouApplyingFor                        LpaPath
	WhoIsTheLpaFor                                       LpaPath
	WitnessingAsCertificateProvider                      LpaPath
	WitnessingYourSignature                              LpaPath
	YouHaveSubmittedYourLpa                              LpaPath
	YourAddress                                          LpaPath
	YourAuthorisedSignatory                              LpaPath
	YourChosenIdentityOptions                            LpaPath
	YourDetails                                          LpaPath
}

var Paths = AppPaths{
	CertificateProvider: CertificateProviderPaths{
		Login:                "/certificate-provider-login",
		LoginCallback:        "/certificate-provider-login-callback",
		EnterReferenceNumber: "/certificate-provider-enter-reference-number",
		WhoIsEligible:        "/certificate-provider-who-is-eligible",

		CertificateProvided:                  "/certificate-provided",
		ConfirmYourDetails:                   "/confirm-your-details",
		EnterDateOfBirth:                     "/enter-date-of-birth",
		IdentityWithBiometricResidencePermit: "/id/brp",
		IdentityWithDrivingLicencePaper:      "/id/dlpaper",
		IdentityWithDrivingLicencePhotocard:  "/id/dlphoto",
		IdentityWithOneLogin:                 "/identity-with-one-login",
		IdentityWithOneLoginCallback:         "/identity-with-one-login-callback",
		IdentityWithOnlineBankAccount:        "/id/bank",
		IdentityWithPassport:                 "/id/passport",
		IdentityWithYoti:                     "/identity-with-yoti",
		IdentityWithYotiCallback:             "/identity-with-yoti-callback",
		ProvideCertificate:                   "/provide-certificate",
		ReadTheLpa:                           "/read-the-lpa",
		SelectYourIdentityOptions1:           "/select-identity-document",
		SelectYourIdentityOptions2:           "/select-identity-document-2",
		SelectYourIdentityOptions:            "/select-your-identity-options",
		TaskList:                             "/task-list",
		WhatHappensNext:                      "/what-happens-next",
		WhatYoullNeedToConfirmYourIdentity:   "/what-youll-need-to-confirm-your-identity",
		YourChosenIdentityOptions:            "/your-chosen-identity-options",
		YourRole:                             "/your-role",
	},

	Attorney: AttorneyPaths{
		EnterReferenceNumber:      "/attorney-enter-reference-number",
		Login:                     "/attorney-login",
		LoginCallback:             "/attorney-login-callback",
		Start:                     "/attorney-start",
		CodeOfConduct:             "/code-of-conduct",
		ConfirmYourDetails:        "/confirm-your-details",
		MobileNumber:              "/mobile-number",
		ReadTheLpa:                "/read-the-lpa",
		RightsAndResponsibilities: "/legal-rights-and-responsibilities",
		Sign:                      "/sign",
		TaskList:                  "/task-list",
		WhatHappensNext:           "/what-happens-next",
		WhatHappensWhenYouSign:    "/what-happens-when-you-sign-the-lpa",
		WouldLikeSecondSignatory:  "/would-like-second-signatory",
	},

	HealthCheck: HealthCheckPaths{
		Service:    "/health-check/service",
		Dependency: "/health-check/dependency",
	},

	AboutPayment:                                         "/about-payment",
	ApplicationReason:                                    "/application-reason",
	AreYouApplyingForADifferentFeeType:                   "/are-you-applying-for-a-different-fee-type",
	AuthRedirect:                                         "/auth/redirect",
	CanEvidenceBeUploaded:                                "/can-evidence-be-uploaded",
	CertificateProviderAddress:                           "/certificate-provider-address",
	CertificateProviderDetails:                           "/certificate-provider-details",
	CertificateProviderOptOut:                            "/certificate-provider-opt-out",
	CertificateProviderStart:                             "/certificate-provider-start",
	CheckYouCanSign:                                      "/check-you-can-sign",
	CheckYourLpa:                                         "/check-your-lpa",
	ChooseAttorneys:                                      "/choose-attorneys",
	ChooseAttorneysAddress:                               "/choose-attorneys-address",
	ChooseAttorneysGuidance:                              "/choose-attorneys-guidance",
	ChooseAttorneysSummary:                               "/choose-attorneys-summary",
	ChoosePeopleToNotify:                                 "/choose-people-to-notify",
	ChoosePeopleToNotifyAddress:                          "/choose-people-to-notify-address",
	ChoosePeopleToNotifySummary:                          "/choose-people-to-notify-summary",
	ChooseReplacementAttorneys:                           "/choose-replacement-attorneys",
	ChooseReplacementAttorneysAddress:                    "/choose-replacement-attorneys-address",
	ChooseReplacementAttorneysSummary:                    "/choose-replacement-attorneys-summary",
	ChooseYourCertificateProvider:                        "/choose-your-certificate-provider",
	CookiesConsent:                                       "/cookies-consent",
	Dashboard:                                            "/dashboard",
	DoYouWantReplacementAttorneys:                        "/do-you-want-replacement-attorneys",
	DoYouWantToNotifyPeople:                              "/do-you-want-to-notify-people",
	EnterReplacementTrustCorporation:                     "/enter-replacement-trust-corporation",
	EnterReplacementTrustCorporationAddress:              "/enter-replacement-trust-corporation-address",
	EnterTrustCorporation:                                "/enter-trust-corporation",
	EnterTrustCorporationAddress:                         "/enter-trust-corporation-address",
	EvidenceRequired:                                     "/evidence-required",
	FeeDenied:                                            "/fee-denied",
	Fixtures:                                             "/fixtures",
	GettingHelpSigning:                                   "/getting-help-signing",
	HowDoYouKnowYourCertificateProvider:                  "/how-do-you-know-your-certificate-provider",
	HowLongHaveYouKnownCertificateProvider:               "/how-long-have-you-known-certificate-provider",
	HowShouldAttorneysMakeDecisions:                      "/how-should-attorneys-make-decisions",
	HowShouldReplacementAttorneysMakeDecisions:           "/how-should-replacement-attorneys-make-decisions",
	HowShouldReplacementAttorneysStepIn:                  "/how-should-replacement-attorneys-step-in",
	HowToConfirmYourIdentityAndSign:                      "/how-to-confirm-your-identity-and-sign",
	HowToPrintAndSendEvidence:                            "/how-to-print-and-send-evidence",
	HowToSendEvidence:                                    "/how-to-send-evidence",
	HowWouldCertificateProviderPreferToCarryOutTheirRole: "/how-would-certificate-provider-prefer-to-carry-out-their-role",
	IdentityConfirmed:                                    "/identity-confirmed",
	IdentityWithBiometricResidencePermit:                 "/id/biometric-residence-permit",
	IdentityWithDrivingLicencePaper:                      "/id/driving-licence-paper",
	IdentityWithDrivingLicencePhotocard:                  "/id/driving-licence-photocard",
	IdentityWithOneLogin:                                 "/id/one-login",
	IdentityWithOneLoginCallback:                         "/id/one-login/callback",
	IdentityWithOnlineBankAccount:                        "/id/online-bank-account",
	IdentityWithPassport:                                 "/id/passport",
	IdentityWithYoti:                                     "/id/yoti",
	IdentityWithYotiCallback:                             "/id/yoti/callback",
	LifeSustainingTreatment:                              "/life-sustaining-treatment",
	Login:                                                "/login",
	LoginCallback:                                        "/login-callback",
	LpaDetailsSaved:                                      "/lpa-details-saved",
	LpaType:                                              "/lpa-type",
	LpaYourLegalRightsAndResponsibilities:                "/your-legal-rights-and-responsibilities",
	NeedHelpSigningConfirmation:                          "/need-help-signing-confirmation",
	PaymentConfirmation:                                  "/payment-confirmation",
	PreviousApplicationNumber:                            "/previous-application-number",
	PrintEvidenceForm:                                    "/print-evidence-form",
	Progress:                                             "/progress",
	ProvideAddressToSendEvidenceForm:                     "/provide-address-to-send-evidence-form",
	ReadYourLpa:                                          "/read-your-lpa",
	RemoveAttorney:                                       "/remove-attorney",
	RemovePersonToNotify:                                 "/remove-person-to-notify",
	RemoveReplacementAttorney:                            "/remove-replacement-attorney",
	ResendWitnessCode:                                    "/resend-witness-code",
	Restrictions:                                         "/restrictions",
	Root:                                                 "/",
	SelectYourIdentityOptions1:                           "/select-identity-document",
	SelectYourIdentityOptions2:                           "/select-identity-document-2",
	SelectYourIdentityOptions:                            "/select-your-identity-options",
	SignOut:                                              "/sign-out",
	SignYourLpa:                                          "/sign-your-lpa",
	Start:                                                "/start",
	TaskList:                                             "/task-list",
	TestingStart:                                         "/testing-start",
	UploadEvidence:                                       "/upload-evidence",
	UseExistingAddress:                                   "/use-existing-address",
	WhatACertificateProviderDoes:                         "/what-a-certificate-provider-does",
	WhatHappensAfterNoFee:                                "/what-happens-after-no-fee",
	WhatYoullNeedToConfirmYourIdentity:                   "/what-youll-need-to-confirm-your-identity",
	WhenCanTheLpaBeUsed:                                  "/when-can-the-lpa-be-used",
	WhichFeeTypeAreYouApplyingFor:                        "/which-fee-type-are-you-applying-for",
	WhoIsTheLpaFor:                                       "/who-is-the-lpa-for",
	WitnessingAsCertificateProvider:                      "/witnessing-as-certificate-provider",
	WitnessingYourSignature:                              "/witnessing-your-signature",
	YotiRedirect:                                         "/yoti/redirect",
	YouHaveSubmittedYourLpa:                              "/you-have-submitted-your-lpa",
	YourAddress:                                          "/your-address",
	YourAuthorisedSignatory:                              "/your-authorised-signatory",
	YourChosenIdentityOptions:                            "/your-chosen-identity-options",
	YourDetails:                                          "/your-details",
	YourLegalRightsAndResponsibilities:                   "/your-legal-rights-and-responsibilities",
}<|MERGE_RESOLUTION|>--- conflicted
+++ resolved
@@ -139,11 +139,8 @@
 	EnterTrustCorporation                                LpaPath
 	EnterTrustCorporationAddress                         LpaPath
 	EvidenceRequired                                     LpaPath
-<<<<<<< HEAD
 	FeeDenied                                            LpaPath
-=======
 	GettingHelpSigning                                   LpaPath
->>>>>>> 361495fe
 	HowDoYouKnowYourCertificateProvider                  LpaPath
 	HowLongHaveYouKnownCertificateProvider               LpaPath
 	HowShouldAttorneysMakeDecisions                      LpaPath
