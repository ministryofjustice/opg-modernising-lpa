package page

import (
	"net/http"
	"net/url"

	"github.com/ministryofjustice/opg-modernising-lpa/internal/actor"
)

type Path string

func (p Path) String() string {
	return string(p)
}

func (p Path) Format() string {
	return string(p)
}

func (p Path) Redirect(w http.ResponseWriter, r *http.Request, appData AppData) error {
	http.Redirect(w, r, appData.Lang.URL(p.Format()), http.StatusFound)
	return nil
}

func (p Path) RedirectQuery(w http.ResponseWriter, r *http.Request, appData AppData, query url.Values) error {
	http.Redirect(w, r, appData.Lang.URL(p.Format())+"?"+query.Encode(), http.StatusFound)
	return nil
}

type LpaPath string

func (p LpaPath) String() string {
	return string(p)
}

func (p LpaPath) Format(id string) string {
	return "/lpa/" + id + string(p)
}

func (p LpaPath) Redirect(w http.ResponseWriter, r *http.Request, appData AppData, donor *actor.DonorProvidedDetails) error {
	rurl := p.Format(donor.LpaID)
	if fromURL := r.FormValue("from"); fromURL != "" {
		rurl = fromURL
	}

	if CanGoTo(donor, rurl) {
		http.Redirect(w, r.WithContext(ContextWithAppData(r.Context(), appData)), appData.Lang.URL(rurl), http.StatusFound)
	} else {
		http.Redirect(w, r, appData.Lang.URL(Paths.TaskList.Format(donor.LpaID)), http.StatusFound)
	}

	return nil
}

func (p LpaPath) RedirectQuery(w http.ResponseWriter, r *http.Request, appData AppData, donor *actor.DonorProvidedDetails, query url.Values) error {
	rurl := p.Format(donor.LpaID) + "?" + query.Encode()
	if fromURL := r.FormValue("from"); fromURL != "" {
		rurl = fromURL
	}

	if CanGoTo(donor, rurl) {
		http.Redirect(w, r, appData.Lang.URL(rurl), http.StatusFound)
	} else {
		http.Redirect(w, r, appData.Lang.URL(Paths.TaskList.Format(donor.LpaID)), http.StatusFound)
	}

	return nil
}

type AttorneyPath string

func (p AttorneyPath) String() string {
	return string(p)
}

func (p AttorneyPath) Format(id string) string {
	return "/attorney/" + id + string(p)
}

func (p AttorneyPath) Redirect(w http.ResponseWriter, r *http.Request, appData AppData, lpaID string) error {
	http.Redirect(w, r, appData.Lang.URL(p.Format(lpaID)), http.StatusFound)
	return nil
}

func (p AttorneyPath) RedirectQuery(w http.ResponseWriter, r *http.Request, appData AppData, lpaID string, query url.Values) error {
	http.Redirect(w, r, appData.Lang.URL(p.Format(lpaID))+"?"+query.Encode(), http.StatusFound)
	return nil
}

type CertificateProviderPath string

func (p CertificateProviderPath) String() string {
	return string(p)
}

func (p CertificateProviderPath) Format(id string) string {
	return "/certificate-provider/" + id + string(p)
}

func (p CertificateProviderPath) Redirect(w http.ResponseWriter, r *http.Request, appData AppData, lpaID string) error {
	http.Redirect(w, r, appData.Lang.URL(p.Format(lpaID)), http.StatusFound)
	return nil
}

type SupporterPath string

func (p SupporterPath) String() string {
	return string(p)
}

func (p SupporterPath) Format() string {
	return "/supporter" + string(p)
}

func (p SupporterPath) Redirect(w http.ResponseWriter, r *http.Request, appData AppData) error {
	http.Redirect(w, r, appData.Lang.URL(p.Format()), http.StatusFound)
	return nil
}

func (p SupporterPath) RedirectQuery(w http.ResponseWriter, r *http.Request, appData AppData, query url.Values) error {
	http.Redirect(w, r, appData.Lang.URL(p.Format())+"?"+query.Encode(), http.StatusFound)
	return nil
}

type AttorneyPaths struct {
	EnterReferenceNumber Path
	Login                Path
	LoginCallback        Path
	Start                Path

	CodeOfConduct             AttorneyPath
	ConfirmYourDetails        AttorneyPath
	MobileNumber              AttorneyPath
	Progress                  AttorneyPath
	ReadTheLpa                AttorneyPath
	RightsAndResponsibilities AttorneyPath
	Sign                      AttorneyPath
	TaskList                  AttorneyPath
	WhatHappensNext           AttorneyPath
	WhatHappensWhenYouSign    AttorneyPath
	WouldLikeSecondSignatory  AttorneyPath
	YourPreferredLanguage     AttorneyPath
}

type CertificateProviderPaths struct {
	Login                Path
	LoginCallback        Path
	EnterReferenceNumber Path

	CertificateProvided          CertificateProviderPath
	ConfirmYourDetails           CertificateProviderPath
	EnterDateOfBirth             CertificateProviderPath
	IdentityWithOneLogin         CertificateProviderPath
	IdentityWithOneLoginCallback CertificateProviderPath
	ProveYourIdentity            CertificateProviderPath
	ProvideCertificate           CertificateProviderPath
	ReadTheLpa                   CertificateProviderPath
	TaskList                     CertificateProviderPath
	WhatHappensNext              CertificateProviderPath
	WhatIsYourHomeAddress        CertificateProviderPath
	WhoIsEligible                CertificateProviderPath
	YourPreferredLanguage        CertificateProviderPath
	YourRole                     CertificateProviderPath
}

type HealthCheckPaths struct {
	Service    Path
	Dependency Path
}

type SupporterPaths struct {
	Start         Path
	Login         Path
	LoginCallback Path

<<<<<<< HEAD
	EnterOrganisationName Path
	OrganisationCreated   SupporterPath
	Dashboard             SupporterPath
	InviteMember          SupporterPath
=======
	EnterOrganisationName    SupporterPath
	OrganisationCreated      SupporterPath
	Dashboard                SupporterPath
	InviteMember             SupporterPath
	InviteMemberConfirmation SupporterPath
>>>>>>> 2482210f
}

type AppPaths struct {
	Attorney            AttorneyPaths
	CertificateProvider CertificateProviderPaths
	Supporter           SupporterPaths
	HealthCheck         HealthCheckPaths

	AttorneyFixtures                   Path
	AuthRedirect                       Path
	CertificateProviderFixtures        Path
	CertificateProviderStart           Path
	CookiesConsent                     Path
	Dashboard                          Path
	DashboardFixtures                  Path
	DonorSubByLpaUID                   Path
	Fixtures                           Path
	Login                              Path
	LoginCallback                      Path
	LpaDeleted                         Path
	LpaWithdrawn                       Path
	Root                               Path
	SignOut                            Path
	Start                              Path
	SupporterFixtures                  Path
	YourLegalRightsAndResponsibilities Path

	AboutPayment                                         LpaPath
	AreYouApplyingForFeeDiscountOrExemption              LpaPath
	CertificateProviderAddress                           LpaPath
	CertificateProviderDetails                           LpaPath
	CertificateProviderOptOut                            LpaPath
	ChangeCertificateProviderMobileNumber                LpaPath
	ChangeIndependentWitnessMobileNumber                 LpaPath
	CheckYouCanSign                                      LpaPath
	CheckYourLpa                                         LpaPath
	ChooseAttorneys                                      LpaPath
	ChooseAttorneysAddress                               LpaPath
	ChooseAttorneysGuidance                              LpaPath
	ChooseAttorneysSummary                               LpaPath
	ChooseNewCertificateProvider                         LpaPath
	ChoosePeopleToNotify                                 LpaPath
	ChoosePeopleToNotifyAddress                          LpaPath
	ChoosePeopleToNotifySummary                          LpaPath
	ChooseReplacementAttorneys                           LpaPath
	ChooseReplacementAttorneysAddress                    LpaPath
	ChooseReplacementAttorneysSummary                    LpaPath
	ChooseYourCertificateProvider                        LpaPath
	ConfirmYourCertificateProviderIsNotRelated           LpaPath
	DeleteThisLpa                                        LpaPath
	DoYouWantReplacementAttorneys                        LpaPath
	DoYouWantToNotifyPeople                              LpaPath
	EnterReplacementTrustCorporation                     LpaPath
	EnterReplacementTrustCorporationAddress              LpaPath
	EnterTrustCorporation                                LpaPath
	EnterTrustCorporationAddress                         LpaPath
	EvidenceRequired                                     LpaPath
	EvidenceSuccessfullyUploaded                         LpaPath
	FeeDenied                                            LpaPath
	GettingHelpSigning                                   LpaPath
	HowDoYouKnowYourCertificateProvider                  LpaPath
	HowLongHaveYouKnownCertificateProvider               LpaPath
	HowShouldAttorneysMakeDecisions                      LpaPath
	HowShouldReplacementAttorneysMakeDecisions           LpaPath
	HowShouldReplacementAttorneysStepIn                  LpaPath
	HowToConfirmYourIdentityAndSign                      LpaPath
	HowToSendEvidence                                    LpaPath
	HowWouldCertificateProviderPreferToCarryOutTheirRole LpaPath
	HowWouldYouLikeToSendEvidence                        LpaPath
	IdentityConfirmed                                    LpaPath
	IdentityWithOneLogin                                 LpaPath
	IdentityWithOneLoginCallback                         LpaPath
	LifeSustainingTreatment                              LpaPath
	LpaDetailsSaved                                      LpaPath
	LpaType                                              LpaPath
	LpaYourLegalRightsAndResponsibilities                LpaPath
	MakeANewLPA                                          LpaPath
	NeedHelpSigningConfirmation                          LpaPath
	PaymentConfirmation                                  LpaPath
	PreviousApplicationNumber                            LpaPath
	PreviousFee                                          LpaPath
	Progress                                             LpaPath
	ProveYourIdentity                                    LpaPath
	ReadYourLpa                                          LpaPath
	RemoveAttorney                                       LpaPath
	RemovePersonToNotify                                 LpaPath
	RemoveReplacementAttorney                            LpaPath
	RemoveReplacementTrustCorporation                    LpaPath
	RemoveTrustCorporation                               LpaPath
	ResendCertificateProviderCode                        LpaPath
	ResendIndependentWitnessCode                         LpaPath
	Restrictions                                         LpaPath
	SendUsYourEvidenceByPost                             LpaPath
	SignTheLpaOnBehalf                                   LpaPath
	SignYourLpa                                          LpaPath
	TaskList                                             LpaPath
	UploadEvidence                                       LpaPath
	UploadEvidenceSSE                                    LpaPath
	UseExistingAddress                                   LpaPath
	WeHaveUpdatedYourDetails                             LpaPath
	WhatACertificateProviderDoes                         LpaPath
	WhatHappensNextPostEvidence                          LpaPath
	WhenCanTheLpaBeUsed                                  LpaPath
	WhichFeeTypeAreYouApplyingFor                        LpaPath
	WithdrawThisLpa                                      LpaPath
	WitnessingAsCertificateProvider                      LpaPath
	WitnessingAsIndependentWitness                       LpaPath
	WitnessingYourSignature                              LpaPath
	YouHaveSubmittedYourLpa                              LpaPath
	YouCannotSignYourLpaYet                              LpaPath
	YourAddress                                          LpaPath
	YourAuthorisedSignatory                              LpaPath
	YourDetails                                          LpaPath
	YourDateOfBirth                                      LpaPath
	YourIndependentWitness                               LpaPath
	YourIndependentWitnessAddress                        LpaPath
	YourIndependentWitnessMobile                         LpaPath
	YourName                                             LpaPath
	YourPreferredLanguage                                LpaPath
}

var Paths = AppPaths{
	CertificateProvider: CertificateProviderPaths{
		CertificateProvided:          "/certificate-provided",
		ConfirmYourDetails:           "/confirm-your-details",
		EnterDateOfBirth:             "/enter-date-of-birth",
		EnterReferenceNumber:         "/certificate-provider-enter-reference-number",
		IdentityWithOneLogin:         "/identity-with-one-login",
		IdentityWithOneLoginCallback: "/identity-with-one-login-callback",
		Login:                        "/certificate-provider-login",
		LoginCallback:                "/certificate-provider-login-callback",
		ProveYourIdentity:            "/prove-your-identity",
		ProvideCertificate:           "/provide-certificate",
		ReadTheLpa:                   "/read-the-lpa",
		TaskList:                     "/task-list",
		WhatHappensNext:              "/what-happens-next",
		WhatIsYourHomeAddress:        "/what-is-your-home-address",
		WhoIsEligible:                "/certificate-provider-who-is-eligible",
		YourPreferredLanguage:        "/your-preferred-language",
		YourRole:                     "/your-role",
	},

	Attorney: AttorneyPaths{
		CodeOfConduct:             "/code-of-conduct",
		ConfirmYourDetails:        "/confirm-your-details",
		EnterReferenceNumber:      "/attorney-enter-reference-number",
		Login:                     "/attorney-login",
		LoginCallback:             "/attorney-login-callback",
		MobileNumber:              "/mobile-number",
		Progress:                  "/progress",
		ReadTheLpa:                "/read-the-lpa",
		RightsAndResponsibilities: "/legal-rights-and-responsibilities",
		Sign:                      "/sign",
		Start:                     "/attorney-start",
		TaskList:                  "/task-list",
		WhatHappensNext:           "/what-happens-next",
		WhatHappensWhenYouSign:    "/what-happens-when-you-sign-the-lpa",
		WouldLikeSecondSignatory:  "/would-like-second-signatory",
		YourPreferredLanguage:     "/your-preferred-language",
	},

	Supporter: SupporterPaths{
<<<<<<< HEAD
		Start:                 "/supporter-start",
		Login:                 "/supporter-login",
		LoginCallback:         "/supporter-login-callback",
		EnterOrganisationName: "/enter-the-name-of-your-organisation-or-company",

		OrganisationCreated: "/organisation-or-company-created",
		Dashboard:           "/supporter-dashboard",
		InviteMember:        "/invite-member",
=======
		Start:         "/supporter-start",
		Login:         "/supporter-login",
		LoginCallback: "/supporter-login-callback",

		EnterOrganisationName:    "/enter-the-name-of-your-organisation-or-company",
		OrganisationCreated:      "/organisation-or-company-created",
		Dashboard:                "/supporter-dashboard",
		InviteMember:             "/invite-member",
		InviteMemberConfirmation: "/invite-member-confirmation",
>>>>>>> 2482210f
	},

	HealthCheck: HealthCheckPaths{
		Service:    "/health-check/service",
		Dependency: "/health-check/dependency",
	},

	AboutPayment:                                         "/about-payment",
	AreYouApplyingForFeeDiscountOrExemption:              "/are-you-applying-for-fee-discount-or-exemption",
	AttorneyFixtures:                                     "/fixtures/attorney",
	AuthRedirect:                                         "/auth/redirect",
	CertificateProviderAddress:                           "/certificate-provider-address",
	CertificateProviderDetails:                           "/certificate-provider-details",
	CertificateProviderFixtures:                          "/fixtures/certificate-provider",
	CertificateProviderOptOut:                            "/certificate-provider-opt-out",
	CertificateProviderStart:                             "/certificate-provider-start",
	ChangeCertificateProviderMobileNumber:                "/change-certificate-provider-mobile-number",
	ChangeIndependentWitnessMobileNumber:                 "/change-independent-witness-mobile-number",
	CheckYouCanSign:                                      "/check-you-can-sign",
	CheckYourLpa:                                         "/check-your-lpa",
	ChooseAttorneys:                                      "/choose-attorneys",
	ChooseAttorneysAddress:                               "/choose-attorneys-address",
	ChooseAttorneysGuidance:                              "/choose-attorneys-guidance",
	ChooseAttorneysSummary:                               "/choose-attorneys-summary",
	ChooseNewCertificateProvider:                         "/choose-new-certificate-provider",
	ChoosePeopleToNotify:                                 "/choose-people-to-notify",
	ChoosePeopleToNotifyAddress:                          "/choose-people-to-notify-address",
	ChoosePeopleToNotifySummary:                          "/choose-people-to-notify-summary",
	ChooseReplacementAttorneys:                           "/choose-replacement-attorneys",
	ChooseReplacementAttorneysAddress:                    "/choose-replacement-attorneys-address",
	ChooseReplacementAttorneysSummary:                    "/choose-replacement-attorneys-summary",
	ChooseYourCertificateProvider:                        "/choose-your-certificate-provider",
	ConfirmYourCertificateProviderIsNotRelated:           "/confirm-your-certificate-provider-is-not-related",
	CookiesConsent:                                       "/cookies-consent",
	Dashboard:                                            "/dashboard",
	DashboardFixtures:                                    "/fixtures/dashboard",
	DeleteThisLpa:                                        "/delete-this-lpa",
	DoYouWantReplacementAttorneys:                        "/do-you-want-replacement-attorneys",
	DoYouWantToNotifyPeople:                              "/do-you-want-to-notify-people",
	EnterReplacementTrustCorporation:                     "/enter-replacement-trust-corporation",
	EnterReplacementTrustCorporationAddress:              "/enter-replacement-trust-corporation-address",
	EnterTrustCorporation:                                "/enter-trust-corporation",
	EnterTrustCorporationAddress:                         "/enter-trust-corporation-address",
	EvidenceRequired:                                     "/evidence-required",
	EvidenceSuccessfullyUploaded:                         "/evidence-successfully-uploaded",
	FeeDenied:                                            "/fee-denied",
	Fixtures:                                             "/fixtures",
	GettingHelpSigning:                                   "/getting-help-signing",
	HowDoYouKnowYourCertificateProvider:                  "/how-do-you-know-your-certificate-provider",
	HowLongHaveYouKnownCertificateProvider:               "/how-long-have-you-known-certificate-provider",
	HowShouldAttorneysMakeDecisions:                      "/how-should-attorneys-make-decisions",
	HowShouldReplacementAttorneysMakeDecisions:           "/how-should-replacement-attorneys-make-decisions",
	HowShouldReplacementAttorneysStepIn:                  "/how-should-replacement-attorneys-step-in",
	HowToConfirmYourIdentityAndSign:                      "/how-to-confirm-your-identity-and-sign",
	HowToSendEvidence:                                    "/how-to-send-evidence",
	HowWouldCertificateProviderPreferToCarryOutTheirRole: "/how-would-certificate-provider-prefer-to-carry-out-their-role",
	HowWouldYouLikeToSendEvidence:                        "/how-would-you-like-to-send-evidence",
	IdentityConfirmed:                                    "/identity-confirmed",
	IdentityWithOneLogin:                                 "/id/one-login",
	IdentityWithOneLoginCallback:                         "/id/one-login/callback",
	LifeSustainingTreatment:                              "/life-sustaining-treatment",
	Login:                                                "/login",
	LoginCallback:                                        "/login-callback",
	LpaDeleted:                                           "/lpa-deleted",
	LpaDetailsSaved:                                      "/lpa-details-saved",
	LpaType:                                              "/lpa-type",
	LpaWithdrawn:                                         "/lpa-withdrawn",
	LpaYourLegalRightsAndResponsibilities:                "/your-legal-rights-and-responsibilities",
	MakeANewLPA:                                          "/make-a-new-lpa",
	NeedHelpSigningConfirmation:                          "/need-help-signing-confirmation",
	PaymentConfirmation:                                  "/payment-confirmation",
	PreviousApplicationNumber:                            "/previous-application-number",
	PreviousFee:                                          "/how-much-did-you-previously-pay-for-your-lpa",
	Progress:                                             "/progress",
	ProveYourIdentity:                                    "/prove-your-identity",
	ReadYourLpa:                                          "/read-your-lpa",
	RemoveAttorney:                                       "/remove-attorney",
	RemovePersonToNotify:                                 "/remove-person-to-notify",
	RemoveReplacementAttorney:                            "/remove-replacement-attorney",
	RemoveReplacementTrustCorporation:                    "/remove-replacement-trust-corporation",
	RemoveTrustCorporation:                               "/remove-trust-corporation",
	ResendCertificateProviderCode:                        "/resend-certificate-provider-code",
	ResendIndependentWitnessCode:                         "/resend-independent-witness-code",
	Restrictions:                                         "/restrictions",
	Root:                                                 "/",
	SendUsYourEvidenceByPost:                             "/send-us-your-evidence-by-post",
	SignOut:                                              "/sign-out",
	SignTheLpaOnBehalf:                                   "/sign-the-lpa-on-behalf",
	SignYourLpa:                                          "/sign-your-lpa",
	Start:                                                "/start",
	SupporterFixtures:                                    "/fixtures/supporter",
	TaskList:                                             "/task-list",
	UploadEvidence:                                       "/upload-evidence",
	UploadEvidenceSSE:                                    "/upload-evidence-sse",
	UseExistingAddress:                                   "/use-existing-address",
	WeHaveUpdatedYourDetails:                             "/we-have-updated-your-details",
	WhatACertificateProviderDoes:                         "/what-a-certificate-provider-does",
	WhatHappensNextPostEvidence:                          "/what-happens-next-post-evidence",
	WhenCanTheLpaBeUsed:                                  "/when-can-the-lpa-be-used",
	WhichFeeTypeAreYouApplyingFor:                        "/which-fee-type-are-you-applying-for",
	WithdrawThisLpa:                                      "/withdraw-this-lpa",
	WitnessingAsCertificateProvider:                      "/witnessing-as-certificate-provider",
	WitnessingAsIndependentWitness:                       "/witnessing-as-independent-witness",
	WitnessingYourSignature:                              "/witnessing-your-signature",
	YouCannotSignYourLpaYet:                              "/you-cannot-sign-your-lpa-yet",
	YouHaveSubmittedYourLpa:                              "/you-have-submitted-your-lpa",
	YourAddress:                                          "/your-address",
	YourAuthorisedSignatory:                              "/your-authorised-signatory",
	YourDateOfBirth:                                      "/your-date-of-birth",
	YourDetails:                                          "/your-details",
	YourIndependentWitness:                               "/your-independent-witness",
	YourIndependentWitnessAddress:                        "/your-independent-witness-address",
	YourIndependentWitnessMobile:                         "/your-independent-witness-mobile",
	YourLegalRightsAndResponsibilities:                   "/your-legal-rights-and-responsibilities",
	YourName:                                             "/your-name",
	YourPreferredLanguage:                                "/your-preferred-language",
}

func canGoToLpaPath(donor *actor.DonorProvidedDetails, path string) bool {
	section1Completed := donor.Tasks.YourDetails.Completed() &&
		donor.Tasks.ChooseAttorneys.Completed() &&
		donor.Tasks.ChooseReplacementAttorneys.Completed() &&
		(donor.Type.IsPersonalWelfare() && donor.Tasks.LifeSustainingTreatment.Completed() || donor.Type.IsPropertyAndAffairs() && donor.Tasks.WhenCanTheLpaBeUsed.Completed()) &&
		donor.Tasks.Restrictions.Completed() &&
		donor.Tasks.CertificateProvider.Completed() &&
		donor.Tasks.PeopleToNotify.Completed() &&
		(donor.Donor.CanSign.IsYes() || donor.Tasks.ChooseYourSignatory.Completed()) &&
		donor.Tasks.CheckYourLpa.Completed()

	switch path {
	case Paths.WhenCanTheLpaBeUsed.String(),
		Paths.LifeSustainingTreatment.String(),
		Paths.Restrictions.String(),
		Paths.WhatACertificateProviderDoes.String(),
		Paths.DoYouWantToNotifyPeople.String(),
		Paths.DoYouWantReplacementAttorneys.String():
		return donor.Tasks.YourDetails.Completed() && donor.Tasks.ChooseAttorneys.Completed()

	case Paths.GettingHelpSigning.String():
		return donor.Tasks.CertificateProvider.Completed()

	case Paths.ReadYourLpa.String(),
		Paths.SignYourLpa.String(),
		Paths.WitnessingYourSignature.String(),
		Paths.WitnessingAsCertificateProvider.String(),
		Paths.WitnessingAsIndependentWitness.String(),
		Paths.YouHaveSubmittedYourLpa.String():
		return donor.DonorIdentityConfirmed()

	case Paths.ConfirmYourCertificateProviderIsNotRelated.String(),
		Paths.CheckYourLpa.String():
		return donor.Tasks.YourDetails.Completed() &&
			donor.Tasks.ChooseAttorneys.Completed() &&
			donor.Tasks.ChooseReplacementAttorneys.Completed() &&
			(donor.Type.IsPersonalWelfare() && donor.Tasks.LifeSustainingTreatment.Completed() || donor.Tasks.WhenCanTheLpaBeUsed.Completed()) &&
			donor.Tasks.Restrictions.Completed() &&
			donor.Tasks.CertificateProvider.Completed() &&
			donor.Tasks.PeopleToNotify.Completed() &&
			(donor.Donor.CanSign.IsYes() || donor.Tasks.ChooseYourSignatory.Completed())

	case Paths.AboutPayment.String():
		return section1Completed

	case Paths.HowToConfirmYourIdentityAndSign.String(),
		Paths.IdentityWithOneLogin.String(),
		Paths.ReadYourLpa.String(),
		Paths.SignYourLpa.String(),
		Paths.SignTheLpaOnBehalf.String(),
		Paths.WitnessingYourSignature.String(),
		Paths.WitnessingAsIndependentWitness.String(),
		Paths.WitnessingAsCertificateProvider.String():
		return section1Completed && (donor.Tasks.PayForLpa.IsCompleted() || donor.Tasks.PayForLpa.IsPending())

	case "":
		return false

	default:
		return true
	}
}<|MERGE_RESOLUTION|>--- conflicted
+++ resolved
@@ -173,18 +173,11 @@
 	Login         Path
 	LoginCallback Path
 
-<<<<<<< HEAD
-	EnterOrganisationName Path
-	OrganisationCreated   SupporterPath
-	Dashboard             SupporterPath
-	InviteMember          SupporterPath
-=======
-	EnterOrganisationName    SupporterPath
+	EnterOrganisationName    Path
 	OrganisationCreated      SupporterPath
 	Dashboard                SupporterPath
 	InviteMember             SupporterPath
 	InviteMemberConfirmation SupporterPath
->>>>>>> 2482210f
 }
 
 type AppPaths struct {
@@ -347,26 +340,15 @@
 	},
 
 	Supporter: SupporterPaths{
-<<<<<<< HEAD
 		Start:                 "/supporter-start",
 		Login:                 "/supporter-login",
 		LoginCallback:         "/supporter-login-callback",
 		EnterOrganisationName: "/enter-the-name-of-your-organisation-or-company",
 
-		OrganisationCreated: "/organisation-or-company-created",
-		Dashboard:           "/supporter-dashboard",
-		InviteMember:        "/invite-member",
-=======
-		Start:         "/supporter-start",
-		Login:         "/supporter-login",
-		LoginCallback: "/supporter-login-callback",
-
-		EnterOrganisationName:    "/enter-the-name-of-your-organisation-or-company",
 		OrganisationCreated:      "/organisation-or-company-created",
 		Dashboard:                "/supporter-dashboard",
 		InviteMember:             "/invite-member",
 		InviteMemberConfirmation: "/invite-member-confirmation",
->>>>>>> 2482210f
 	},
 
 	HealthCheck: HealthCheckPaths{
