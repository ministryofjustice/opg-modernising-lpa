package certificateprovider

import (
	"net/http"

	"github.com/ministryofjustice/opg-go-common/template"
	"github.com/ministryofjustice/opg-modernising-lpa/internal/actor"
	"github.com/ministryofjustice/opg-modernising-lpa/internal/date"
	"github.com/ministryofjustice/opg-modernising-lpa/internal/page"
	"github.com/ministryofjustice/opg-modernising-lpa/internal/validation"
)

type dateOfBirthData struct {
	App        page.AppData
	Lpa        *page.Lpa
	Form       *dateOfBirthForm
	Errors     validation.List
	DobWarning string
}

type dateOfBirthForm struct {
	Dob              date.Date
	IgnoreDobWarning string
}

func EnterDateOfBirth(tmpl template.Template, donorStore DonorStore, certificateProviderStore CertificateProviderStore) page.Handler {
	return func(appData page.AppData, w http.ResponseWriter, r *http.Request) error {
		lpa, err := donorStore.GetAny(r.Context())
		if err != nil {
			return err
		}

		certificateProvider, err := certificateProviderStore.Get(r.Context())
		if err != nil {
			return err
		}

		data := &dateOfBirthData{
			App: appData,
			Lpa: lpa,
			Form: &dateOfBirthForm{
				Dob: certificateProvider.DateOfBirth,
			},
		}

		if r.Method == http.MethodPost {
			data.Form = readDateOfBirthForm(r)
			data.Errors = data.Form.Validate()
			dobWarning := data.Form.DobWarning()

			if data.Errors.Any() || data.Form.IgnoreDobWarning != dobWarning {
				data.DobWarning = dobWarning
			}

			if data.Errors.None() && data.DobWarning == "" {
				certificateProvider.DateOfBirth = data.Form.Dob
				if !certificateProvider.Tasks.ConfirmYourDetails.Completed() {
					certificateProvider.Tasks.ConfirmYourDetails = actor.TaskInProgress
				}

				if err := certificateProviderStore.Put(r.Context(), certificateProvider); err != nil {
					return err
				}

<<<<<<< HEAD
				redirect := page.Paths.CertificateProvider.ConfirmYourDetails.Format(certificateProvider.LpaID)
				if lpa.CertificateProvider.Relationship.IsProfessionally() {
					redirect = page.Paths.CertificateProvider.WhatIsYourHomeAddress.Format(certificateProvider.LpaID)
				}

				return appData.Redirect(w, r, lpa, redirect)
=======
				return page.Paths.CertificateProvider.ConfirmYourDetails.Redirect(w, r, appData, certificateProvider.LpaID)
>>>>>>> 323b7068
			}
		}

		return tmpl(w, data)
	}
}

func readDateOfBirthForm(r *http.Request) *dateOfBirthForm {
	return &dateOfBirthForm{
		Dob:              date.New(page.PostFormString(r, "date-of-birth-year"), page.PostFormString(r, "date-of-birth-month"), page.PostFormString(r, "date-of-birth-day")),
		IgnoreDobWarning: page.PostFormString(r, "ignore-dob-warning"),
	}
}

func (f *dateOfBirthForm) DobWarning() string {
	var (
		hundredYearsEarlier = date.Today().AddDate(-100, 0, 0)
	)

	if !f.Dob.IsZero() {
		if f.Dob.Before(hundredYearsEarlier) {
			return "dateOfBirthIsOver100"
		}
	}

	return ""
}

func (f *dateOfBirthForm) Validate() validation.List {
	var errors validation.List

	errors.Date("date-of-birth", "dateOfBirth", f.Dob,
		validation.DateMissing(),
		validation.DateMustBeReal(),
		validation.DateMustBePast())

	if f.Dob.After(date.Today().AddDate(-18, 0, 0)) {
		errors.Add("date-of-birth", validation.CustomError{Label: "youAreUnder18Error"})
	}

	return errors
}<|MERGE_RESOLUTION|>--- conflicted
+++ resolved
@@ -62,16 +62,11 @@
 					return err
 				}
 
-<<<<<<< HEAD
-				redirect := page.Paths.CertificateProvider.ConfirmYourDetails.Format(certificateProvider.LpaID)
 				if lpa.CertificateProvider.Relationship.IsProfessionally() {
-					redirect = page.Paths.CertificateProvider.WhatIsYourHomeAddress.Format(certificateProvider.LpaID)
+					return page.Paths.CertificateProvider.WhatIsYourHomeAddress.Redirect(w, r, appData, certificateProvider.LpaID)
 				}
 
-				return appData.Redirect(w, r, lpa, redirect)
-=======
 				return page.Paths.CertificateProvider.ConfirmYourDetails.Redirect(w, r, appData, certificateProvider.LpaID)
->>>>>>> 323b7068
 			}
 		}
 
