--- conflicted
+++ resolved
@@ -124,12 +124,8 @@
 	donor := &lpastore.Lpa{
 		LpaUID:   "lpa-uid",
 		SignedAt: now,
-<<<<<<< HEAD
-		CertificateProvider: actor.CertificateProvider{
-=======
 		CertificateProvider: lpastore.CertificateProvider{
 			Email:      "cp@example.org",
->>>>>>> 51c498d8
 			FirstNames: "a",
 			LastName:   "b",
 		},
