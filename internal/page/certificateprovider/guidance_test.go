--- conflicted
+++ resolved
@@ -6,10 +6,6 @@
 	"testing"
 
 	"github.com/ministryofjustice/opg-modernising-lpa/internal/actor"
-<<<<<<< HEAD
-	"github.com/ministryofjustice/opg-modernising-lpa/internal/page"
-=======
->>>>>>> d680c727
 	"github.com/stretchr/testify/assert"
 )
 
@@ -17,12 +13,8 @@
 	w := httptest.NewRecorder()
 	r, _ := http.NewRequest(http.MethodGet, "/", nil)
 
-<<<<<<< HEAD
-	lpa := &page.Lpa{}
+	donor := &actor.DonorProvidedDetails{}
 	certificateProvider := &actor.CertificateProviderProvidedDetails{}
-=======
-	donor := &actor.DonorProvidedDetails{}
->>>>>>> d680c727
 
 	donorStore := newMockDonorStore(t)
 	donorStore.
@@ -36,11 +28,7 @@
 
 	template := newMockTemplate(t)
 	template.
-<<<<<<< HEAD
-		On("Execute", w, &guidanceData{App: testAppData, Lpa: lpa, CertificateProvider: certificateProvider}).
-=======
-		On("Execute", w, &guidanceData{App: testAppData, Donor: donor}).
->>>>>>> d680c727
+		On("Execute", w, &guidanceData{App: testAppData, Donor: donor, CertificateProvider: certificateProvider}).
 		Return(nil)
 
 	err := Guidance(template.Execute, donorStore, certificateProviderStore)(testAppData, w, r)
@@ -71,12 +59,10 @@
 	w := httptest.NewRecorder()
 	r, _ := http.NewRequest(http.MethodGet, "/", nil)
 
-	donor := &actor.DonorProvidedDetails{}
-
 	donorStore := newMockDonorStore(t)
 	donorStore.
 		On("GetAny", r.Context()).
-		Return(donor, expectedError)
+		Return(&actor.DonorProvidedDetails{}, expectedError)
 
 	err := Guidance(nil, donorStore, nil)(testAppData, w, r)
 
@@ -87,12 +73,10 @@
 	w := httptest.NewRecorder()
 	r, _ := http.NewRequest(http.MethodGet, "/", nil)
 
-	lpa := &page.Lpa{}
-
 	donorStore := newMockDonorStore(t)
 	donorStore.
 		On("GetAny", r.Context()).
-		Return(lpa, nil)
+		Return(&actor.DonorProvidedDetails{}, nil)
 
 	certificateProviderStore := newMockCertificateProviderStore(t)
 	certificateProviderStore.
