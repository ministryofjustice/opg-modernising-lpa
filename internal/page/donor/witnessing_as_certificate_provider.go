--- conflicted
+++ resolved
@@ -56,23 +56,8 @@
 			}
 
 			if data.Errors.None() {
-<<<<<<< HEAD
-				ctx := page.ContextWithSessionData(r.Context(), &page.SessionData{
-					SessionID: appData.SessionID,
-					LpaID:     appData.LpaID,
-				})
-
-				certificateProvider, err := certificateProviderStore.GetAny(ctx)
-				if err != nil && !errors.Is(err, dynamo.NotFoundError{}) {
-					return err
-				}
-
-				if err == nil && certificateProvider.CertificateProviderIdentityConfirmed(donor.CertificateProvider.FirstNames, donor.CertificateProvider.LastName) {
-					if err := shareCodeSender.SendCertificateProvider(r.Context(), notify.CertificateProviderProvideCertificatePromptEmail, appData, false, donor); err != nil {
-=======
 				if donor.Tasks.PayForLpa.IsCompleted() {
-					if err := shareCodeSender.SendCertificateProvider(r.Context(), notify.CertificateProviderReturnEmail, appData, donor); err != nil {
->>>>>>> 5713195d
+					if err := shareCodeSender.SendCertificateProvider(r.Context(), notify.CertificateProviderProvideCertificatePromptEmail, appData, donor); err != nil {
 						return err
 					}
 				}
