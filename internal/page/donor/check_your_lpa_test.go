package donor

import (
	"net/http"
	"net/http/httptest"
	"net/url"
	"strings"
	"testing"

	"github.com/ministryofjustice/opg-modernising-lpa/internal/actor"
	"github.com/ministryofjustice/opg-modernising-lpa/internal/actor/actoruid"
	"github.com/ministryofjustice/opg-modernising-lpa/internal/notify"
	"github.com/ministryofjustice/opg-modernising-lpa/internal/page"
	"github.com/ministryofjustice/opg-modernising-lpa/internal/validation"
	"github.com/stretchr/testify/assert"
	"github.com/stretchr/testify/mock"
)

func TestGetCheckYourLpa(t *testing.T) {
	w := httptest.NewRecorder()
	r, _ := http.NewRequest(http.MethodGet, "/", nil)

	template := newMockTemplate(t)
	template.EXPECT().
		Execute(w, &checkYourLpaData{
			App:   testAppData,
			Form:  &checkYourLpaForm{},
			Donor: &actor.DonorProvidedDetails{},
		}).
		Return(nil)

	err := CheckYourLpa(template.Execute, nil, nil, nil, nil, testNowFn, "http://example.org")(testAppData, w, r, &actor.DonorProvidedDetails{})
	resp := w.Result()

	assert.Nil(t, err)
	assert.Equal(t, http.StatusOK, resp.StatusCode)
}

func TestGetCheckYourLpaFromStore(t *testing.T) {
	w := httptest.NewRecorder()
	r, _ := http.NewRequest(http.MethodGet, "/", nil)

	donor := &actor.DonorProvidedDetails{
		CheckedAt: testNow,
	}

	template := newMockTemplate(t)
	template.EXPECT().
		Execute(w, &checkYourLpaData{
			App:   testAppData,
			Donor: donor,
			Form: &checkYourLpaForm{
				CheckedAndHappy: true,
			},
		}).
		Return(nil)

	err := CheckYourLpa(template.Execute, nil, nil, nil, nil, testNowFn, "http://example.org")(testAppData, w, r, donor)
	resp := w.Result()

	assert.Nil(t, err)
	assert.Equal(t, http.StatusOK, resp.StatusCode)
}

func TestPostCheckYourLpaWhenNotChanged(t *testing.T) {
	form := url.Values{
		"checked-and-happy": {"1"},
	}

	w := httptest.NewRecorder()
	r, _ := http.NewRequest(http.MethodPost, "/", strings.NewReader(form.Encode()))
	r.Header.Add("Content-Type", page.FormUrlEncoded)

	donor := &actor.DonorProvidedDetails{
		LpaID:               "lpa-id",
		Hash:                5,
		CheckedAt:           testNow,
		CheckedHash:         5,
		Tasks:               actor.DonorTasks{CheckYourLpa: actor.TaskCompleted},
		CertificateProvider: actor.CertificateProvider{CarryOutBy: actor.ChannelOnline},
	}

	template := newMockTemplate(t)
	template.EXPECT().
		Execute(w, &checkYourLpaData{
			App:   testAppData,
			Donor: donor,
			Form: &checkYourLpaForm{
				CheckedAndHappy: true,
			},
			Completed: true,
		}).
		Return(nil)

	err := CheckYourLpa(template.Execute, nil, nil, nil, nil, testNowFn, "http://example.org")(testAppData, w, r, donor)
	resp := w.Result()

	assert.Nil(t, err)
	assert.Equal(t, http.StatusOK, resp.StatusCode)
}

func TestPostCheckYourLpaDigitalCertificateProviderOnFirstCheck(t *testing.T) {
	testCases := []actor.TaskState{
		actor.TaskNotStarted,
		actor.TaskInProgress,
	}

	for _, existingTaskState := range testCases {
		t.Run(existingTaskState.String(), func(t *testing.T) {
			form := url.Values{
				"checked-and-happy": {"1"},
			}

			w := httptest.NewRecorder()
			r, _ := http.NewRequest(http.MethodPost, "/", strings.NewReader(form.Encode()))
			r.Header.Add("Content-Type", page.FormUrlEncoded)

			donor := &actor.DonorProvidedDetails{
				LpaID:               "lpa-id",
				Hash:                5,
				Tasks:               actor.DonorTasks{CheckYourLpa: existingTaskState},
<<<<<<< HEAD
				CertificateProvider: actor.CertificateProvider{CarryOutBy: actor.ChannelOnline},
=======
				CertificateProvider: actor.CertificateProvider{UID: actoruid.New(), FirstNames: "John", LastName: "Smith", Email: "john@example.com", CarryOutBy: actor.Online},
>>>>>>> 51c498d8
			}

			updatedDonor := &actor.DonorProvidedDetails{
				LpaID:               "lpa-id",
				Hash:                5,
				CheckedAt:           testNow,
				Tasks:               actor.DonorTasks{CheckYourLpa: actor.TaskCompleted},
<<<<<<< HEAD
				CertificateProvider: actor.CertificateProvider{CarryOutBy: actor.ChannelOnline},
=======
				CertificateProvider: donor.CertificateProvider,
>>>>>>> 51c498d8
			}
			updatedDonor.CheckedHash, _ = updatedDonor.GenerateHash()

			shareCodeSender := newMockShareCodeSender(t)
			shareCodeSender.EXPECT().
				SendCertificateProviderInvite(r.Context(), testAppData, page.CertificateProviderInvite{
					CertificateProviderUID:      donor.CertificateProvider.UID,
					CertificateProviderFullName: donor.CertificateProvider.FullName(),
					CertificateProviderEmail:    donor.CertificateProvider.Email,
				}).
				Return(nil)

			donorStore := newMockDonorStore(t)
			donorStore.EXPECT().
				Put(r.Context(), updatedDonor).
				Return(nil)

			err := CheckYourLpa(nil, donorStore, shareCodeSender, nil, nil, testNowFn, "http://example.org")(testAppData, w, r, donor)
			resp := w.Result()

			assert.Nil(t, err)
			assert.Equal(t, http.StatusFound, resp.StatusCode)
			assert.Equal(t, page.Paths.LpaDetailsSaved.Format("lpa-id")+"?firstCheck=1", resp.Header.Get("Location"))
		})
	}
}

func TestPostCheckYourLpaDigitalCertificateProviderOnSubsequentChecks(t *testing.T) {
	testCases := map[string]struct {
		certificateProviderDetailsTaskState actor.TaskState
		expectedSms                         notify.SMS
	}{
		"cp not started": {
			certificateProviderDetailsTaskState: actor.TaskNotStarted,
			expectedSms: notify.CertificateProviderActingDigitallyHasNotConfirmedPersonalDetailsLPADetailsChangedPromptSMS{
				DonorFullName: "Teneil Throssell",
				LpaType:       "property and affairs",
			},
		},
		"cp in progress": {
			certificateProviderDetailsTaskState: actor.TaskInProgress,
			expectedSms: notify.CertificateProviderActingDigitallyHasConfirmedPersonalDetailsLPADetailsChangedPromptSMS{
				DonorFullNamePossessive: "Teneil Throssell’s",
				LpaType:                 "property and affairs",
				DonorFirstNames:         "Teneil",
			},
		},
		"cp completed": {
			certificateProviderDetailsTaskState: actor.TaskCompleted,
			expectedSms: notify.CertificateProviderActingDigitallyHasConfirmedPersonalDetailsLPADetailsChangedPromptSMS{
				DonorFullNamePossessive: "Teneil Throssell’s",
				LpaType:                 "property and affairs",
				DonorFirstNames:         "Teneil",
			},
		},
	}

	for testName, tc := range testCases {
		t.Run(testName, func(t *testing.T) {
			form := url.Values{
				"checked-and-happy": {"1"},
			}

			w := httptest.NewRecorder()
			r, _ := http.NewRequest(http.MethodPost, "/", strings.NewReader(form.Encode()))
			r.Header.Add("Content-Type", page.FormUrlEncoded)

			localizer := newMockLocalizer(t)
			localizer.EXPECT().
				T("property-and-affairs").
				Return("property and affairs")
			localizer.EXPECT().
				Possessive("Teneil Throssell").
				Return("Teneil Throssell’s").
				Maybe()

			testAppData.Localizer = localizer

			donor := &actor.DonorProvidedDetails{
				LpaID:               "lpa-id",
				LpaUID:              "lpa-uid",
				Hash:                5,
				Type:                actor.LpaTypePropertyAndAffairs,
				Donor:               actor.Donor{FirstNames: "Teneil", LastName: "Throssell"},
				CheckedAt:           testNow,
				Tasks:               actor.DonorTasks{CheckYourLpa: actor.TaskCompleted},
				CertificateProvider: actor.CertificateProvider{CarryOutBy: actor.ChannelOnline, Mobile: "07700900000"},
			}

			notifyClient := newMockNotifyClient(t)
			notifyClient.EXPECT().
				SendActorSMS(r.Context(), "07700900000", "lpa-uid", tc.expectedSms).
				Return(nil)

			donorStore := newMockDonorStore(t)
			donorStore.EXPECT().
				Put(r.Context(), donor).
				Return(nil)

			certificateProviderStore := newMockCertificateProviderStore(t)
			certificateProviderStore.EXPECT().
				GetAny(r.Context()).
				Return(&actor.CertificateProviderProvidedDetails{
					Tasks: actor.CertificateProviderTasks{ConfirmYourDetails: tc.certificateProviderDetailsTaskState},
				}, nil)

			err := CheckYourLpa(nil, donorStore, nil, notifyClient, certificateProviderStore, testNowFn, "http://example.org")(testAppData, w, r, donor)
			resp := w.Result()

			assert.Nil(t, err)
			assert.Equal(t, http.StatusFound, resp.StatusCode)
			assert.Equal(t, page.Paths.LpaDetailsSaved.Format("lpa-id"), resp.Header.Get("Location"))
		})
	}
}

func TestPostCheckYourLpaDigitalCertificateProviderOnSubsequentChecksCertificateProviderStoreErrors(t *testing.T) {
	form := url.Values{
		"checked-and-happy": {"1"},
	}

	w := httptest.NewRecorder()
	r, _ := http.NewRequest(http.MethodPost, "/", strings.NewReader(form.Encode()))
	r.Header.Add("Content-Type", page.FormUrlEncoded)

	donorStore := newMockDonorStore(t)
	donorStore.EXPECT().
		Put(r.Context(), mock.Anything).
		Return(nil)

	certificateProviderStore := newMockCertificateProviderStore(t)
	certificateProviderStore.EXPECT().
		GetAny(r.Context()).
		Return(nil, expectedError)

	err := CheckYourLpa(nil, donorStore, nil, nil, certificateProviderStore, testNowFn, "http://example.org")(testAppData, w, r, &actor.DonorProvidedDetails{
		LpaID:               "lpa-id",
		Hash:                5,
		Type:                actor.LpaTypePropertyAndAffairs,
		Donor:               actor.Donor{FirstNames: "Teneil", LastName: "Throssell"},
		CheckedAt:           testNow,
		Tasks:               actor.DonorTasks{CheckYourLpa: actor.TaskCompleted},
		CertificateProvider: actor.CertificateProvider{CarryOutBy: actor.ChannelOnline, Mobile: "07700900000"},
	})
	assert.Equal(t, expectedError, err)
}

func TestPostCheckYourLpaPaperCertificateProviderOnFirstCheck(t *testing.T) {
	for _, existingTaskState := range []actor.TaskState{actor.TaskNotStarted, actor.TaskInProgress} {
		t.Run(existingTaskState.String(), func(t *testing.T) {
			form := url.Values{
				"checked-and-happy": {"1"},
			}

			w := httptest.NewRecorder()
			r, _ := http.NewRequest(http.MethodPost, "/", strings.NewReader(form.Encode()))
			r.Header.Add("Content-Type", page.FormUrlEncoded)

			localizer := newMockLocalizer(t)
			localizer.EXPECT().
				T("property-and-affairs").
				Return("property and affairs")

			testAppData.Localizer = localizer

			donor := &actor.DonorProvidedDetails{
				LpaID:               "lpa-id",
				LpaUID:              "lpa-uid",
				Hash:                5,
				Donor:               actor.Donor{FirstNames: "Teneil", LastName: "Throssell"},
				Tasks:               actor.DonorTasks{CheckYourLpa: existingTaskState},
				CertificateProvider: actor.CertificateProvider{CarryOutBy: actor.ChannelPaper, Mobile: "07700900000"},
				Type:                actor.LpaTypePropertyAndAffairs,
			}

			updatedDonor := &actor.DonorProvidedDetails{
				LpaID:               "lpa-id",
				LpaUID:              "lpa-uid",
				Hash:                5,
				Donor:               actor.Donor{FirstNames: "Teneil", LastName: "Throssell"},
				CheckedAt:           testNow,
				Tasks:               actor.DonorTasks{CheckYourLpa: actor.TaskCompleted},
				CertificateProvider: actor.CertificateProvider{CarryOutBy: actor.ChannelPaper, Mobile: "07700900000"},
				Type:                actor.LpaTypePropertyAndAffairs,
			}
			updatedDonor.CheckedHash, _ = updatedDonor.GenerateHash()

			donorStore := newMockDonorStore(t)
			donorStore.EXPECT().
				Put(r.Context(), updatedDonor).
				Return(nil)

			notifyClient := newMockNotifyClient(t)
			notifyClient.EXPECT().
				SendActorSMS(r.Context(), "07700900000", "lpa-uid", notify.CertificateProviderActingOnPaperMeetingPromptSMS{
					DonorFullName:                   "Teneil Throssell",
					LpaType:                         "property and affairs",
					DonorFirstNames:                 "Teneil",
					CertificateProviderStartPageURL: "http://example.org/certificate-provider-start",
				}).
				Return(nil)

			err := CheckYourLpa(nil, donorStore, nil, notifyClient, nil, testNowFn, "http://example.org")(testAppData, w, r, donor)
			resp := w.Result()

			assert.Nil(t, err)
			assert.Equal(t, http.StatusFound, resp.StatusCode)
			assert.Equal(t, page.Paths.LpaDetailsSaved.Format("lpa-id")+"?firstCheck=1", resp.Header.Get("Location"))
		})
	}
}

func TestPostCheckYourLpaPaperCertificateProviderOnSubsequentCheck(t *testing.T) {
	form := url.Values{
		"checked-and-happy": {"1"},
	}

	w := httptest.NewRecorder()
	r, _ := http.NewRequest(http.MethodPost, "/", strings.NewReader(form.Encode()))
	r.Header.Add("Content-Type", page.FormUrlEncoded)

	donor := &actor.DonorProvidedDetails{
		LpaID:               "lpa-id",
		LpaUID:              "lpa-uid",
		Hash:                5,
		Donor:               actor.Donor{FirstNames: "Teneil", LastName: "Throssell"},
		CheckedAt:           testNow,
		Tasks:               actor.DonorTasks{CheckYourLpa: actor.TaskCompleted},
		CertificateProvider: actor.CertificateProvider{CarryOutBy: actor.ChannelPaper, Mobile: "07700900000"},
		Type:                actor.LpaTypePropertyAndAffairs,
	}

	donorStore := newMockDonorStore(t)
	donorStore.EXPECT().
		Put(r.Context(), donor).
		Return(nil)

	notifyClient := newMockNotifyClient(t)
	notifyClient.EXPECT().
		SendActorSMS(r.Context(), "07700900000", "lpa-uid", notify.CertificateProviderActingOnPaperDetailsChangedSMS{
			DonorFullName:   "Teneil Throssell",
			DonorFirstNames: "Teneil",
			LpaUID:          "lpa-uid",
		}).
		Return(nil)

	err := CheckYourLpa(nil, donorStore, nil, notifyClient, nil, testNowFn, "http://example.org")(testAppData, w, r, donor)
	resp := w.Result()

	assert.Nil(t, err)
	assert.Equal(t, http.StatusFound, resp.StatusCode)
	assert.Equal(t, page.Paths.LpaDetailsSaved.Format("lpa-id"), resp.Header.Get("Location"))
}

func TestPostCheckYourLpaWhenStoreErrors(t *testing.T) {
	form := url.Values{
		"checked-and-happy": {"1"},
	}

	w := httptest.NewRecorder()
	r, _ := http.NewRequest(http.MethodPost, "/", strings.NewReader(form.Encode()))
	r.Header.Add("Content-Type", page.FormUrlEncoded)

	donorStore := newMockDonorStore(t)
	donorStore.EXPECT().
		Put(r.Context(), mock.Anything).
		Return(expectedError)

	err := CheckYourLpa(nil, donorStore, nil, nil, nil, testNowFn, "http://example.org")(testAppData, w, r, &actor.DonorProvidedDetails{Hash: 5})
	resp := w.Result()

	assert.Equal(t, expectedError, err)
	assert.Equal(t, http.StatusOK, resp.StatusCode)
}

func TestPostCheckYourLpaWhenShareCodeSenderErrors(t *testing.T) {
	form := url.Values{
		"checked-and-happy": {"1"},
	}

	w := httptest.NewRecorder()
	r, _ := http.NewRequest(http.MethodPost, "/", strings.NewReader(form.Encode()))
	r.Header.Add("Content-Type", page.FormUrlEncoded)

	donor := &actor.DonorProvidedDetails{
		LpaID: "lpa-id",
		Hash:  5,
		Tasks: actor.DonorTasks{CheckYourLpa: actor.TaskInProgress},
	}

	donorStore := newMockDonorStore(t)
	donorStore.EXPECT().
		Put(r.Context(), mock.Anything).
		Return(nil)

	shareCodeSender := newMockShareCodeSender(t)
	shareCodeSender.EXPECT().
		SendCertificateProviderInvite(r.Context(), testAppData, mock.Anything).
		Return(expectedError)

	err := CheckYourLpa(nil, donorStore, shareCodeSender, nil, nil, testNowFn, "http://example.org")(testAppData, w, r, donor)
	resp := w.Result()

	assert.Equal(t, expectedError, err)
	assert.Equal(t, http.StatusOK, resp.StatusCode)
}

func TestPostCheckYourLpaWhenNotifyClientErrors(t *testing.T) {
	form := url.Values{
		"checked-and-happy": {"1"},
	}

	w := httptest.NewRecorder()
	r, _ := http.NewRequest(http.MethodPost, "/", strings.NewReader(form.Encode()))
	r.Header.Add("Content-Type", page.FormUrlEncoded)

	localizer := newMockLocalizer(t)
	localizer.EXPECT().
		T(mock.Anything).
		Return("property and affairs")

	testAppData.Localizer = localizer

	donorStore := newMockDonorStore(t)
	donorStore.EXPECT().
		Put(mock.Anything, mock.Anything).
		Return(nil)

	notifyClient := newMockNotifyClient(t)
	notifyClient.EXPECT().
		SendActorSMS(mock.Anything, mock.Anything, mock.Anything, mock.Anything).
		Return(expectedError)

	err := CheckYourLpa(nil, donorStore, nil, notifyClient, nil, testNowFn, "http://example.org")(testAppData, w, r, &actor.DonorProvidedDetails{Hash: 5, CertificateProvider: actor.CertificateProvider{CarryOutBy: actor.ChannelPaper}})
	resp := w.Result()

	assert.Equal(t, expectedError, err)
	assert.Equal(t, http.StatusOK, resp.StatusCode)
}

func TestPostCheckYourLpaWhenValidationErrors(t *testing.T) {
	form := url.Values{
		"checked-and-happy": {"0"},
	}

	w := httptest.NewRecorder()
	r, _ := http.NewRequest(http.MethodPost, "/", strings.NewReader(form.Encode()))
	r.Header.Add("Content-Type", page.FormUrlEncoded)

	template := newMockTemplate(t)
	template.EXPECT().
		Execute(w, mock.MatchedBy(func(data *checkYourLpaData) bool {
			return assert.Equal(t, validation.With("checked-and-happy", validation.SelectError{Label: "theBoxIfYouHaveCheckedAndHappyToShareLpa"}), data.Errors)
		})).
		Return(nil)

	err := CheckYourLpa(template.Execute, nil, nil, nil, nil, nil, "http://example.org")(testAppData, w, r, &actor.DonorProvidedDetails{Hash: 5})
	resp := w.Result()

	assert.Nil(t, err)
	assert.Equal(t, http.StatusOK, resp.StatusCode)
}

func TestReadCheckYourLpaForm(t *testing.T) {
	assert := assert.New(t)

	form := url.Values{
		"checked-and-happy": {" 1   "},
	}

	r, _ := http.NewRequest(http.MethodPost, "/", strings.NewReader(form.Encode()))
	r.Header.Add("Content-Type", page.FormUrlEncoded)

	result := readCheckYourLpaForm(r)

	assert.Equal(true, result.CheckedAndHappy)
}

func TestCheckYourLpaFormValidate(t *testing.T) {
	testCases := map[string]struct {
		form   *checkYourLpaForm
		errors validation.List
	}{
		"valid": {
			form: &checkYourLpaForm{
				CheckedAndHappy: true,
			},
		},
		"invalid": {
			form: &checkYourLpaForm{
				CheckedAndHappy: false,
			},
			errors: validation.
				With("checked-and-happy", validation.SelectError{Label: "theBoxIfYouHaveCheckedAndHappyToShareLpa"}),
		},
	}

	for name, tc := range testCases {
		t.Run(name, func(t *testing.T) {
			assert.Equal(t, tc.errors, tc.form.Validate())
		})
	}
}<|MERGE_RESOLUTION|>--- conflicted
+++ resolved
@@ -119,11 +119,7 @@
 				LpaID:               "lpa-id",
 				Hash:                5,
 				Tasks:               actor.DonorTasks{CheckYourLpa: existingTaskState},
-<<<<<<< HEAD
-				CertificateProvider: actor.CertificateProvider{CarryOutBy: actor.ChannelOnline},
-=======
-				CertificateProvider: actor.CertificateProvider{UID: actoruid.New(), FirstNames: "John", LastName: "Smith", Email: "john@example.com", CarryOutBy: actor.Online},
->>>>>>> 51c498d8
+				CertificateProvider: actor.CertificateProvider{UID: actoruid.New(), FirstNames: "John", LastName: "Smith", Email: "john@example.com", CarryOutBy: actor.ChannelOnline},
 			}
 
 			updatedDonor := &actor.DonorProvidedDetails{
@@ -131,11 +127,7 @@
 				Hash:                5,
 				CheckedAt:           testNow,
 				Tasks:               actor.DonorTasks{CheckYourLpa: actor.TaskCompleted},
-<<<<<<< HEAD
 				CertificateProvider: actor.CertificateProvider{CarryOutBy: actor.ChannelOnline},
-=======
-				CertificateProvider: donor.CertificateProvider,
->>>>>>> 51c498d8
 			}
 			updatedDonor.CheckedHash, _ = updatedDonor.GenerateHash()
 
