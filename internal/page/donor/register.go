--- conflicted
+++ resolved
@@ -172,11 +172,8 @@
 	eventClient EventClient,
 	dashboardStore DashboardStore,
 	lpaStoreClient LpaStoreClient,
-<<<<<<< HEAD
+	shareCodeStore ShareCodeStore,
 	progressTracker ProgressTracker,
-=======
-	shareCodeStore ShareCodeStore,
->>>>>>> 80327141
 ) {
 	payer := &payHelper{
 		sessionStore: sessionStore,
