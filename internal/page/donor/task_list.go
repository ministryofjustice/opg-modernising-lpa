--- conflicted
+++ resolved
@@ -164,16 +164,6 @@
 }
 
 func taskListSignSection(donor *actor.DonorProvidedDetails) taskListSection {
-<<<<<<< HEAD
-	signPath := page.Paths.HowToConfirmYourIdentityAndSign
-
-	if donor.DonorIdentityConfirmed() {
-		signPath = page.Paths.ReadYourLpa
-	} else if donor.WantVoucher.IsNo() {
-		signPath = page.Paths.WhatYouCanDoNow
-	} else if donor.DonorIdentityUserData.Status.IsInsufficientEvidence() {
-		signPath = page.Paths.WhatIsVouching
-=======
 	var signPath page.LpaPath
 	switch donor.DonorIdentityUserData.Status {
 	case identity.StatusConfirmed:
@@ -182,9 +172,11 @@
 		signPath = page.Paths.RegisterWithCourtOfProtection
 	case identity.StatusInsufficientEvidence:
 		signPath = page.Paths.UnableToConfirmIdentity
+		if donor.WantVoucher.IsNo() {
+			signPath = page.Paths.WhatYouCanDoNow
+		}
 	default:
 		signPath = page.Paths.HowToConfirmYourIdentityAndSign
->>>>>>> a83445bc
 	}
 
 	return taskListSection{
