package donor

import (
	"context"
	"log"
	"net/http"
	"net/http/httptest"
	"testing"

	"github.com/gorilla/sessions"
	"github.com/ministryofjustice/opg-go-common/template"
	"github.com/ministryofjustice/opg-modernising-lpa/internal/actor"
	"github.com/ministryofjustice/opg-modernising-lpa/internal/date"
	"github.com/ministryofjustice/opg-modernising-lpa/internal/notify"
	"github.com/ministryofjustice/opg-modernising-lpa/internal/onelogin"
	"github.com/ministryofjustice/opg-modernising-lpa/internal/page"
	"github.com/ministryofjustice/opg-modernising-lpa/internal/pay"
	"github.com/ministryofjustice/opg-modernising-lpa/internal/place"
	"github.com/ministryofjustice/opg-modernising-lpa/internal/sesh"
	"github.com/stretchr/testify/assert"
	"github.com/stretchr/testify/mock"
)

func TestRegister(t *testing.T) {
	mux := http.NewServeMux()
	Register(mux, &log.Logger{}, template.Templates{}, nil, nil, &onelogin.Client{}, &place.Client{}, "http://example.org", &pay.Client{}, nil, &mockWitnessCodeSender{}, nil, nil, nil, nil, &notify.Client{}, nil, nil, nil)

	assert.Implements(t, (*http.Handler)(nil), mux)
}

func TestMakeHandle(t *testing.T) {
	w := httptest.NewRecorder()
	r, _ := http.NewRequest(http.MethodGet, "/path?a=b", nil)

	sessionStore := newMockSessionStore(t)
	sessionStore.
		On("Get", r, "session").
		Return(&sessions.Session{Values: map[any]any{"session": &sesh.LoginSession{Sub: "random"}}}, nil)

	mux := http.NewServeMux()
<<<<<<< HEAD
	handle := makeHandle(mux, sessionStore, page.None, nil)
	handle("/path", page.RequireSession|page.CanGoBack, func(appData page.AppData, hw http.ResponseWriter, hr *http.Request) error {
=======
	handle := makeHandle(mux, sessionStore, None, nil, "http://example.org")
	handle("/path", RequireSession|CanGoBack, func(appData page.AppData, hw http.ResponseWriter, hr *http.Request) error {
>>>>>>> 88e8b6ff
		assert.Equal(t, page.AppData{
			Page:         "/path",
			CanGoBack:    true,
			SessionID:    "cmFuZG9t",
			ActorType:    actor.TypeDonor,
			AppPublicURL: "http://example.org",
		}, appData)
		assert.Equal(t, w, hw)

		sessionData, _ := page.SessionDataFromContext(hr.Context())

		assert.Equal(t, &page.SessionData{SessionID: "cmFuZG9t"}, sessionData)
		hw.WriteHeader(http.StatusTeapot)
		return nil
	})

	mux.ServeHTTP(w, r)
	resp := w.Result()

	assert.Equal(t, http.StatusTeapot, resp.StatusCode)
}

func TestMakeHandleExistingSessionData(t *testing.T) {
	ctx := page.ContextWithSessionData(context.Background(), &page.SessionData{LpaID: "123"})
	w := httptest.NewRecorder()
	r, _ := http.NewRequestWithContext(ctx, http.MethodGet, "/path?a=b", nil)

	sessionStore := newMockSessionStore(t)
	sessionStore.
		On("Get", r, "session").
		Return(&sessions.Session{Values: map[any]any{"session": &sesh.LoginSession{Sub: "random"}}}, nil)

	mux := http.NewServeMux()
<<<<<<< HEAD
	handle := makeHandle(mux, sessionStore, page.None, nil)
	handle("/path", page.RequireSession|page.CanGoBack, func(appData page.AppData, hw http.ResponseWriter, hr *http.Request) error {
=======
	handle := makeHandle(mux, sessionStore, None, nil, "http://example.org")
	handle("/path", RequireSession|CanGoBack, func(appData page.AppData, hw http.ResponseWriter, hr *http.Request) error {
>>>>>>> 88e8b6ff
		assert.Equal(t, page.AppData{
			Page:         "/path",
			SessionID:    "cmFuZG9t",
			CanGoBack:    true,
			LpaID:        "123",
			ActorType:    actor.TypeDonor,
			AppPublicURL: "http://example.org",
		}, appData)
		assert.Equal(t, w, hw)

		sessionData, _ := page.SessionDataFromContext(hr.Context())

		assert.Equal(t, &page.SessionData{LpaID: "123", SessionID: "cmFuZG9t"}, sessionData)
		hw.WriteHeader(http.StatusTeapot)
		return nil
	})

	mux.ServeHTTP(w, r)
	resp := w.Result()

	assert.Equal(t, http.StatusTeapot, resp.StatusCode)
}

func TestMakeHandleErrors(t *testing.T) {
	w := httptest.NewRecorder()
	r, _ := http.NewRequest(http.MethodGet, "/path", nil)

	errorHandler := newMockErrorHandler(t)
	errorHandler.
		On("Execute", w, r, expectedError)

	sessionStore := newMockSessionStore(t)
	sessionStore.
		On("Get", r, "session").
		Return(&sessions.Session{Values: map[any]any{"session": &sesh.LoginSession{Sub: "random"}}}, nil)

	mux := http.NewServeMux()
<<<<<<< HEAD
	handle := makeHandle(mux, sessionStore, page.None, errorHandler.Execute)
	handle("/path", page.RequireSession, func(appData page.AppData, hw http.ResponseWriter, hr *http.Request) error {
=======
	handle := makeHandle(mux, sessionStore, None, errorHandler.Execute, "")
	handle("/path", RequireSession, func(appData page.AppData, hw http.ResponseWriter, hr *http.Request) error {
>>>>>>> 88e8b6ff
		return expectedError
	})

	mux.ServeHTTP(w, r)
}

func TestMakeHandleSessionError(t *testing.T) {
	w := httptest.NewRecorder()
	r, _ := http.NewRequest(http.MethodGet, "/path", nil)

	sessionStore := newMockSessionStore(t)
	sessionStore.
		On("Get", r, "session").
		Return(&sessions.Session{}, expectedError)

	mux := http.NewServeMux()
<<<<<<< HEAD
	handle := makeHandle(mux, sessionStore, page.None, nil)
	handle("/path", page.RequireSession, func(appData page.AppData, hw http.ResponseWriter, hr *http.Request) error { return nil })
=======
	handle := makeHandle(mux, sessionStore, None, nil, "")
	handle("/path", RequireSession, func(appData page.AppData, hw http.ResponseWriter, hr *http.Request) error { return nil })
>>>>>>> 88e8b6ff

	mux.ServeHTTP(w, r)
	resp := w.Result()

	assert.Equal(t, http.StatusFound, resp.StatusCode)
	assert.Equal(t, page.Paths.Start.Format(), resp.Header.Get("Location"))
}

func TestMakeHandleSessionMissing(t *testing.T) {
	w := httptest.NewRecorder()
	r, _ := http.NewRequest(http.MethodGet, "/path", nil)

	sessionStore := newMockSessionStore(t)
	sessionStore.
		On("Get", r, "session").
		Return(&sessions.Session{Values: map[any]any{}}, nil)

	mux := http.NewServeMux()
<<<<<<< HEAD
	handle := makeHandle(mux, sessionStore, page.None, nil)
	handle("/path", page.RequireSession, func(appData page.AppData, hw http.ResponseWriter, hr *http.Request) error { return nil })
=======
	handle := makeHandle(mux, sessionStore, None, nil, "")
	handle("/path", RequireSession, func(appData page.AppData, hw http.ResponseWriter, hr *http.Request) error { return nil })
>>>>>>> 88e8b6ff

	mux.ServeHTTP(w, r)
	resp := w.Result()

	assert.Equal(t, http.StatusFound, resp.StatusCode)
	assert.Equal(t, page.Paths.Start.Format(), resp.Header.Get("Location"))
}

func TestMakeHandleNoSessionRequired(t *testing.T) {
	w := httptest.NewRecorder()
	r, _ := http.NewRequest(http.MethodGet, "/path", nil)

	mux := http.NewServeMux()
<<<<<<< HEAD
	handle := makeHandle(mux, nil, page.None, nil)
	handle("/path", page.None, func(appData page.AppData, hw http.ResponseWriter, hr *http.Request) error {
=======
	handle := makeHandle(mux, nil, None, nil, "")
	handle("/path", None, func(appData page.AppData, hw http.ResponseWriter, hr *http.Request) error {
>>>>>>> 88e8b6ff
		assert.Equal(t, page.AppData{
			Page:      "/path",
			ActorType: actor.TypeDonor,
		}, appData)
		assert.Equal(t, w, hw)
		assert.Equal(t, r.WithContext(page.ContextWithAppData(r.Context(), page.AppData{Page: "/path", ActorType: actor.TypeDonor})), hr)
		hw.WriteHeader(http.StatusTeapot)
		return nil
	})

	mux.ServeHTTP(w, r)
	resp := w.Result()

	assert.Equal(t, http.StatusTeapot, resp.StatusCode)
}

func TestMakeLpaHandleWhenDetailsProvidedAndUIDExists(t *testing.T) {
	w := httptest.NewRecorder()
	r, _ := http.NewRequest(http.MethodGet, "/path", nil)

	mux := http.NewServeMux()

	sessionStore := newMockSessionStore(t)
	sessionStore.
		On("Get", r, "session").
		Return(&sessions.Session{Values: map[any]any{"session": &sesh.LoginSession{Sub: "random"}}}, nil)

	donorStore := newMockDonorStore(t)
	donorStore.
		On("Get", mock.Anything).
		Return(&actor.DonorProvidedDetails{Donor: actor.Donor{
			FirstNames:  "Jane",
			LastName:    "Smith",
			DateOfBirth: date.New("2000", "1", "2"),
			Address:     place.Address{Postcode: "ABC123"},
		},
			Type:   actor.LpaTypePropertyFinance,
			Tasks:  actor.DonorTasks{YourDetails: actor.TaskCompleted},
			LpaUID: "a-uid",
		}, nil)

<<<<<<< HEAD
	handle := makeLpaHandle(mux, sessionStore, page.RequireSession, nil, donorStore)
	handle("/path", page.None, func(appData page.AppData, hw http.ResponseWriter, hr *http.Request, _ *actor.DonorProvidedDetails) error {
=======
	handle := makeLpaHandle(mux, sessionStore, RequireSession, nil, donorStore, "http://example.org")
	handle("/path", None, func(appData page.AppData, hw http.ResponseWriter, hr *http.Request, _ *actor.DonorProvidedDetails) error {
>>>>>>> 88e8b6ff
		assert.Equal(t, page.AppData{
			Page:         "/lpa//path",
			ActorType:    actor.TypeDonor,
			SessionID:    "cmFuZG9t",
			AppPublicURL: "http://example.org",
		}, appData)

		assert.Equal(t, w, hw)

		sessionData, _ := page.SessionDataFromContext(hr.Context())
		assert.Equal(t, &page.SessionData{SessionID: "cmFuZG9t"}, sessionData)

		hw.WriteHeader(http.StatusTeapot)
		return nil
	})

	mux.ServeHTTP(w, r)
	resp := w.Result()

	assert.Equal(t, http.StatusTeapot, resp.StatusCode)
}

func TestMakeLpaHandleWhenSessionStoreError(t *testing.T) {
	w := httptest.NewRecorder()
	r, _ := http.NewRequest(http.MethodGet, "/path", nil)

	mux := http.NewServeMux()

	sessionStore := newMockSessionStore(t)
	sessionStore.
		On("Get", r, "session").
		Return(&sessions.Session{}, expectedError)

<<<<<<< HEAD
	handle := makeLpaHandle(mux, sessionStore, page.RequireSession, nil, nil)
	handle("/path", page.None, func(_ page.AppData, _ http.ResponseWriter, _ *http.Request, _ *actor.DonorProvidedDetails) error {
=======
	handle := makeLpaHandle(mux, sessionStore, RequireSession, nil, nil, "")
	handle("/path", None, func(_ page.AppData, _ http.ResponseWriter, _ *http.Request, _ *actor.DonorProvidedDetails) error {
>>>>>>> 88e8b6ff
		return expectedError
	})

	mux.ServeHTTP(w, r)
	resp := w.Result()

	assert.Equal(t, http.StatusFound, resp.StatusCode)
	assert.Equal(t, page.Paths.Start.Format(), resp.Header.Get("Location"))
}

func TestMakeLpaHandleWhenLpaStoreError(t *testing.T) {
	w := httptest.NewRecorder()
	r, _ := http.NewRequest(http.MethodGet, "/path", nil)

	mux := http.NewServeMux()

	sessionStore := newMockSessionStore(t)
	sessionStore.
		On("Get", r, "session").
		Return(&sessions.Session{Values: map[any]any{"session": &sesh.LoginSession{Sub: "random"}}}, nil)

	donorStore := newMockDonorStore(t)
	donorStore.
		On("Get", mock.Anything).
		Return(&actor.DonorProvidedDetails{}, expectedError)

	errorHandler := newMockErrorHandler(t)
	errorHandler.
		On("Execute", w, r, expectedError)

<<<<<<< HEAD
	handle := makeLpaHandle(mux, sessionStore, page.RequireSession, errorHandler.Execute, donorStore)
	handle("/path", page.None, func(_ page.AppData, _ http.ResponseWriter, _ *http.Request, _ *actor.DonorProvidedDetails) error {
=======
	handle := makeLpaHandle(mux, sessionStore, RequireSession, errorHandler.Execute, donorStore, "")
	handle("/path", None, func(_ page.AppData, _ http.ResponseWriter, _ *http.Request, _ *actor.DonorProvidedDetails) error {
>>>>>>> 88e8b6ff
		return expectedError
	})

	mux.ServeHTTP(w, r)
	resp := w.Result()

	assert.Equal(t, http.StatusOK, resp.StatusCode)
}

func TestMakeLpaHandleSessionExistingSessionData(t *testing.T) {
	ctx := page.ContextWithSessionData(context.Background(), &page.SessionData{LpaID: "123"})
	w := httptest.NewRecorder()
	r, _ := http.NewRequestWithContext(ctx, http.MethodGet, "/path?a=b", nil)

	sessionStore := newMockSessionStore(t)
	sessionStore.
		On("Get", r, "session").
		Return(&sessions.Session{Values: map[any]any{"session": &sesh.LoginSession{Sub: "random"}}}, nil)

	donorStore := newMockDonorStore(t)
	donorStore.
		On("Get", mock.Anything).
		Return(&actor.DonorProvidedDetails{}, nil)

	mux := http.NewServeMux()
<<<<<<< HEAD
	handle := makeLpaHandle(mux, sessionStore, page.None, nil, donorStore)
	handle("/path", page.RequireSession|page.CanGoBack, func(appData page.AppData, hw http.ResponseWriter, hr *http.Request, _ *actor.DonorProvidedDetails) error {
=======
	handle := makeLpaHandle(mux, sessionStore, None, nil, donorStore, "http://example.org")
	handle("/path", RequireSession|CanGoBack, func(appData page.AppData, hw http.ResponseWriter, hr *http.Request, _ *actor.DonorProvidedDetails) error {
>>>>>>> 88e8b6ff
		assert.Equal(t, page.AppData{
			Page:         "/lpa/123/path",
			SessionID:    "cmFuZG9t",
			CanGoBack:    true,
			LpaID:        "123",
			ActorType:    actor.TypeDonor,
			AppPublicURL: "http://example.org",
		}, appData)
		assert.Equal(t, w, hw)

		sessionData, _ := page.SessionDataFromContext(hr.Context())

		assert.Equal(t, &page.SessionData{LpaID: "123", SessionID: "cmFuZG9t"}, sessionData)
		hw.WriteHeader(http.StatusTeapot)
		return nil
	})

	mux.ServeHTTP(w, r)
	resp := w.Result()

	assert.Equal(t, http.StatusTeapot, resp.StatusCode)
}

func TestMakeLpaHandleErrors(t *testing.T) {
	w := httptest.NewRecorder()
	r, _ := http.NewRequest(http.MethodGet, "/path", nil)

	errorHandler := newMockErrorHandler(t)
	errorHandler.
		On("Execute", w, r, expectedError)

	sessionStore := newMockSessionStore(t)
	sessionStore.
		On("Get", r, "session").
		Return(&sessions.Session{Values: map[any]any{"session": &sesh.LoginSession{Sub: "random"}}}, nil)

	donorStore := newMockDonorStore(t)
	donorStore.
		On("Get", mock.Anything).
		Return(&actor.DonorProvidedDetails{}, nil)

	mux := http.NewServeMux()
<<<<<<< HEAD
	handle := makeLpaHandle(mux, sessionStore, page.None, errorHandler.Execute, donorStore)
	handle("/path", page.RequireSession, func(_ page.AppData, _ http.ResponseWriter, _ *http.Request, _ *actor.DonorProvidedDetails) error {
=======
	handle := makeLpaHandle(mux, sessionStore, None, errorHandler.Execute, donorStore, "")
	handle("/path", RequireSession, func(_ page.AppData, _ http.ResponseWriter, _ *http.Request, _ *actor.DonorProvidedDetails) error {
>>>>>>> 88e8b6ff
		return expectedError
	})

	mux.ServeHTTP(w, r)
}

func TestPayHelperPay(t *testing.T) {
	testcases := map[string]struct {
		nextURL  string
		redirect string
	}{
		"real": {
			nextURL:  "https://www.payments.service.gov.uk/path-from/response",
			redirect: "https://www.payments.service.gov.uk/path-from/response",
		},
		"fake": {
			nextURL:  "/lpa/lpa-id/something-else",
			redirect: page.Paths.PaymentConfirmation.Format("lpa-id"),
		},
	}

	for name, tc := range testcases {
		t.Run(name, func(t *testing.T) {
			w := httptest.NewRecorder()
			r, _ := http.NewRequest(http.MethodPost, "/about-payment", nil)

			sessionStore := newMockSessionStore(t)

			session := sessions.NewSession(sessionStore, "pay")
			session.Options = &sessions.Options{
				Path:     "/",
				MaxAge:   5400,
				SameSite: http.SameSiteLaxMode,
				HttpOnly: true,
				Secure:   true,
			}
			session.Values = map[any]any{"payment": &sesh.PaymentSession{PaymentID: "a-fake-id"}}

			sessionStore.
				On("Save", r, w, session).
				Return(nil)

			payClient := newMockPayClient(t)
			payClient.
				On("CreatePayment", pay.CreatePaymentBody{
					Amount:      8200,
					Reference:   "123456789012",
					Description: "Property and Finance LPA",
					ReturnUrl:   "http://example.org/lpa/lpa-id/payment-confirmation",
					Email:       "a@b.com",
					Language:    "en",
				}).
				Return(pay.CreatePaymentResponse{
					PaymentId: "a-fake-id",
					Links: map[string]pay.Link{
						"next_url": {
							Href: tc.nextURL,
						},
					},
				}, nil)

			err := (&payHelper{
				sessionStore: sessionStore,
				payClient:    payClient,
				randomString: func(int) string { return "123456789012" },
			}).Pay(testAppData, w, r, &actor.DonorProvidedDetails{LpaID: "lpa-id", Donor: actor.Donor{Email: "a@b.com"}, FeeType: pay.FullFee})
			resp := w.Result()

			assert.Nil(t, err)
			assert.Equal(t, http.StatusFound, resp.StatusCode)
			assert.Equal(t, tc.redirect, resp.Header.Get("Location"))
		})
	}
}

func TestPayHelperPayWhenPaymentNotRequired(t *testing.T) {
	testCases := []pay.FeeType{
		pay.NoFee,
		pay.HardshipFee,
	}

	for _, feeType := range testCases {
		t.Run(feeType.String(), func(t *testing.T) {
			w := httptest.NewRecorder()
			r, _ := http.NewRequest(http.MethodPost, "/", nil)

			donorStore := newMockDonorStore(t)
			donorStore.
				On("Put", r.Context(), &actor.DonorProvidedDetails{
					LpaID:            "lpa-id",
					FeeType:          feeType,
					Tasks:            actor.DonorTasks{PayForLpa: actor.PaymentTaskPending},
					EvidenceDelivery: pay.Upload,
				}).
				Return(nil)

			err := (&payHelper{
				donorStore: donorStore,
			}).Pay(testAppData, w, r, &actor.DonorProvidedDetails{
				LpaID:            "lpa-id",
				FeeType:          feeType,
				EvidenceDelivery: pay.Upload,
			})
			resp := w.Result()

			assert.Nil(t, err)
			assert.Equal(t, http.StatusFound, resp.StatusCode)
			assert.Equal(t, page.Paths.EvidenceSuccessfullyUploaded.Format("lpa-id"), resp.Header.Get("Location"))
		})
	}
}

func TestPayHelperPayWhenPostingEvidence(t *testing.T) {
	testCases := []pay.FeeType{
		pay.NoFee,
		pay.HardshipFee,
	}

	for _, feeType := range testCases {
		t.Run(feeType.String(), func(t *testing.T) {
			w := httptest.NewRecorder()
			r, _ := http.NewRequest(http.MethodPost, "/", nil)

			donorStore := newMockDonorStore(t)
			donorStore.
				On("Put", r.Context(), &actor.DonorProvidedDetails{
					LpaID:            "lpa-id",
					FeeType:          feeType,
					Tasks:            actor.DonorTasks{PayForLpa: actor.PaymentTaskPending},
					EvidenceDelivery: pay.Post,
				}).
				Return(nil)

			err := (&payHelper{
				donorStore: donorStore,
			}).Pay(testAppData, w, r, &actor.DonorProvidedDetails{
				LpaID:            "lpa-id",
				FeeType:          feeType,
				EvidenceDelivery: pay.Post,
			})
			resp := w.Result()

			assert.Nil(t, err)
			assert.Equal(t, http.StatusFound, resp.StatusCode)
			assert.Equal(t, page.Paths.WhatHappensNextPostEvidence.Format("lpa-id"), resp.Header.Get("Location"))
		})
	}
}

func TestPayHelperPayWhenMoreEvidenceProvided(t *testing.T) {
	w := httptest.NewRecorder()
	r, _ := http.NewRequest(http.MethodPost, "/", nil)

	donorStore := newMockDonorStore(t)
	donorStore.
		On("Put", r.Context(), &actor.DonorProvidedDetails{
			LpaID:            "lpa-id",
			FeeType:          pay.HalfFee,
			Tasks:            actor.DonorTasks{PayForLpa: actor.PaymentTaskPending},
			EvidenceDelivery: pay.Upload,
		}).
		Return(nil)

	err := (&payHelper{
		donorStore: donorStore,
	}).Pay(testAppData, w, r, &actor.DonorProvidedDetails{
		LpaID:            "lpa-id",
		FeeType:          pay.HalfFee,
		Tasks:            actor.DonorTasks{PayForLpa: actor.PaymentTaskMoreEvidenceRequired},
		EvidenceDelivery: pay.Upload,
	})
	resp := w.Result()

	assert.Nil(t, err)
	assert.Equal(t, http.StatusFound, resp.StatusCode)
	assert.Equal(t, page.Paths.EvidenceSuccessfullyUploaded.Format("lpa-id"), resp.Header.Get("Location"))
}

func TestPayHelperPayWhenPaymentNotRequiredWhenDonorStorePutError(t *testing.T) {
	w := httptest.NewRecorder()
	r, _ := http.NewRequest(http.MethodPost, "/", nil)

	donorStore := newMockDonorStore(t)
	donorStore.
		On("Put", r.Context(), &actor.DonorProvidedDetails{
			LpaID:   "lpa-id",
			FeeType: pay.NoFee,
			Tasks:   actor.DonorTasks{PayForLpa: actor.PaymentTaskPending},
		}).
		Return(expectedError)

	err := (&payHelper{
		donorStore: donorStore,
	}).Pay(testAppData, w, r, &actor.DonorProvidedDetails{
		LpaID:   "lpa-id",
		FeeType: pay.NoFee,
	})
	resp := w.Result()

	assert.Equal(t, expectedError, err)
	assert.Equal(t, http.StatusOK, resp.StatusCode)
}

func TestPayHelperPayWhenFeeDenied(t *testing.T) {
	w := httptest.NewRecorder()
	r, _ := http.NewRequest(http.MethodPost, "/about-payment", nil)

	sessionStore := newMockSessionStore(t)

	session := sessions.NewSession(sessionStore, "pay")
	session.Options = &sessions.Options{
		Path:     "/",
		MaxAge:   5400,
		SameSite: http.SameSiteLaxMode,
		HttpOnly: true,
		Secure:   true,
	}
	session.Values = map[any]any{"payment": &sesh.PaymentSession{PaymentID: "a-fake-id"}}

	sessionStore.
		On("Save", r, w, session).
		Return(nil)

	payClient := newMockPayClient(t)
	payClient.
		On("CreatePayment", pay.CreatePaymentBody{
			Amount:      4100,
			Reference:   "123456789012",
			Description: "Property and Finance LPA",
			ReturnUrl:   "http://example.org/lpa/lpa-id/payment-confirmation",
			Email:       "a@b.com",
			Language:    "en",
		}).
		Return(pay.CreatePaymentResponse{
			PaymentId: "a-fake-id",
			Links: map[string]pay.Link{
				"next_url": {
					Href: page.Paths.PaymentConfirmation.Format("lpa-id"),
				},
			},
		}, nil)

	donorStore := newMockDonorStore(t)
	donorStore.
		On("Put", r.Context(), &actor.DonorProvidedDetails{
			LpaID:          "lpa-id",
			Donor:          actor.Donor{Email: "a@b.com"},
			FeeType:        pay.FullFee,
			Tasks:          actor.DonorTasks{PayForLpa: actor.PaymentTaskInProgress},
			PaymentDetails: []actor.Payment{{Amount: 4100}},
		}).
		Return(nil)

	err := (&payHelper{
		sessionStore: sessionStore,
		donorStore:   donorStore,
		payClient:    payClient,
		randomString: func(int) string { return "123456789012" },
	}).Pay(testAppData, w, r, &actor.DonorProvidedDetails{
		LpaID:          "lpa-id",
		Donor:          actor.Donor{Email: "a@b.com"},
		FeeType:        pay.HalfFee,
		Tasks:          actor.DonorTasks{PayForLpa: actor.PaymentTaskDenied},
		PaymentDetails: []actor.Payment{{Amount: 4100}},
	})
	resp := w.Result()

	assert.Nil(t, err)
	assert.Equal(t, http.StatusFound, resp.StatusCode)
	assert.Equal(t, "/lpa/lpa-id/payment-confirmation", resp.Header.Get("Location"))
}

func TestPayHelperPayWhenFeeDeniedAndPutStoreError(t *testing.T) {
	w := httptest.NewRecorder()
	r, _ := http.NewRequest(http.MethodPost, "/about-payment", nil)

	sessionStore := newMockSessionStore(t)

	session := sessions.NewSession(sessionStore, "pay")
	session.Options = &sessions.Options{
		Path:     "/",
		MaxAge:   5400,
		SameSite: http.SameSiteLaxMode,
		HttpOnly: true,
		Secure:   true,
	}
	session.Values = map[any]any{"payment": &sesh.PaymentSession{PaymentID: "a-fake-id"}}

	sessionStore.
		On("Save", r, w, session).
		Return(nil)

	payClient := newMockPayClient(t)
	payClient.
		On("CreatePayment", pay.CreatePaymentBody{
			Amount:      4100,
			Reference:   "123456789012",
			Description: "Property and Finance LPA",
			ReturnUrl:   "http://example.org/lpa/lpa-id/payment-confirmation",
			Email:       "a@b.com",
			Language:    "en",
		}).
		Return(pay.CreatePaymentResponse{
			PaymentId: "a-fake-id",
			Links: map[string]pay.Link{
				"next_url": {
					Href: page.Paths.PaymentConfirmation.Format("lpa-id"),
				},
			},
		}, nil)

	donorStore := newMockDonorStore(t)
	donorStore.
		On("Put", r.Context(), &actor.DonorProvidedDetails{
			LpaID:          "lpa-id",
			Donor:          actor.Donor{Email: "a@b.com"},
			FeeType:        pay.FullFee,
			Tasks:          actor.DonorTasks{PayForLpa: actor.PaymentTaskInProgress},
			PaymentDetails: []actor.Payment{{Amount: 4100}},
		}).
		Return(expectedError)

	err := (&payHelper{
		sessionStore: sessionStore,
		donorStore:   donorStore,
		payClient:    payClient,
		randomString: func(int) string { return "123456789012" },
	}).Pay(testAppData, w, r, &actor.DonorProvidedDetails{
		LpaID:          "lpa-id",
		Donor:          actor.Donor{Email: "a@b.com"},
		FeeType:        pay.HalfFee,
		Tasks:          actor.DonorTasks{PayForLpa: actor.PaymentTaskDenied},
		PaymentDetails: []actor.Payment{{Amount: 4100}},
	})
	resp := w.Result()

	assert.Equal(t, expectedError, err)
	assert.Equal(t, http.StatusOK, resp.StatusCode)
}

func TestPayHelperPayWhenCreatePaymentErrors(t *testing.T) {
	w := httptest.NewRecorder()
	r, _ := http.NewRequest(http.MethodPost, "/about-payment", nil)

	logger := newMockLogger(t)
	logger.
		On("Print", "Error creating payment: err")

	payClient := newMockPayClient(t)
	payClient.
		On("CreatePayment", mock.Anything).
		Return(pay.CreatePaymentResponse{}, expectedError)

	err := (&payHelper{
		logger:       logger,
		payClient:    payClient,
		randomString: func(int) string { return "123456789012" },
	}).Pay(testAppData, w, r, &actor.DonorProvidedDetails{})

	assert.Equal(t, expectedError, err)
}

func TestPayHelperPayWhenSessionErrors(t *testing.T) {
	w := httptest.NewRecorder()
	r, _ := http.NewRequest(http.MethodPost, "/about-payment", nil)

	sessionStore := newMockSessionStore(t)
	sessionStore.
		On("Save", r, w, mock.Anything).
		Return(expectedError)

	payClient := newMockPayClient(t)
	payClient.
		On("CreatePayment", mock.Anything).
		Return(pay.CreatePaymentResponse{
			PaymentId: "a-fake-id",
			Links: map[string]pay.Link{
				"next_url": {
					Href: "http://somewhere",
				},
			},
		}, nil)

	err := (&payHelper{
		sessionStore: sessionStore,
		payClient:    payClient,
		randomString: func(int) string { return "123456789012" },
	}).Pay(testAppData, w, r, &actor.DonorProvidedDetails{})

	assert.Equal(t, expectedError, err)
}<|MERGE_RESOLUTION|>--- conflicted
+++ resolved
@@ -38,13 +38,8 @@
 		Return(&sessions.Session{Values: map[any]any{"session": &sesh.LoginSession{Sub: "random"}}}, nil)
 
 	mux := http.NewServeMux()
-<<<<<<< HEAD
-	handle := makeHandle(mux, sessionStore, page.None, nil)
+	handle := makeHandle(mux, sessionStore, page.None, nil, "http://example.org")
 	handle("/path", page.RequireSession|page.CanGoBack, func(appData page.AppData, hw http.ResponseWriter, hr *http.Request) error {
-=======
-	handle := makeHandle(mux, sessionStore, None, nil, "http://example.org")
-	handle("/path", RequireSession|CanGoBack, func(appData page.AppData, hw http.ResponseWriter, hr *http.Request) error {
->>>>>>> 88e8b6ff
 		assert.Equal(t, page.AppData{
 			Page:         "/path",
 			CanGoBack:    true,
@@ -78,13 +73,8 @@
 		Return(&sessions.Session{Values: map[any]any{"session": &sesh.LoginSession{Sub: "random"}}}, nil)
 
 	mux := http.NewServeMux()
-<<<<<<< HEAD
-	handle := makeHandle(mux, sessionStore, page.None, nil)
+	handle := makeHandle(mux, sessionStore, page.None, nil, "http://example.org")
 	handle("/path", page.RequireSession|page.CanGoBack, func(appData page.AppData, hw http.ResponseWriter, hr *http.Request) error {
-=======
-	handle := makeHandle(mux, sessionStore, None, nil, "http://example.org")
-	handle("/path", RequireSession|CanGoBack, func(appData page.AppData, hw http.ResponseWriter, hr *http.Request) error {
->>>>>>> 88e8b6ff
 		assert.Equal(t, page.AppData{
 			Page:         "/path",
 			SessionID:    "cmFuZG9t",
@@ -122,13 +112,8 @@
 		Return(&sessions.Session{Values: map[any]any{"session": &sesh.LoginSession{Sub: "random"}}}, nil)
 
 	mux := http.NewServeMux()
-<<<<<<< HEAD
-	handle := makeHandle(mux, sessionStore, page.None, errorHandler.Execute)
+	handle := makeHandle(mux, sessionStore, page.None, errorHandler.Execute, "")
 	handle("/path", page.RequireSession, func(appData page.AppData, hw http.ResponseWriter, hr *http.Request) error {
-=======
-	handle := makeHandle(mux, sessionStore, None, errorHandler.Execute, "")
-	handle("/path", RequireSession, func(appData page.AppData, hw http.ResponseWriter, hr *http.Request) error {
->>>>>>> 88e8b6ff
 		return expectedError
 	})
 
@@ -145,13 +130,8 @@
 		Return(&sessions.Session{}, expectedError)
 
 	mux := http.NewServeMux()
-<<<<<<< HEAD
-	handle := makeHandle(mux, sessionStore, page.None, nil)
+	handle := makeHandle(mux, sessionStore, page.None, nil, "")
 	handle("/path", page.RequireSession, func(appData page.AppData, hw http.ResponseWriter, hr *http.Request) error { return nil })
-=======
-	handle := makeHandle(mux, sessionStore, None, nil, "")
-	handle("/path", RequireSession, func(appData page.AppData, hw http.ResponseWriter, hr *http.Request) error { return nil })
->>>>>>> 88e8b6ff
 
 	mux.ServeHTTP(w, r)
 	resp := w.Result()
@@ -170,13 +150,8 @@
 		Return(&sessions.Session{Values: map[any]any{}}, nil)
 
 	mux := http.NewServeMux()
-<<<<<<< HEAD
-	handle := makeHandle(mux, sessionStore, page.None, nil)
+	handle := makeHandle(mux, sessionStore, page.None, nil, "")
 	handle("/path", page.RequireSession, func(appData page.AppData, hw http.ResponseWriter, hr *http.Request) error { return nil })
-=======
-	handle := makeHandle(mux, sessionStore, None, nil, "")
-	handle("/path", RequireSession, func(appData page.AppData, hw http.ResponseWriter, hr *http.Request) error { return nil })
->>>>>>> 88e8b6ff
 
 	mux.ServeHTTP(w, r)
 	resp := w.Result()
@@ -190,13 +165,8 @@
 	r, _ := http.NewRequest(http.MethodGet, "/path", nil)
 
 	mux := http.NewServeMux()
-<<<<<<< HEAD
-	handle := makeHandle(mux, nil, page.None, nil)
+	handle := makeHandle(mux, nil, page.None, nil, "")
 	handle("/path", page.None, func(appData page.AppData, hw http.ResponseWriter, hr *http.Request) error {
-=======
-	handle := makeHandle(mux, nil, None, nil, "")
-	handle("/path", None, func(appData page.AppData, hw http.ResponseWriter, hr *http.Request) error {
->>>>>>> 88e8b6ff
 		assert.Equal(t, page.AppData{
 			Page:      "/path",
 			ActorType: actor.TypeDonor,
@@ -238,13 +208,8 @@
 			LpaUID: "a-uid",
 		}, nil)
 
-<<<<<<< HEAD
-	handle := makeLpaHandle(mux, sessionStore, page.RequireSession, nil, donorStore)
+	handle := makeLpaHandle(mux, sessionStore, page.RequireSession, nil, donorStore, "http://example.org")
 	handle("/path", page.None, func(appData page.AppData, hw http.ResponseWriter, hr *http.Request, _ *actor.DonorProvidedDetails) error {
-=======
-	handle := makeLpaHandle(mux, sessionStore, RequireSession, nil, donorStore, "http://example.org")
-	handle("/path", None, func(appData page.AppData, hw http.ResponseWriter, hr *http.Request, _ *actor.DonorProvidedDetails) error {
->>>>>>> 88e8b6ff
 		assert.Equal(t, page.AppData{
 			Page:         "/lpa//path",
 			ActorType:    actor.TypeDonor,
@@ -278,13 +243,8 @@
 		On("Get", r, "session").
 		Return(&sessions.Session{}, expectedError)
 
-<<<<<<< HEAD
-	handle := makeLpaHandle(mux, sessionStore, page.RequireSession, nil, nil)
+	handle := makeLpaHandle(mux, sessionStore, page.RequireSession, nil, nil, "")
 	handle("/path", page.None, func(_ page.AppData, _ http.ResponseWriter, _ *http.Request, _ *actor.DonorProvidedDetails) error {
-=======
-	handle := makeLpaHandle(mux, sessionStore, RequireSession, nil, nil, "")
-	handle("/path", None, func(_ page.AppData, _ http.ResponseWriter, _ *http.Request, _ *actor.DonorProvidedDetails) error {
->>>>>>> 88e8b6ff
 		return expectedError
 	})
 
@@ -315,13 +275,8 @@
 	errorHandler.
 		On("Execute", w, r, expectedError)
 
-<<<<<<< HEAD
-	handle := makeLpaHandle(mux, sessionStore, page.RequireSession, errorHandler.Execute, donorStore)
+	handle := makeLpaHandle(mux, sessionStore, page.RequireSession, errorHandler.Execute, donorStore, "")
 	handle("/path", page.None, func(_ page.AppData, _ http.ResponseWriter, _ *http.Request, _ *actor.DonorProvidedDetails) error {
-=======
-	handle := makeLpaHandle(mux, sessionStore, RequireSession, errorHandler.Execute, donorStore, "")
-	handle("/path", None, func(_ page.AppData, _ http.ResponseWriter, _ *http.Request, _ *actor.DonorProvidedDetails) error {
->>>>>>> 88e8b6ff
 		return expectedError
 	})
 
@@ -347,13 +302,8 @@
 		Return(&actor.DonorProvidedDetails{}, nil)
 
 	mux := http.NewServeMux()
-<<<<<<< HEAD
-	handle := makeLpaHandle(mux, sessionStore, page.None, nil, donorStore)
+	handle := makeLpaHandle(mux, sessionStore, page.None, nil, donorStore, "http://example.org")
 	handle("/path", page.RequireSession|page.CanGoBack, func(appData page.AppData, hw http.ResponseWriter, hr *http.Request, _ *actor.DonorProvidedDetails) error {
-=======
-	handle := makeLpaHandle(mux, sessionStore, None, nil, donorStore, "http://example.org")
-	handle("/path", RequireSession|CanGoBack, func(appData page.AppData, hw http.ResponseWriter, hr *http.Request, _ *actor.DonorProvidedDetails) error {
->>>>>>> 88e8b6ff
 		assert.Equal(t, page.AppData{
 			Page:         "/lpa/123/path",
 			SessionID:    "cmFuZG9t",
@@ -396,13 +346,8 @@
 		Return(&actor.DonorProvidedDetails{}, nil)
 
 	mux := http.NewServeMux()
-<<<<<<< HEAD
-	handle := makeLpaHandle(mux, sessionStore, page.None, errorHandler.Execute, donorStore)
+	handle := makeLpaHandle(mux, sessionStore, page.None, errorHandler.Execute, donorStore, "")
 	handle("/path", page.RequireSession, func(_ page.AppData, _ http.ResponseWriter, _ *http.Request, _ *actor.DonorProvidedDetails) error {
-=======
-	handle := makeLpaHandle(mux, sessionStore, None, errorHandler.Execute, donorStore, "")
-	handle("/path", RequireSession, func(_ page.AppData, _ http.ResponseWriter, _ *http.Request, _ *actor.DonorProvidedDetails) error {
->>>>>>> 88e8b6ff
 		return expectedError
 	})
 
