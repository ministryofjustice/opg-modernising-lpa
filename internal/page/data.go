// Package page contains the core code and business logic of Make and Register a Lasting Power of Attorney (MRLPA)
//
// Useful links:
//   - [page.Lpa] - details about the LPA being drafted
//   - [actor.Donor] - details about the donor, provided by the applicant
//   - [actor.CertificateProvider] - details about the certificate provider, provided by the applicant
//   - [actor.CertificateProviderProvidedDetails] - details about the certificate provider, provided by the certificate provider
//   - [actor.Attorney] - details about an attorney or replacement attorney, provided by the applicant
//   - [actor.AttorneyDecisions] - details about how an attorney or replacement attorney should act, provided by the applicant
//   - [actor.AttorneyProvidedDetails] - details about an attorney or replacement attorney, provided by the attorney or replacement attorney
//   - [actor.PersonToNotify] - details about a person to notify, provided by the applicant
package page

import (
	"context"
	"strings"
	"time"

	"github.com/ministryofjustice/opg-modernising-lpa/internal/actor"
	"github.com/ministryofjustice/opg-modernising-lpa/internal/form"
	"github.com/ministryofjustice/opg-modernising-lpa/internal/identity"
	"github.com/ministryofjustice/opg-modernising-lpa/internal/place"
	"golang.org/x/exp/slices"
)

//go:generate enumerator -type LpaType -linecomment -trimprefix -empty
type LpaType uint8

const (
	LpaTypeHealthWelfare   LpaType = iota + 1 // hw
	LpaTypePropertyFinance                    // pfa
)

func (e LpaType) LegalTermTransKey() string {
	switch e {
	case LpaTypePropertyFinance:
		return "pfaLegalTerm"
	case LpaTypeHealthWelfare:
		return "hwLegalTerm"
	}
	return ""
}

//go:generate enumerator -type CanBeUsedWhen -linecomment -trimprefix -empty
type CanBeUsedWhen uint8

const (
	CanBeUsedWhenCapacityLost CanBeUsedWhen = iota + 1 // when-capacity-lost
	CanBeUsedWhenHasCapacity                           // when-has-capacity
)

//go:generate enumerator -type LifeSustainingTreatment -linecomment -trimprefix -empty
type LifeSustainingTreatment uint8

const (
	LifeSustainingTreatmentOptionA LifeSustainingTreatment = iota + 1 // option-a
	LifeSustainingTreatmentOptionB                                    // option-b
)

//go:generate enumerator -type ReplacementAttorneysStepIn -linecomment -trimprefix -empty
type ReplacementAttorneysStepIn uint8

const (
	ReplacementAttorneysStepInWhenAllCanNoLongerAct ReplacementAttorneysStepIn = iota + 1 // all
	ReplacementAttorneysStepInWhenOneCanNoLongerAct                                       // one
	ReplacementAttorneysStepInAnotherWay                                                  // other
)

//go:generate enumerator -type FeeType
type FeeType uint8

const (
	FullFee FeeType = iota
	HalfFee
	NoFee
	HardshipFee
	RepeatApplicationFee
)

//go:generate enumerator -type PreviousFee -empty
type PreviousFee uint8

const (
	PreviousFeeFull PreviousFee = iota + 1
	PreviousFeeHalf
	PreviousFeeExemption
	PreviousFeeHardship
)

// Lpa contains all the data related to the LPA application
type Lpa struct {
	PK, SK string
	// Identifies the LPA being drafted
	ID string
	// A unique identifier created after sending basic LPA details to the UID service
	UID string `dynamodbav:",omitempty"`
	// CreatedAt is when the LPA was created
	CreatedAt time.Time
	// UpdatedAt is when the LPA was last updated
	UpdatedAt time.Time
	// The donor the LPA relates to
	Donor actor.Donor
	// Attorneys named in the LPA
	Attorneys actor.Attorneys
	// Information on how the applicant wishes their attorneys to act
	AttorneyDecisions actor.AttorneyDecisions
	// The certificate provider named in the LPA
	CertificateProvider actor.CertificateProvider
	// Type of LPA being drafted
	Type LpaType
	// Whether the applicant wants to add replacement attorneys
	WantReplacementAttorneys form.YesNo
	// When the LPA can be used
	WhenCanTheLpaBeUsed CanBeUsedWhen
	// Preferences on life sustaining treatment (applicable to personal welfare LPAs only)
	LifeSustainingTreatmentOption LifeSustainingTreatment
	// Restrictions on attorneys actions
	Restrictions string
	// Used to show the task list
	Tasks Tasks
	// Whether the applicant has checked the LPA and is happy to share the LPA with the certificate provider
	CheckedAndHappy bool
	// PaymentDetails are records of payments made for the LPA via GOV.UK Pay
	PaymentDetails []Payment
	// Information returned by the identity service related to the applicant
	DonorIdentityUserData identity.UserData
	// Replacement attorneys named in the LPA
	ReplacementAttorneys actor.Attorneys
	// Information on how the applicant wishes their replacement attorneys to act
	ReplacementAttorneyDecisions actor.AttorneyDecisions
	// How to bring in replacement attorneys, if set
	HowShouldReplacementAttorneysStepIn ReplacementAttorneysStepIn
	// Details on how replacement attorneys must step in if HowShouldReplacementAttorneysStepIn is set to "other"
	HowShouldReplacementAttorneysStepInDetails string
	// Whether the applicant wants to notify people about the application
	DoYouWantToNotifyPeople form.YesNo
	// People to notify about the application
	PeopleToNotify actor.PeopleToNotify
	// The AuthorisedSignatory signs on the donor's behalf if they are unable to sign
	AuthorisedSignatory actor.AuthorisedSignatory
	// The IndependentWitness acts as an additional witness when the LPA is signed
	IndependentWitness actor.IndependentWitness
	// Confirmation that the applicant wants to apply to register the LPA
	WantToApplyForLpa bool
	// Confirmation that the applicant wants to sign the LPA
	WantToSignLpa bool
	// SignedAt is when the donor submitted their signature
	SignedAt time.Time
	// SubmittedAt is when the Lpa was sent to the OPG
	SubmittedAt time.Time
	// RegisteredAt is when the Lpa was registered by the OPG
	RegisteredAt time.Time
	// WithdrawnAt is when the Lpa was withdrawn by the donor
	WithdrawnAt time.Time
	// Version is the number of times the LPA has been updated (auto-incremented on PUT)
	Version int

	// Codes used for the certificate provider to witness signing
	CertificateProviderCodes WitnessCodes
	// When the signing was witnessed by the certificate provider
	WitnessedByCertificateProviderAt time.Time
	// Codes used for the independent witness to witness signing
	IndependentWitnessCodes WitnessCodes
	// When the signing was witnessed by the independent witness
	WitnessedByIndependentWitnessAt time.Time
	// Used to rate limit witness code attempts
	WitnessCodeLimiter *Limiter

	// FeeType is the type of fee the user is applying for
	FeeType FeeType
<<<<<<< HEAD
=======
	// Evidence is the documents uploaded by a donor to apply for non-full fees
	Evidence Evidence
	// PreviousApplicationNumber if the application is related to an existing application
	PreviousApplicationNumber string
	// PreviousFee is the fee previously paid for an LPA
	PreviousFee PreviousFee
>>>>>>> 25831cdc

	HasSentApplicationUpdatedEvent        bool
	HasSentPreviousApplicationLinkedEvent bool
}

type Document struct {
	PK, SK        string
	Filename      string
	VirusDetected bool
	Scanned       bool
	Key           string
	Sent          time.Time
}

type Documents []Document

func (ds *Documents) Delete(documentKey string) bool {
	idx := slices.IndexFunc(*ds, func(ds Document) bool { return ds.Key == documentKey })
	if idx == -1 {
		return false
	}

	*ds = slices.Delete(*ds, idx, idx+1)

	return true
}

func (ds *Documents) Keys() []string {
	var keys []string

	for _, ds := range *ds {
		keys = append(keys, ds.Key)
	}

	return keys
}

func (ds *Documents) Put(scannedDocument Document) {
	idx := slices.IndexFunc(*ds, func(ds Document) bool { return ds.Key == scannedDocument.Key })
	if idx == -1 {
		*ds = append(*ds, scannedDocument)
	} else {
		(*ds)[idx] = scannedDocument
	}
}

func (ds *Documents) InfectedFilenames() []string {
	var filenames []string

	for _, d := range *ds {
		if d.VirusDetected {
			filenames = append(filenames, d.Filename)
		}
	}

	return filenames
}

func (ds *Documents) Scanned() Documents {
	var documents Documents

	for _, d := range *ds {
		if d.Scanned {
			documents = append(documents, d)
		}
	}

	return documents
}

func (ds *Documents) NotScanned() Documents {
	var documents Documents

	for _, d := range *ds {
		if !d.Scanned {
			documents = append(documents, d)
		}
	}

	return documents
}

func (ds *Documents) Filenames() []string {
	var filenames []string

	for _, ds := range *ds {
		filenames = append(filenames, ds.Filename)
	}

	return filenames
}

func (ds *Documents) Get(documentKey string) Document {
	for _, d := range *ds {
		if d.Key == documentKey {
			return d
		}
	}

	return Document{}
}

type Payment struct {
	// Reference generated for the payment
	PaymentReference string
	// ID returned from GOV.UK Pay
	PaymentId string
	// Amount is the amount paid in pence
	Amount int
}

type Tasks struct {
	YourDetails                actor.TaskState
	ChooseAttorneys            actor.TaskState
	ChooseReplacementAttorneys actor.TaskState
	WhenCanTheLpaBeUsed        actor.TaskState // pfa only
	LifeSustainingTreatment    actor.TaskState // hw only
	Restrictions               actor.TaskState
	CertificateProvider        actor.TaskState
	CheckYourLpa               actor.TaskState
	PayForLpa                  actor.PaymentTask
	ConfirmYourIdentityAndSign actor.TaskState
	ChooseYourSignatory        actor.TaskState // if .Donor.CanSign.IsNo only
	PeopleToNotify             actor.TaskState
}

type Progress struct {
	DonorSigned               actor.TaskState
	CertificateProviderSigned actor.TaskState
	AttorneysSigned           actor.TaskState
	LpaSubmitted              actor.TaskState
	StatutoryWaitingPeriod    actor.TaskState
	LpaRegistered             actor.TaskState
}

type SessionData struct {
	SessionID string
	LpaID     string
}

type SessionMissingError struct{}

func (s SessionMissingError) Error() string {
	return "Session data not set"
}

func SessionDataFromContext(ctx context.Context) (*SessionData, error) {
	data, ok := ctx.Value((*SessionData)(nil)).(*SessionData)

	if !ok {
		return nil, SessionMissingError{}
	}

	return data, nil
}

func ContextWithSessionData(ctx context.Context, data *SessionData) context.Context {
	return context.WithValue(ctx, (*SessionData)(nil), data)
}

func (l *Lpa) DonorIdentityConfirmed() bool {
	return l.DonorIdentityUserData.OK &&
		l.DonorIdentityUserData.MatchName(l.Donor.FirstNames, l.Donor.LastName) &&
		l.DonorIdentityUserData.DateOfBirth.Equals(l.Donor.DateOfBirth)
}

func (l *Lpa) AttorneysAndCpSigningDeadline() time.Time {
	return l.SignedAt.Add((24 * time.Hour) * 28)
}

func (l *Lpa) CanGoTo(url string) bool {
	path, _, _ := strings.Cut(url, "?")
	if path == "" {
		return false
	}

	if strings.HasPrefix(path, "/lpa/") {
		_, lpaPath, _ := strings.Cut(strings.TrimPrefix(path, "/lpa/"), "/")
		return l.canGoToLpaPath("/" + lpaPath)
	}

	return true
}

func (l *Lpa) canGoToLpaPath(path string) bool {
	section1Completed := l.Tasks.YourDetails.Completed() &&
		l.Tasks.ChooseAttorneys.Completed() &&
		l.Tasks.ChooseReplacementAttorneys.Completed() &&
		(l.Type == LpaTypeHealthWelfare && l.Tasks.LifeSustainingTreatment.Completed() || l.Type == LpaTypePropertyFinance && l.Tasks.WhenCanTheLpaBeUsed.Completed()) &&
		l.Tasks.Restrictions.Completed() &&
		l.Tasks.CertificateProvider.Completed() &&
		l.Tasks.PeopleToNotify.Completed() &&
		(l.Donor.CanSign.IsYes() || l.Tasks.ChooseYourSignatory.Completed()) &&
		l.Tasks.CheckYourLpa.Completed()

	switch path {
	case Paths.ReadYourLpa.String(), Paths.SignYourLpa.String(), Paths.WitnessingYourSignature.String(), Paths.WitnessingAsCertificateProvider.String(), Paths.WitnessingAsIndependentWitness.String(), Paths.YouHaveSubmittedYourLpa.String():
		return l.DonorIdentityConfirmed()
	case Paths.WhenCanTheLpaBeUsed.String(), Paths.LifeSustainingTreatment.String(), Paths.Restrictions.String(), Paths.WhatACertificateProviderDoes.String(), Paths.DoYouWantToNotifyPeople.String(), Paths.DoYouWantReplacementAttorneys.String():
		return l.Tasks.YourDetails.Completed() &&
			l.Tasks.ChooseAttorneys.Completed()
	case Paths.GettingHelpSigning.String():
		return l.Tasks.CertificateProvider.Completed()
	case Paths.CheckYourLpa.String():
		return l.Tasks.YourDetails.Completed() &&
			l.Tasks.ChooseAttorneys.Completed() &&
			l.Tasks.ChooseReplacementAttorneys.Completed() &&
			(l.Type == LpaTypeHealthWelfare && l.Tasks.LifeSustainingTreatment.Completed() || l.Tasks.WhenCanTheLpaBeUsed.Completed()) &&
			l.Tasks.Restrictions.Completed() &&
			l.Tasks.CertificateProvider.Completed() &&
			l.Tasks.PeopleToNotify.Completed() &&
			(l.Donor.CanSign.IsYes() || l.Tasks.ChooseYourSignatory.Completed())
	case Paths.AboutPayment.String():
		return section1Completed
	case Paths.HowToConfirmYourIdentityAndSign.String(), Paths.IdentityWithOneLogin.String():
		return section1Completed && l.Tasks.PayForLpa.IsCompleted()
	case "":
		return false
	default:
		return true
	}
}

func (l *Lpa) Progress(certificateProvider *actor.CertificateProviderProvidedDetails, attorneys []*actor.AttorneyProvidedDetails) Progress {
	p := Progress{
		DonorSigned:               actor.TaskInProgress,
		CertificateProviderSigned: actor.TaskNotStarted,
		AttorneysSigned:           actor.TaskNotStarted,
		LpaSubmitted:              actor.TaskNotStarted,
		StatutoryWaitingPeriod:    actor.TaskNotStarted,
		LpaRegistered:             actor.TaskNotStarted,
	}

	if l.SignedAt.IsZero() {
		return p
	}

	p.DonorSigned = actor.TaskCompleted
	p.CertificateProviderSigned = actor.TaskInProgress

	if !certificateProvider.Signed(l.SignedAt) {
		return p
	}

	p.CertificateProviderSigned = actor.TaskCompleted
	p.AttorneysSigned = actor.TaskInProgress

	if !l.AllAttorneysSigned(attorneys) {
		return p
	}

	p.AttorneysSigned = actor.TaskCompleted
	p.LpaSubmitted = actor.TaskInProgress

	if l.SubmittedAt.IsZero() {
		return p
	}

	p.LpaSubmitted = actor.TaskCompleted
	p.StatutoryWaitingPeriod = actor.TaskInProgress

	if l.RegisteredAt.IsZero() {
		return p
	}

	p.StatutoryWaitingPeriod = actor.TaskCompleted
	p.LpaRegistered = actor.TaskCompleted

	return p
}

func (l *Lpa) AllAttorneysSigned(attorneys []*actor.AttorneyProvidedDetails) bool {
	if l == nil || l.SignedAt.IsZero() || l.Attorneys.Len() == 0 {
		return false
	}

	var (
		attorneysSigned                   = map[string]struct{}{}
		replacementAttorneysSigned        = map[string]struct{}{}
		trustCorporationSigned            = false
		replacementTrustCorporationSigned = false
	)

	for _, a := range attorneys {
		if !a.Signed(l.SignedAt) {
			continue
		}

		if a.IsReplacement && a.IsTrustCorporation {
			replacementTrustCorporationSigned = true
		} else if a.IsReplacement {
			replacementAttorneysSigned[a.ID] = struct{}{}
		} else if a.IsTrustCorporation {
			trustCorporationSigned = true
		} else {
			attorneysSigned[a.ID] = struct{}{}
		}
	}

	if l.ReplacementAttorneys.TrustCorporation.Name != "" && !replacementTrustCorporationSigned {
		return false
	}

	for _, a := range l.ReplacementAttorneys.Attorneys {
		if _, ok := replacementAttorneysSigned[a.ID]; !ok {
			return false
		}
	}

	if l.Attorneys.TrustCorporation.Name != "" && !trustCorporationSigned {
		return false
	}

	for _, a := range l.Attorneys.Attorneys {
		if _, ok := attorneysSigned[a.ID]; !ok {
			return false
		}
	}

	return true
}

type AddressDetail struct {
	Name    string
	Role    actor.Type
	Address place.Address
	ID      string
}

func (l *Lpa) ActorAddresses() []place.Address {
	var addresses []place.Address

	if l.Donor.Address.String() != "" {
		addresses = append(addresses, l.Donor.Address)
	}

	if l.CertificateProvider.Address.String() != "" && !slices.Contains(addresses, l.CertificateProvider.Address) {
		addresses = append(addresses, l.CertificateProvider.Address)
	}

	for _, address := range l.Attorneys.Addresses() {
		if address.String() != "" && !slices.Contains(addresses, address) {
			addresses = append(addresses, address)
		}
	}

	for _, address := range l.ReplacementAttorneys.Addresses() {
		if address.String() != "" && !slices.Contains(addresses, address) {
			addresses = append(addresses, address)
		}
	}

	return addresses
}

func (l *Lpa) AllLayAttorneysFirstNames() []string {
	var names []string

	for _, a := range l.Attorneys.Attorneys {
		names = append(names, a.FirstNames)
	}

	for _, a := range l.ReplacementAttorneys.Attorneys {
		names = append(names, a.FirstNames)
	}

	return names
}

func (l *Lpa) AllLayAttorneysFullNames() []string {
	var names []string

	for _, a := range l.Attorneys.Attorneys {
		names = append(names, a.FullName())
	}

	for _, a := range l.ReplacementAttorneys.Attorneys {
		names = append(names, a.FullName())
	}

	return names
}

func (l *Lpa) TrustCorporationsNames() []string {
	var names []string

	if l.Attorneys.TrustCorporation.Name != "" {
		names = append(names, l.Attorneys.TrustCorporation.Name)
	}

	if l.ReplacementAttorneys.TrustCorporation.Name != "" {
		names = append(names, l.ReplacementAttorneys.TrustCorporation.Name)
	}

	return names
}

func (l *Lpa) Cost() int {
	if l.Tasks.PayForLpa.IsDenied() {
		return 8200
	}

	switch l.FeeType {
	case FullFee:
		return 8200
	case HalfFee:
		return 4100
	case RepeatApplicationFee:
		switch l.PreviousFee {
		case PreviousFeeFull:
			return 4100
		case PreviousFeeHalf:
			return 2050
		default:
			return 0
		}
	default:
		return 0
	}
}

func (l *Lpa) FeeAmount() int {
	paid := 0

	for _, payment := range l.PaymentDetails {
		paid += payment.Amount
	}

	return l.Cost() - paid
}

// CertificateProviderSharesDetails will return true if the last name or address
// of the certificate provider matches that of the donor or one of the
// attorneys. For a match of the last name we break on '-' to account for
// double-barrelled names.
func (l *Lpa) CertificateProviderSharesDetails() bool {
	certificateProviderParts := strings.Split(l.CertificateProvider.LastName, "-")

	donorParts := strings.Split(l.Donor.LastName, "-")
	for _, certificateProviderPart := range certificateProviderParts {
		if slices.Contains(donorParts, certificateProviderPart) {
			return true
		}

		if l.CertificateProvider.Address.Line1 == l.Donor.Address.Line1 &&
			l.CertificateProvider.Address.Postcode == l.Donor.Address.Postcode {
			return true
		}
	}

	for _, attorney := range append(l.Attorneys.Attorneys, l.ReplacementAttorneys.Attorneys...) {
		attorneyParts := strings.Split(attorney.LastName, "-")

		for _, certificateProviderPart := range certificateProviderParts {
			if slices.Contains(attorneyParts, certificateProviderPart) {
				return true
			}

			if l.CertificateProvider.Address.Line1 == attorney.Address.Line1 &&
				l.CertificateProvider.Address.Postcode == attorney.Address.Postcode {
				return true
			}
		}
	}

	return false
}

func ChooseAttorneysState(attorneys actor.Attorneys, decisions actor.AttorneyDecisions) actor.TaskState {
	if attorneys.Len() == 0 {
		return actor.TaskNotStarted
	}

	if !attorneys.Complete() {
		return actor.TaskInProgress
	}

	if attorneys.Len() > 1 && !decisions.IsComplete() {
		return actor.TaskInProgress
	}

	return actor.TaskCompleted
}

func ChooseReplacementAttorneysState(lpa *Lpa) actor.TaskState {
	if lpa.WantReplacementAttorneys == form.No {
		return actor.TaskCompleted
	}

	if lpa.ReplacementAttorneys.Len() == 0 {
		if lpa.WantReplacementAttorneys != form.Yes && lpa.WantReplacementAttorneys != form.No {
			return actor.TaskNotStarted
		}

		return actor.TaskInProgress
	}

	if !lpa.ReplacementAttorneys.Complete() {
		return actor.TaskInProgress
	}

	if lpa.ReplacementAttorneys.Len() > 1 &&
		lpa.HowShouldReplacementAttorneysStepIn != ReplacementAttorneysStepInWhenOneCanNoLongerAct &&
		!lpa.ReplacementAttorneyDecisions.IsComplete() {
		return actor.TaskInProgress
	}

	if lpa.AttorneyDecisions.How.IsJointly() &&
		lpa.ReplacementAttorneys.Len() > 1 &&
		!lpa.ReplacementAttorneyDecisions.IsComplete() {
		return actor.TaskInProgress
	}

	if lpa.AttorneyDecisions.How.IsJointlyAndSeverally() {
		if lpa.HowShouldReplacementAttorneysStepIn.Empty() {
			return actor.TaskInProgress
		}

		if lpa.ReplacementAttorneys.Len() > 1 &&
			lpa.HowShouldReplacementAttorneysStepIn == ReplacementAttorneysStepInWhenAllCanNoLongerAct &&
			!lpa.ReplacementAttorneyDecisions.IsComplete() {
			return actor.TaskInProgress
		}
	}

	return actor.TaskCompleted
}<|MERGE_RESOLUTION|>--- conflicted
+++ resolved
@@ -168,15 +168,10 @@
 
 	// FeeType is the type of fee the user is applying for
 	FeeType FeeType
-<<<<<<< HEAD
-=======
-	// Evidence is the documents uploaded by a donor to apply for non-full fees
-	Evidence Evidence
 	// PreviousApplicationNumber if the application is related to an existing application
 	PreviousApplicationNumber string
 	// PreviousFee is the fee previously paid for an LPA
 	PreviousFee PreviousFee
->>>>>>> 25831cdc
 
 	HasSentApplicationUpdatedEvent        bool
 	HasSentPreviousApplicationLinkedEvent bool
