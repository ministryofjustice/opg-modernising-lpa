// Package page contains the core code and business logic of Make and Register a Lasting Power of Attorney (MRLPA)
//
// Useful links:
//   - [page.Lpa] - details about the LPA being drafted
//   - [actor.Donor] - details about the donor, provided by the applicant
//   - [actor.CertificateProvider] - details about the certificate provider, provided by the applicant
//   - [actor.CertificateProviderProvidedDetails] - details about the certificate provider, provided by the certificate provider
//   - [actor.Attorney] - details about an attorney or replacement attorney, provided by the applicant
//   - [actor.AttorneyDecisions] - details about how an attorney or replacement attorney should act, provided by the applicant
//   - [actor.AttorneyProvidedDetails] - details about an attorney or replacement attorney, provided by the attorney or replacement attorney
//   - [actor.PersonToNotify] - details about a person to notify, provided by the applicant
package page

import (
	"context"
	"strings"
	"time"

	"github.com/ministryofjustice/opg-modernising-lpa/internal/actor"
	"github.com/ministryofjustice/opg-modernising-lpa/internal/form"
	"github.com/ministryofjustice/opg-modernising-lpa/internal/identity"
	"github.com/ministryofjustice/opg-modernising-lpa/internal/place"
	"golang.org/x/exp/slices"
)

//go:generate enumerator -type LpaType -linecomment -trimprefix -empty
type LpaType uint8

const (
	LpaTypeHealthWelfare   LpaType = iota + 1 // hw
	LpaTypePropertyFinance                    // pfa
)

func (e LpaType) LegalTermTransKey() string {
	switch e {
	case LpaTypePropertyFinance:
		return "pfaLegalTerm"
	case LpaTypeHealthWelfare:
		return "hwLegalTerm"
	}
	return ""
}

//go:generate enumerator -type CanBeUsedWhen -linecomment -trimprefix -empty
type CanBeUsedWhen uint8

const (
	CanBeUsedWhenCapacityLost CanBeUsedWhen = iota + 1 // when-capacity-lost
	CanBeUsedWhenHasCapacity                           // when-has-capacity
)

//go:generate enumerator -type LifeSustainingTreatment -linecomment -trimprefix -empty
type LifeSustainingTreatment uint8

const (
	LifeSustainingTreatmentOptionA LifeSustainingTreatment = iota + 1 // option-a
	LifeSustainingTreatmentOptionB                                    // option-b
)

//go:generate enumerator -type ReplacementAttorneysStepIn -linecomment -trimprefix -empty
type ReplacementAttorneysStepIn uint8

const (
	ReplacementAttorneysStepInWhenAllCanNoLongerAct ReplacementAttorneysStepIn = iota + 1 // all
	ReplacementAttorneysStepInWhenOneCanNoLongerAct                                       // one
	ReplacementAttorneysStepInAnotherWay                                                  // other
)

//go:generate enumerator -type ApplicationReason -linecomment -empty
type ApplicationReason uint8

const (
	NewApplication             ApplicationReason = iota + 1 // new-application
	RemakeOfInvalidApplication                              // remake
	AdditionalApplication                                   // additional-application
)

//go:generate enumerator -type FeeType
type FeeType uint8

const (
	FullFee FeeType = iota
	HalfFee
	NoFee
	HardshipFee
	RepeatApplicationFee
)

func (i FeeType) Cost() int {
	if i.IsFullFee() {
		return 8200
	}

	if i.IsHalfFee() {
		return 4100
	}

	return 0
}

// Lpa contains all the data related to the LPA application
type Lpa struct {
	PK, SK string
	// Identifies the LPA being drafted
	ID string
	// A unique identifier created after sending basic LPA details to the UID service
	UID string `dynamodbav:",omitempty"`
	// CreatedAt is when the LPA was created
	CreatedAt time.Time
	// UpdatedAt is when the LPA was last updated
	UpdatedAt time.Time
	// The donor the LPA relates to
	Donor actor.Donor
	// Attorneys named in the LPA
	Attorneys actor.Attorneys
	// Information on how the applicant wishes their attorneys to act
	AttorneyDecisions actor.AttorneyDecisions
	// The certificate provider named in the LPA
	CertificateProvider actor.CertificateProvider
	// Type of LPA being drafted
	Type LpaType
	// ApplicationReason is why the application is being made
	ApplicationReason ApplicationReason
	// PreviousApplicationNumber if the application is related to an existing application
	PreviousApplicationNumber string
	// Whether the applicant wants to add replacement attorneys
	WantReplacementAttorneys form.YesNo
	// When the LPA can be used
	WhenCanTheLpaBeUsed CanBeUsedWhen
	// Preferences on life sustaining treatment (applicable to personal welfare LPAs only)
	LifeSustainingTreatmentOption LifeSustainingTreatment
	// Restrictions on attorneys actions
	Restrictions string
	// Used to show the task list
	Tasks Tasks
	// Whether the applicant has checked the LPA and is happy to share the LPA with the certificate provider
	CheckedAndHappy bool
	// PaymentDetails are records of payments made for the LPA via GOV.UK Pay
	PaymentDetails []Payment
	// Information returned by the identity service related to the applicant
	DonorIdentityUserData identity.UserData
	// Replacement attorneys named in the LPA
	ReplacementAttorneys actor.Attorneys
	// Information on how the applicant wishes their replacement attorneys to act
	ReplacementAttorneyDecisions actor.AttorneyDecisions
	// How to bring in replacement attorneys, if set
	HowShouldReplacementAttorneysStepIn ReplacementAttorneysStepIn
	// Details on how replacement attorneys must step in if HowShouldReplacementAttorneysStepIn is set to "other"
	HowShouldReplacementAttorneysStepInDetails string
	// Whether the applicant wants to notify people about the application
	DoYouWantToNotifyPeople form.YesNo
	// People to notify about the application
	PeopleToNotify actor.PeopleToNotify
	// The AuthorisedSignatory signs on the donor's behalf if they are unable to sign
	AuthorisedSignatory actor.AuthorisedSignatory
	// The IndependentWitness acts as an additional witness when the LPA is signed
	IndependentWitness actor.IndependentWitness
	// Confirmation that the applicant wants to apply to register the LPA
	WantToApplyForLpa bool
	// Confirmation that the applicant wants to sign the LPA
	WantToSignLpa bool
	// SignedAt is when the donor submitted their signature
	SignedAt time.Time
	// SubmittedAt is when the Lpa was sent to the OPG
	SubmittedAt time.Time
	// RegisteredAt is when the Lpa was registered by the OPG
	RegisteredAt time.Time
<<<<<<< HEAD
	// Version is the number of times the LPA has been updated (auto-incremented on PUT)
	Version int
=======
	// WithdrawnAt is when the Lpa was withdrawn by the donor
	WithdrawnAt time.Time
>>>>>>> d1d17262

	// Codes used for the certificate provider to witness signing
	CertificateProviderCodes WitnessCodes
	// When the signing was witnessed by the certificate provider
	WitnessedByCertificateProviderAt time.Time
	// Codes used for the independent witness to witness signing
	IndependentWitnessCodes WitnessCodes
	// When the signing was witnessed by the independent witness
	WitnessedByIndependentWitnessAt time.Time
	// Used to rate limit witness code attempts
	WitnessCodeLimiter *Limiter

	// FeeType is the type of fee the user is applying for
	FeeType FeeType
	// Evidence is the documents uploaded by a donor to apply for non-full fees
	Evidence Evidence

	HasSentApplicationUpdatedEvent        bool
	HasSentPreviousApplicationLinkedEvent bool
}

type Evidence struct {
	Documents []Document
}

func (e *Evidence) Delete(documentKey string) bool {
	idx := slices.IndexFunc(e.Documents, func(d Document) bool { return d.Key == documentKey })
	if idx == -1 {
		return false
	}

	e.Documents = slices.Delete(e.Documents, idx, idx+1)

	return true
}

func (e *Evidence) Keys() []string {
	var keys []string

	for _, d := range e.Documents {
		keys = append(keys, d.Key)
	}

	return keys
}

func (e *Evidence) Get(documentKey string) Document {
	for _, d := range e.Documents {
		if d.Key == documentKey {
			return d
		}
	}

	return Document{}
}

func (e *Evidence) Put(document Document) {
	idx := slices.IndexFunc(e.Documents, func(d Document) bool { return d.Key == document.Key })
	if idx == -1 {
		e.Documents = append(e.Documents, document)
	} else {
		e.Documents[idx] = document
	}
}

func (e *Evidence) ScannedCount() int {
	count := 0

	for _, d := range e.Documents {
		if !d.Scanned.IsZero() {
			count++
		}
	}

	return count
}

type Document struct {
	Key           string
	Filename      string
	Sent          time.Time
	Scanned       time.Time
	VirusDetected bool
}

type Payment struct {
	// Reference generated for the payment
	PaymentReference string
	// ID returned from GOV.UK Pay
	PaymentId string
	// Amount is the amount paid in pence
	Amount int
}

type Tasks struct {
	YourDetails                actor.TaskState
	ChooseAttorneys            actor.TaskState
	ChooseReplacementAttorneys actor.TaskState
	WhenCanTheLpaBeUsed        actor.TaskState // pfa only
	LifeSustainingTreatment    actor.TaskState // hw only
	Restrictions               actor.TaskState
	CertificateProvider        actor.TaskState
	CheckYourLpa               actor.TaskState
	PayForLpa                  actor.PaymentTask
	ConfirmYourIdentityAndSign actor.TaskState
	ChooseYourSignatory        actor.TaskState // if .Donor.CanSign.IsNo only
	PeopleToNotify             actor.TaskState
}

type Progress struct {
	DonorSigned               actor.TaskState
	CertificateProviderSigned actor.TaskState
	AttorneysSigned           actor.TaskState
	LpaSubmitted              actor.TaskState
	StatutoryWaitingPeriod    actor.TaskState
	LpaRegistered             actor.TaskState
}

type SessionData struct {
	SessionID string
	LpaID     string
}

type SessionMissingError struct{}

func (s SessionMissingError) Error() string {
	return "Session data not set"
}

func SessionDataFromContext(ctx context.Context) (*SessionData, error) {
	data, ok := ctx.Value((*SessionData)(nil)).(*SessionData)

	if !ok {
		return nil, SessionMissingError{}
	}

	return data, nil
}

func ContextWithSessionData(ctx context.Context, data *SessionData) context.Context {
	return context.WithValue(ctx, (*SessionData)(nil), data)
}

func (l *Lpa) DonorIdentityConfirmed() bool {
	return l.DonorIdentityUserData.OK &&
		l.DonorIdentityUserData.MatchName(l.Donor.FirstNames, l.Donor.LastName) &&
		l.DonorIdentityUserData.DateOfBirth.Equals(l.Donor.DateOfBirth)
}

func (l *Lpa) AttorneysAndCpSigningDeadline() time.Time {
	return l.SignedAt.Add((24 * time.Hour) * 28)
}

func (l *Lpa) CanGoTo(url string) bool {
	path, _, _ := strings.Cut(url, "?")
	if path == "" {
		return false
	}

	if strings.HasPrefix(path, "/lpa/") {
		_, lpaPath, _ := strings.Cut(strings.TrimPrefix(path, "/lpa/"), "/")
		return l.canGoToLpaPath("/" + lpaPath)
	}

	return true
}

func (l *Lpa) canGoToLpaPath(path string) bool {
	section1Completed := l.Tasks.YourDetails.Completed() &&
		l.Tasks.ChooseAttorneys.Completed() &&
		l.Tasks.ChooseReplacementAttorneys.Completed() &&
		(l.Type == LpaTypeHealthWelfare && l.Tasks.LifeSustainingTreatment.Completed() || l.Type == LpaTypePropertyFinance && l.Tasks.WhenCanTheLpaBeUsed.Completed()) &&
		l.Tasks.Restrictions.Completed() &&
		l.Tasks.CertificateProvider.Completed() &&
		l.Tasks.PeopleToNotify.Completed() &&
		(l.Donor.CanSign.IsYes() || l.Tasks.ChooseYourSignatory.Completed()) &&
		l.Tasks.CheckYourLpa.Completed()

	switch path {
	case Paths.ReadYourLpa.String(), Paths.SignYourLpa.String(), Paths.WitnessingYourSignature.String(), Paths.WitnessingAsCertificateProvider.String(), Paths.WitnessingAsIndependentWitness.String(), Paths.YouHaveSubmittedYourLpa.String():
		return l.DonorIdentityConfirmed()
	case Paths.WhenCanTheLpaBeUsed.String(), Paths.LifeSustainingTreatment.String(), Paths.Restrictions.String(), Paths.WhatACertificateProviderDoes.String(), Paths.DoYouWantToNotifyPeople.String(), Paths.DoYouWantReplacementAttorneys.String():
		return l.Tasks.YourDetails.Completed() &&
			l.Tasks.ChooseAttorneys.Completed()
	case Paths.GettingHelpSigning.String():
		return l.Tasks.CertificateProvider.Completed()
	case Paths.CheckYourLpa.String():
		return l.Tasks.YourDetails.Completed() &&
			l.Tasks.ChooseAttorneys.Completed() &&
			l.Tasks.ChooseReplacementAttorneys.Completed() &&
			(l.Type == LpaTypeHealthWelfare && l.Tasks.LifeSustainingTreatment.Completed() || l.Tasks.WhenCanTheLpaBeUsed.Completed()) &&
			l.Tasks.Restrictions.Completed() &&
			l.Tasks.CertificateProvider.Completed() &&
			l.Tasks.PeopleToNotify.Completed() &&
			(l.Donor.CanSign.IsYes() || l.Tasks.ChooseYourSignatory.Completed())
	case Paths.AboutPayment.String():
		return section1Completed
	case Paths.HowToConfirmYourIdentityAndSign.String(), Paths.IdentityWithOneLogin.String():
		return section1Completed && l.Tasks.PayForLpa.IsCompleted()
	case "":
		return false
	default:
		return true
	}
}

func (l *Lpa) Progress(certificateProvider *actor.CertificateProviderProvidedDetails, attorneys []*actor.AttorneyProvidedDetails) Progress {
	p := Progress{
		DonorSigned:               actor.TaskInProgress,
		CertificateProviderSigned: actor.TaskNotStarted,
		AttorneysSigned:           actor.TaskNotStarted,
		LpaSubmitted:              actor.TaskNotStarted,
		StatutoryWaitingPeriod:    actor.TaskNotStarted,
		LpaRegistered:             actor.TaskNotStarted,
	}

	if l.SignedAt.IsZero() {
		return p
	}

	p.DonorSigned = actor.TaskCompleted
	p.CertificateProviderSigned = actor.TaskInProgress

	if !certificateProvider.Signed(l.SignedAt) {
		return p
	}

	p.CertificateProviderSigned = actor.TaskCompleted
	p.AttorneysSigned = actor.TaskInProgress

	if !l.AllAttorneysSigned(attorneys) {
		return p
	}

	p.AttorneysSigned = actor.TaskCompleted
	p.LpaSubmitted = actor.TaskInProgress

	if l.SubmittedAt.IsZero() {
		return p
	}

	p.LpaSubmitted = actor.TaskCompleted
	p.StatutoryWaitingPeriod = actor.TaskInProgress

	if l.RegisteredAt.IsZero() {
		return p
	}

	p.StatutoryWaitingPeriod = actor.TaskCompleted
	p.LpaRegistered = actor.TaskCompleted

	return p
}

func (l *Lpa) AllAttorneysSigned(attorneys []*actor.AttorneyProvidedDetails) bool {
	if l == nil || l.SignedAt.IsZero() || l.Attorneys.Len() == 0 {
		return false
	}

	var (
		attorneysSigned                   = map[string]struct{}{}
		replacementAttorneysSigned        = map[string]struct{}{}
		trustCorporationSigned            = false
		replacementTrustCorporationSigned = false
	)

	for _, a := range attorneys {
		if !a.Signed(l.SignedAt) {
			continue
		}

		if a.IsReplacement && a.IsTrustCorporation {
			replacementTrustCorporationSigned = true
		} else if a.IsReplacement {
			replacementAttorneysSigned[a.ID] = struct{}{}
		} else if a.IsTrustCorporation {
			trustCorporationSigned = true
		} else {
			attorneysSigned[a.ID] = struct{}{}
		}
	}

	if l.ReplacementAttorneys.TrustCorporation.Name != "" && !replacementTrustCorporationSigned {
		return false
	}

	for _, a := range l.ReplacementAttorneys.Attorneys {
		if _, ok := replacementAttorneysSigned[a.ID]; !ok {
			return false
		}
	}

	if l.Attorneys.TrustCorporation.Name != "" && !trustCorporationSigned {
		return false
	}

	for _, a := range l.Attorneys.Attorneys {
		if _, ok := attorneysSigned[a.ID]; !ok {
			return false
		}
	}

	return true
}

type AddressDetail struct {
	Name    string
	Role    actor.Type
	Address place.Address
	ID      string
}

func (l *Lpa) ActorAddresses() []place.Address {
	var addresses []place.Address

	if l.Donor.Address.String() != "" {
		addresses = append(addresses, l.Donor.Address)
	}

	if l.CertificateProvider.Address.String() != "" && !slices.Contains(addresses, l.CertificateProvider.Address) {
		addresses = append(addresses, l.CertificateProvider.Address)
	}

	for _, address := range l.Attorneys.Addresses() {
		if address.String() != "" && !slices.Contains(addresses, address) {
			addresses = append(addresses, address)
		}
	}

	for _, address := range l.ReplacementAttorneys.Addresses() {
		if address.String() != "" && !slices.Contains(addresses, address) {
			addresses = append(addresses, address)
		}
	}

	return addresses
}

func (l *Lpa) AllLayAttorneysFirstNames() []string {
	var names []string

	for _, a := range l.Attorneys.Attorneys {
		names = append(names, a.FirstNames)
	}

	for _, a := range l.ReplacementAttorneys.Attorneys {
		names = append(names, a.FirstNames)
	}

	return names
}

func (l *Lpa) AllLayAttorneysFullNames() []string {
	var names []string

	for _, a := range l.Attorneys.Attorneys {
		names = append(names, a.FullName())
	}

	for _, a := range l.ReplacementAttorneys.Attorneys {
		names = append(names, a.FullName())
	}

	return names
}

func (l *Lpa) TrustCorporationsNames() []string {
	var names []string

	if l.Attorneys.TrustCorporation.Name != "" {
		names = append(names, l.Attorneys.TrustCorporation.Name)
	}

	if l.ReplacementAttorneys.TrustCorporation.Name != "" {
		names = append(names, l.ReplacementAttorneys.TrustCorporation.Name)
	}

	return names
}

func (l *Lpa) FeeAmount() int {
	paid := 0

	for _, payment := range l.PaymentDetails {
		paid += payment.Amount
	}

	if l.Tasks.PayForLpa.IsDenied() {
		return FullFee.Cost() - paid
	} else {
		return l.FeeType.Cost() - paid
	}
}

func (l *Lpa) HasUnsentReducedFeesEvidence() bool {
	for _, document := range l.Evidence.Documents {
		if document.Sent.IsZero() {
			return true
		}
	}
	return false
}

// CertificateProviderSharesDetails will return true if the last name or address
// of the certificate provider matches that of the donor or one of the
// attorneys. For a match of the last name we break on '-' to account for
// double-barrelled names.
func (l *Lpa) CertificateProviderSharesDetails() bool {
	certificateProviderParts := strings.Split(l.CertificateProvider.LastName, "-")

	donorParts := strings.Split(l.Donor.LastName, "-")
	for _, certificateProviderPart := range certificateProviderParts {
		if slices.Contains(donorParts, certificateProviderPart) {
			return true
		}

		if l.CertificateProvider.Address.Line1 == l.Donor.Address.Line1 &&
			l.CertificateProvider.Address.Postcode == l.Donor.Address.Postcode {
			return true
		}
	}

	for _, attorney := range append(l.Attorneys.Attorneys, l.ReplacementAttorneys.Attorneys...) {
		attorneyParts := strings.Split(attorney.LastName, "-")

		for _, certificateProviderPart := range certificateProviderParts {
			if slices.Contains(attorneyParts, certificateProviderPart) {
				return true
			}

			if l.CertificateProvider.Address.Line1 == attorney.Address.Line1 &&
				l.CertificateProvider.Address.Postcode == attorney.Address.Postcode {
				return true
			}
		}
	}

	return false
}

func ChooseAttorneysState(attorneys actor.Attorneys, decisions actor.AttorneyDecisions) actor.TaskState {
	if attorneys.Len() == 0 {
		return actor.TaskNotStarted
	}

	if !attorneys.Complete() {
		return actor.TaskInProgress
	}

	if attorneys.Len() > 1 && !decisions.IsComplete() {
		return actor.TaskInProgress
	}

	return actor.TaskCompleted
}

func ChooseReplacementAttorneysState(lpa *Lpa) actor.TaskState {
	if lpa.WantReplacementAttorneys == form.No {
		return actor.TaskCompleted
	}

	if lpa.ReplacementAttorneys.Len() == 0 {
		if lpa.WantReplacementAttorneys != form.Yes && lpa.WantReplacementAttorneys != form.No {
			return actor.TaskNotStarted
		}

		return actor.TaskInProgress
	}

	if !lpa.ReplacementAttorneys.Complete() {
		return actor.TaskInProgress
	}

	if lpa.ReplacementAttorneys.Len() > 1 &&
		lpa.HowShouldReplacementAttorneysStepIn != ReplacementAttorneysStepInWhenOneCanNoLongerAct &&
		!lpa.ReplacementAttorneyDecisions.IsComplete() {
		return actor.TaskInProgress
	}

	if lpa.AttorneyDecisions.How.IsJointly() &&
		lpa.ReplacementAttorneys.Len() > 1 &&
		!lpa.ReplacementAttorneyDecisions.IsComplete() {
		return actor.TaskInProgress
	}

	if lpa.AttorneyDecisions.How.IsJointlyAndSeverally() {
		if lpa.HowShouldReplacementAttorneysStepIn.Empty() {
			return actor.TaskInProgress
		}

		if lpa.ReplacementAttorneys.Len() > 1 &&
			lpa.HowShouldReplacementAttorneysStepIn == ReplacementAttorneysStepInWhenAllCanNoLongerAct &&
			!lpa.ReplacementAttorneyDecisions.IsComplete() {
			return actor.TaskInProgress
		}
	}

	return actor.TaskCompleted
}<|MERGE_RESOLUTION|>--- conflicted
+++ resolved
@@ -165,13 +165,10 @@
 	SubmittedAt time.Time
 	// RegisteredAt is when the Lpa was registered by the OPG
 	RegisteredAt time.Time
-<<<<<<< HEAD
+	// WithdrawnAt is when the Lpa was withdrawn by the donor
+	WithdrawnAt time.Time
 	// Version is the number of times the LPA has been updated (auto-incremented on PUT)
 	Version int
-=======
-	// WithdrawnAt is when the Lpa was withdrawn by the donor
-	WithdrawnAt time.Time
->>>>>>> d1d17262
 
 	// Codes used for the certificate provider to witness signing
 	CertificateProviderCodes WitnessCodes
