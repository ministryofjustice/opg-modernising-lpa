--- conflicted
+++ resolved
@@ -34,22 +34,14 @@
 	}
 
 	// DO change this value to match the updates
-<<<<<<< HEAD
-	const modified uint64 = 0x3a5d0c8cfb5e06c5
-=======
-	const modified uint64 = 0x94606d3bad04b704
->>>>>>> a83445bc
+	const modified uint64 = 0x5ea644076c9cf23b
 
 	// DO NOT change these initial hash values. If a field has been added/removed
 	// you will need to handle the version gracefully by modifying
 	// (*DonorProvidedDetails).HashInclude and adding another testcase for the new
 	// version.
 	testcases := map[uint8]uint64{
-<<<<<<< HEAD
-		0: 0x844e8b66c2a3aacd,
-=======
-		0: 0xebd1e495f98d55e2,
->>>>>>> a83445bc
+		0: 0x34870a096e4cb46f,
 	}
 
 	for version, initial := range testcases {
@@ -99,21 +91,13 @@
 	}
 
 	// DO change this value to match the updates
-<<<<<<< HEAD
-	const modified uint64 = 0xe1e769bab7a39eac
-=======
-	const modified uint64 = 0x2f021f6fb1bbafdb
->>>>>>> a83445bc
+	const modified uint64 = 0x1a120f1dea94d94a
 
 	// DO NOT change these initial hash values. If a field has been added/removed
 	// you will need to handle the version gracefully by modifying
 	// toCheck.HashInclude and adding another testcase for the new version.
 	testcases := map[uint8]uint64{
-<<<<<<< HEAD
-		0: 0x960b3b32c8fba38d,
-=======
-		0: 0x12ae3a0ad9c7758c,
->>>>>>> a83445bc
+		0: 0x6d1b3fb2b6e41b9e,
 	}
 
 	for version, initial := range testcases {
