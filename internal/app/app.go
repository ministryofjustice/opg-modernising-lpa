package app

import (
	"context"
	"log/slog"
	"net/http"
	"strings"
	"time"

	dynamodbtypes "github.com/aws/aws-sdk-go-v2/service/dynamodb/types"
	"github.com/google/uuid"
	"github.com/ministryofjustice/opg-go-common/template"
	"github.com/ministryofjustice/opg-modernising-lpa/internal/actor"
	"github.com/ministryofjustice/opg-modernising-lpa/internal/actor/actoruid"
	"github.com/ministryofjustice/opg-modernising-lpa/internal/dynamo"
	"github.com/ministryofjustice/opg-modernising-lpa/internal/event"
	"github.com/ministryofjustice/opg-modernising-lpa/internal/localize"
	"github.com/ministryofjustice/opg-modernising-lpa/internal/lpastore"
	"github.com/ministryofjustice/opg-modernising-lpa/internal/notify"
	"github.com/ministryofjustice/opg-modernising-lpa/internal/onelogin"
	"github.com/ministryofjustice/opg-modernising-lpa/internal/page"
	"github.com/ministryofjustice/opg-modernising-lpa/internal/page/attorney"
	"github.com/ministryofjustice/opg-modernising-lpa/internal/page/certificateprovider"
	"github.com/ministryofjustice/opg-modernising-lpa/internal/page/donor"
	"github.com/ministryofjustice/opg-modernising-lpa/internal/page/fixtures"
	"github.com/ministryofjustice/opg-modernising-lpa/internal/page/supporter"
	"github.com/ministryofjustice/opg-modernising-lpa/internal/pay"
	"github.com/ministryofjustice/opg-modernising-lpa/internal/place"
	"github.com/ministryofjustice/opg-modernising-lpa/internal/random"
	"github.com/ministryofjustice/opg-modernising-lpa/internal/search"
	"github.com/ministryofjustice/opg-modernising-lpa/internal/sesh"
)

type ErrorHandler func(http.ResponseWriter, *http.Request, error)

type Logger interface {
	Info(msg string, args ...any)
	Warn(msg string, args ...any)
	Error(msg string, args ...any)
}

type DynamoClient interface {
	One(ctx context.Context, pk, sk string, v interface{}) error
	OneByPartialSK(ctx context.Context, pk, partialSK string, v interface{}) error
	AllByPartialSK(ctx context.Context, pk, partialSK string, v interface{}) error
	LatestForActor(ctx context.Context, sk string, v interface{}) error
	AllBySK(ctx context.Context, sk string, v interface{}) error
	AllByKeys(ctx context.Context, keys []dynamo.Key) ([]map[string]dynamodbtypes.AttributeValue, error)
	AllKeysByPK(ctx context.Context, pk string) ([]dynamo.Key, error)
	Put(ctx context.Context, v interface{}) error
	Create(ctx context.Context, v interface{}) error
	DeleteKeys(ctx context.Context, keys []dynamo.Key) error
	DeleteOne(ctx context.Context, pk, sk string) error
	Update(ctx context.Context, pk, sk string, values map[string]dynamodbtypes.AttributeValue, expression string) error
	BatchPut(ctx context.Context, items []interface{}) error
	OneBySK(ctx context.Context, sk string, v interface{}) error
	OneByUID(ctx context.Context, uid string, v interface{}) error
}

type S3Client interface {
	PutObject(context.Context, string, []byte) error
	DeleteObject(context.Context, string) error
	DeleteObjects(ctx context.Context, keys []string) error
	PutObjectTagging(context.Context, string, map[string]string) error
}

type SessionStore interface {
	Login(r *http.Request) (*sesh.LoginSession, error)
}

func App(
	logger *slog.Logger,
	localizer page.Localizer,
	lang localize.Lang,
	tmpls, donorTmpls, certificateProviderTmpls, attorneyTmpls, supporterTmpls template.Templates,
	sessionStore *sesh.Store,
	lpaDynamoClient DynamoClient,
	appPublicURL string,
	payClient *pay.Client,
	notifyClient *notify.Client,
	addressClient *place.Client,
	oneLoginClient *onelogin.Client,
	s3Client S3Client,
	eventClient *event.Client,
	lpaStoreClient *lpastore.Client,
	searchClient *search.Client,
) http.Handler {
	documentStore := NewDocumentStore(lpaDynamoClient, s3Client, eventClient, random.UuidString, time.Now)

	donorStore := &donorStore{
		dynamoClient:  lpaDynamoClient,
		eventClient:   eventClient,
		logger:        logger,
		uuidString:    uuid.NewString,
		newUID:        actoruid.New,
		now:           time.Now,
		documentStore: documentStore,
		searchClient:  searchClient,
	}
	certificateProviderStore := &certificateProviderStore{dynamoClient: lpaDynamoClient, now: time.Now}
	attorneyStore := &attorneyStore{dynamoClient: lpaDynamoClient, now: time.Now}
	shareCodeStore := &shareCodeStore{dynamoClient: lpaDynamoClient, now: time.Now}
	dashboardStore := &dashboardStore{dynamoClient: lpaDynamoClient}
	evidenceReceivedStore := &evidenceReceivedStore{dynamoClient: lpaDynamoClient}
	organisationStore := &organisationStore{dynamoClient: lpaDynamoClient, now: time.Now, uuidString: uuid.NewString, newUID: actoruid.New}
	memberStore := &memberStore{dynamoClient: lpaDynamoClient, now: time.Now, uuidString: uuid.NewString}
	progressTracker := actor.ProgressTracker{Localizer: localizer}

	shareCodeSender := page.NewShareCodeSender(shareCodeStore, notifyClient, appPublicURL, random.String, eventClient)
	witnessCodeSender := page.NewWitnessCodeSender(donorStore, notifyClient)

	errorHandler := page.Error(tmpls.Get("error-500.gohtml"), logger)
	notFoundHandler := page.Root(tmpls.Get("error-404.gohtml"), logger)

	rootMux := http.NewServeMux()
	handleRoot := makeHandle(rootMux, errorHandler, sessionStore)

	handleRoot(page.Paths.Root, None,
		notFoundHandler)
	handleRoot(page.Paths.SignOut, None,
		page.SignOut(logger, sessionStore, oneLoginClient, appPublicURL))
	handleRoot(page.Paths.Fixtures, None,
		fixtures.Donor(tmpls.Get("fixtures.gohtml"), sessionStore, donorStore, certificateProviderStore, attorneyStore, documentStore, eventClient))
	handleRoot(page.Paths.CertificateProviderFixtures, None,
		fixtures.CertificateProvider(tmpls.Get("certificate_provider_fixtures.gohtml"), sessionStore, shareCodeSender, donorStore, certificateProviderStore, eventClient))
	handleRoot(page.Paths.AttorneyFixtures, None,
		fixtures.Attorney(tmpls.Get("attorney_fixtures.gohtml"), sessionStore, shareCodeSender, donorStore, certificateProviderStore, attorneyStore, eventClient))
	handleRoot(page.Paths.SupporterFixtures, None,
		fixtures.Supporter(sessionStore, organisationStore, donorStore, memberStore, lpaDynamoClient, searchClient, certificateProviderStore, attorneyStore, documentStore, eventClient))
	handleRoot(page.Paths.DashboardFixtures, None,
		fixtures.Dashboard(tmpls.Get("dashboard_fixtures.gohtml"), sessionStore, shareCodeSender, donorStore, certificateProviderStore, attorneyStore))
	handleRoot(page.Paths.YourLegalRightsAndResponsibilities, None,
		page.Guidance(tmpls.Get("your_legal_rights_and_responsibilities_general.gohtml")))
	handleRoot(page.Paths.Start, None,
		page.Guidance(tmpls.Get("start.gohtml")))
	handleRoot(page.Paths.CertificateProviderStart, None,
		page.Guidance(tmpls.Get("certificate_provider_start.gohtml")))
	handleRoot(page.Paths.Attorney.Start, None,
		page.Guidance(tmpls.Get("attorney_start.gohtml")))
	handleRoot(page.Paths.Dashboard, RequireSession,
		page.Dashboard(tmpls.Get("dashboard.gohtml"), donorStore, dashboardStore))
	handleRoot(page.Paths.LpaDeleted, RequireSession,
		page.Guidance(tmpls.Get("lpa_deleted.gohtml")))
	handleRoot(page.Paths.LpaWithdrawn, RequireSession,
		page.Guidance(tmpls.Get("lpa_withdrawn.gohtml")))

	supporter.Register(
		rootMux,
		supporterTmpls,
		oneLoginClient,
		sessionStore,
		organisationStore,
		errorHandler,
		notifyClient,
		appPublicURL,
		memberStore,
		searchClient,
		donorStore,
<<<<<<< HEAD
		certificateProviderStore,
		attorneyStore,
		progressTracker,
=======
		shareCodeStore,
>>>>>>> 556a4635
	)

	certificateprovider.Register(
		rootMux,
		logger,
		tmpls,
		certificateProviderTmpls,
		sessionStore,
		donorStore,
		oneLoginClient,
		shareCodeStore,
		errorHandler,
		certificateProviderStore,
		notFoundHandler,
		addressClient,
		notifyClient,
		shareCodeSender,
		dashboardStore,
		lpaStoreClient,
	)

	attorney.Register(
		rootMux,
		logger,
		tmpls,
		attorneyTmpls,
		sessionStore,
		donorStore,
		certificateProviderStore,
		attorneyStore,
		oneLoginClient,
		shareCodeStore,
		errorHandler,
		notFoundHandler,
		dashboardStore,
		lpaStoreClient,
	)

	donor.Register(
		rootMux,
		logger,
		tmpls,
		donorTmpls,
		sessionStore,
		donorStore,
		oneLoginClient,
		addressClient,
		appPublicURL,
		payClient,
		shareCodeSender,
		witnessCodeSender,
		errorHandler,
		certificateProviderStore,
		attorneyStore,
		notifyClient,
		evidenceReceivedStore,
		documentStore,
		eventClient,
		dashboardStore,
		lpaStoreClient,
		progressTracker,
	)

	return withAppData(page.ValidateCsrf(rootMux, sessionStore, random.String, errorHandler), localizer, lang)
}

func withAppData(next http.Handler, localizer page.Localizer, lang localize.Lang) http.HandlerFunc {
	return func(w http.ResponseWriter, r *http.Request) {
		ctx := r.Context()
		if contentType, _, _ := strings.Cut(r.Header.Get("Content-Type"), ";"); contentType != "multipart/form-data" {
			localizer.SetShowTranslationKeys(r.FormValue("showTranslationKeys") == "1")
		}

		appData := page.AppDataFromContext(ctx)
		appData.Path = r.URL.Path
		appData.Query = r.URL.Query()
		appData.Localizer = localizer
		appData.Lang = lang
		appData.CanToggleWelsh = true

		_, cookieErr := r.Cookie("cookies-consent")
		appData.CookieConsentSet = cookieErr != http.ErrNoCookie

		next.ServeHTTP(w, r.WithContext(page.ContextWithAppData(ctx, appData)))
	}
}

type handleOpt byte

const (
	None handleOpt = 1 << iota
	RequireSession
)

func makeHandle(mux *http.ServeMux, errorHandler page.ErrorHandler, sessionStore SessionStore) func(page.Path, handleOpt, page.Handler) {
	return func(path page.Path, opt handleOpt, h page.Handler) {
		mux.HandleFunc(path.String(), func(w http.ResponseWriter, r *http.Request) {
			ctx := r.Context()

			appData := page.AppDataFromContext(ctx)
			appData.Page = path.Format()

			if opt&RequireSession != 0 {
				loginSession, err := sessionStore.Login(r)
				if err != nil {
					http.Redirect(w, r, page.Paths.Start.Format(), http.StatusFound)
					return
				}

				appData.SessionID = loginSession.SessionID()
				ctx = page.ContextWithSessionData(ctx, &page.SessionData{SessionID: appData.SessionID})
			}

			if err := h(appData, w, r.WithContext(page.ContextWithAppData(ctx, appData))); err != nil {
				errorHandler(w, r, err)
			}
		})
	}
}<|MERGE_RESOLUTION|>--- conflicted
+++ resolved
@@ -156,13 +156,10 @@
 		memberStore,
 		searchClient,
 		donorStore,
-<<<<<<< HEAD
+		shareCodeStore,
 		certificateProviderStore,
 		attorneyStore,
 		progressTracker,
-=======
-		shareCodeStore,
->>>>>>> 556a4635
 	)
 
 	certificateprovider.Register(
