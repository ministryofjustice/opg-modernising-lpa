--- conflicted
+++ resolved
@@ -72,11 +72,7 @@
 	}
 
 	var member actor.Member
-<<<<<<< HEAD
-	if err := s.dynamoClient.OneByPartialSK(ctx, memberKey(data.SessionID), organisationKey(""), &member); err != nil {
-=======
 	if err := s.dynamoClient.OneBySK(ctx, memberKey(data.SessionID), &member); err != nil {
->>>>>>> 9cc57093
 		return nil, err
 	}
 
