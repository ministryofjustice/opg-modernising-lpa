--- conflicted
+++ resolved
@@ -77,16 +77,12 @@
 	return &organisation, nil
 }
 
-<<<<<<< HEAD
-func (s *organisationStore) CreateMemberInvite(ctx context.Context, organisation *actor.Organisation, firstNames, lastname, email, code string, permission supporter.Permission) error {
-=======
 func (s *organisationStore) Put(ctx context.Context, organisation *actor.Organisation) error {
 	organisation.UpdatedAt = s.now()
 	return s.dynamoClient.Put(ctx, organisation)
 }
 
-func (s *organisationStore) CreateMemberInvite(ctx context.Context, organisation *actor.Organisation, email, code string) error {
->>>>>>> b3f1714c
+func (s *organisationStore) CreateMemberInvite(ctx context.Context, organisation *actor.Organisation, firstNames, lastname, email, code string, permission supporter.Permission) error {
 	invite := &actor.MemberInvite{
 		PK:             memberInviteKey(code),
 		SK:             memberInviteKey(code),
