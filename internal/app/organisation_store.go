--- conflicted
+++ resolved
@@ -111,29 +111,7 @@
 	return nil
 }
 
-<<<<<<< HEAD
-func (s *organisationStore) InvitedMembers(ctx context.Context) ([]*actor.MemberInvite, error) {
-	data, err := page.SessionDataFromContext(ctx)
-	if err != nil {
-		return nil, err
-	}
-
-	if data.OrganisationID == "" {
-		return nil, errors.New("organisationStore.Get requires OrganisationID")
-	}
-
-	var invitedMembers []*actor.MemberInvite
-	if err := s.dynamoClient.AllByPartialSk(ctx, organisationKey(data.OrganisationID), memberInviteKey(""), &invitedMembers); err != nil {
-		return nil, err
-	}
-
-	return invitedMembers, nil
-}
-
-func (s *organisationStore) CreateLPA(ctx context.Context, organisationID string) (*actor.DonorProvidedDetails, error) {
-=======
 func (s *organisationStore) CreateLPA(ctx context.Context) (*actor.DonorProvidedDetails, error) {
->>>>>>> e9356e01
 	data, err := page.SessionDataFromContext(ctx)
 	if err != nil {
 		return nil, err
@@ -162,6 +140,24 @@
 	}
 
 	return donor, err
+}
+
+func (s *organisationStore) InvitedMembers(ctx context.Context) ([]*actor.MemberInvite, error) {
+	data, err := page.SessionDataFromContext(ctx)
+	if err != nil {
+		return nil, err
+	}
+
+	if data.OrganisationID == "" {
+		return nil, errors.New("organisationStore.Get requires OrganisationID")
+	}
+
+	var invitedMembers []*actor.MemberInvite
+	if err := s.dynamoClient.AllByPartialSk(ctx, organisationKey(data.OrganisationID), memberInviteKey(""), &invitedMembers); err != nil {
+		return nil, err
+	}
+
+	return invitedMembers, nil
 }
 
 func (s *organisationStore) AllLPAs(ctx context.Context) ([]actor.DonorProvidedDetails, error) {
