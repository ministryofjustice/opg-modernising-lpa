package app

import (
	"context"
	"errors"
	"testing"

	"github.com/ministryofjustice/opg-modernising-lpa/internal/actor"
	"github.com/ministryofjustice/opg-modernising-lpa/internal/page"
	"github.com/stretchr/testify/assert"
	mock "github.com/stretchr/testify/mock"
)

func TestOrganisationStoreCreate(t *testing.T) {
	ctx := page.ContextWithSessionData(context.Background(), &page.SessionData{SessionID: "an-id", Email: "a@example.org"})

	dynamoClient := newMockDynamoClient(t)
	dynamoClient.EXPECT().
		Create(ctx, &actor.Organisation{
			PK:        "ORGANISATION#a-uuid",
			SK:        "ORGANISATION#a-uuid",
			ID:        "a-uuid",
			CreatedAt: testNow,
			Name:      "A name",
		}).
		Return(nil)
	dynamoClient.EXPECT().
		Create(ctx, &actor.Member{
			PK:        "ORGANISATION#a-uuid",
			SK:        "MEMBER#an-id",
			CreatedAt: testNow,
			Email:     "a@example.org",
		}).
		Return(nil)

	organisationStore := &organisationStore{dynamoClient: dynamoClient, now: testNowFn, uuidString: func() string { return "a-uuid" }}

	organisation, err := organisationStore.Create(ctx, "A name")
	assert.Nil(t, err)
	assert.Equal(t, &actor.Organisation{
		PK:        "ORGANISATION#a-uuid",
		SK:        "ORGANISATION#a-uuid",
		ID:        "a-uuid",
		CreatedAt: testNow,
		Name:      "A name",
	}, organisation)
}

func TestOrganisationStoreCreateWithSessionMissing(t *testing.T) {
	testcases := map[string]context.Context{
		"no session id":   page.ContextWithSessionData(context.Background(), &page.SessionData{Email: "a@example.org"}),
		"no email":        page.ContextWithSessionData(context.Background(), &page.SessionData{SessionID: "an-id"}),
		"no session data": context.Background(),
	}

	for name, ctx := range testcases {
		t.Run(name, func(t *testing.T) {
			organisationStore := &organisationStore{}

			organisation, err := organisationStore.Create(ctx, "A name")
			assert.Error(t, err)
			assert.Nil(t, organisation)
		})
	}
}

func TestOrganisationStoreCreateWhenErrors(t *testing.T) {
	ctx := page.ContextWithSessionData(context.Background(), &page.SessionData{SessionID: "an-id", Email: "a@example.org"})

	testcases := map[string]func(*testing.T) *mockDynamoClient{
		"organisation": func(t *testing.T) *mockDynamoClient {
			dynamoClient := newMockDynamoClient(t)
			dynamoClient.EXPECT().
				Create(ctx, mock.Anything).
				Return(expectedError)

			return dynamoClient
		},
		"member": func(t *testing.T) *mockDynamoClient {
			dynamoClient := newMockDynamoClient(t)
			dynamoClient.EXPECT().
				Create(ctx, mock.Anything).
				Return(nil).
				Once()
			dynamoClient.EXPECT().
				Create(ctx, mock.Anything).
				Return(expectedError)

			return dynamoClient
		},
	}

	for name, makeMockDynamoClient := range testcases {
		t.Run(name, func(t *testing.T) {
			dynamoClient := makeMockDynamoClient(t)
			organisationStore := &organisationStore{dynamoClient: dynamoClient, now: testNowFn, uuidString: func() string { return "a-uuid" }}

			organisation, err := organisationStore.Create(ctx, "A name")
			assert.ErrorIs(t, err, expectedError)
			assert.Nil(t, organisation)
		})
	}
}

func TestOrganisationStoreGet(t *testing.T) {
	ctx := page.ContextWithSessionData(context.Background(), &page.SessionData{SessionID: "session-id"})
	organisation := &actor.Organisation{Name: "A name"}

	member := actor.Member{PK: "ORGANISATION#a-uuid"}
	dynamoClient := newMockDynamoClient(t)
	dynamoClient.
<<<<<<< HEAD
		ExpectOneByPartialSK(ctx, "MEMBER#an-id", "ORGANISATION#",
			&actor.Member{PK: "MEMBER#an-id", SK: "ORGANISATION#a-uuid"}, nil)
=======
		ExpectOneBySK(ctx, "MEMBER#session-id", member, nil)
>>>>>>> 9cc57093
	dynamoClient.
		ExpectOne(ctx, "ORGANISATION#a-uuid", "ORGANISATION#a-uuid", organisation, nil)

	organisationStore := &organisationStore{dynamoClient: dynamoClient, now: testNowFn, uuidString: func() string { return "a-uuid" }}

	result, err := organisationStore.Get(ctx)
	assert.Nil(t, err)
	assert.Equal(t, organisation, result)
}

func TestOrganisationStoreGetWithSessionErrors(t *testing.T) {
	testcases := map[string]context.Context{
		"missing":           context.Background(),
		"missing SessionID": page.ContextWithSessionData(context.Background(), &page.SessionData{}),
	}

	for name, ctx := range testcases {
		t.Run(name, func(t *testing.T) {
			organisationStore := &organisationStore{}

			_, err := organisationStore.Get(ctx)
			assert.Error(t, err)
		})
	}
}

func TestOrganisationStoreGetWhenErrors(t *testing.T) {
	testcases := map[string]struct {
		oneBySKError error
		oneError     error
	}{
		"OneBySK error": {
			oneBySKError: expectedError,
		},
		"One error": {
			oneError: expectedError,
		},
	}

<<<<<<< HEAD
	testcases := map[string]func(*testing.T) *mockDynamoClient{
		"member": func(t *testing.T) *mockDynamoClient {
			dynamoClient := newMockDynamoClient(t)
			dynamoClient.
				ExpectOneByPartialSK(ctx, "MEMBER#an-id", "ORGANISATION#",
					nil, expectedError)
=======
	ctx := page.ContextWithSessionData(context.Background(), &page.SessionData{SessionID: "session-id"})
	member := actor.Member{PK: "ORGANISATION#a-uuid"}
>>>>>>> 9cc57093

	for name, tc := range testcases {
		t.Run(name, func(t *testing.T) {
			dynamoClient := newMockDynamoClient(t)
			dynamoClient.
<<<<<<< HEAD
				ExpectOneByPartialSK(ctx, "MEMBER#an-id", "ORGANISATION#",
					&actor.Member{PK: "MEMBER#an-id", SK: "ORGANISATION#a-uuid"}, nil)
			dynamoClient.
				ExpectOne(ctx, "ORGANISATION#a-uuid", "ORGANISATION#a-uuid",
					nil, expectedError)
=======
				ExpectOneBySK(ctx, "MEMBER#session-id", member, tc.oneBySKError)
>>>>>>> 9cc57093

			if tc.oneError != nil {
				dynamoClient.
					ExpectOne(ctx, "ORGANISATION#a-uuid", "ORGANISATION#a-uuid", nil, tc.oneError)
			}

			organisationStore := &organisationStore{dynamoClient: dynamoClient, now: testNowFn, uuidString: func() string { return "a-uuid" }}

			_, err := organisationStore.Get(ctx)
			assert.Equal(t, expectedError, err)
		})
	}
}

func TestOrganisationStorePut(t *testing.T) {
	ctx := context.Background()

	dynamoClient := newMockDynamoClient(t)
	dynamoClient.EXPECT().
		Put(ctx, &actor.Organisation{PK: "ORGANISATION#123", SK: "ORGANISATION#456", Name: "Hey", UpdatedAt: testNow}).
		Return(expectedError)

	store := &organisationStore{
		dynamoClient: dynamoClient,
		now:          testNowFn,
	}

	err := store.Put(ctx, &actor.Organisation{PK: "ORGANISATION#123", SK: "ORGANISATION#456", Name: "Hey"})
	assert.Equal(t, expectedError, err)
}

func TestOrganisationStoreCreateMemberInvite(t *testing.T) {
	ctx := page.ContextWithSessionData(context.Background(), &page.SessionData{OrganisationID: "an-id"})

	dynamoClient := newMockDynamoClient(t)
	dynamoClient.EXPECT().
		Create(ctx, &actor.MemberInvite{
			PK:               "ORGANISATION#an-id",
			SK:               "MEMBERINVITE#ZW1haWxAZXhhbXBsZS5jb20=",
			CreatedAt:        testNow,
			OrganisationID:   "a-uuid",
			OrganisationName: "org name",
			Email:            "email@example.com",
			FirstNames:       "a",
			LastName:         "b",
			Permission:       actor.None,
			ReferenceNumber:  "abcde",
		}).
		Return(nil)

	organisationStore := &organisationStore{dynamoClient: dynamoClient, now: testNowFn}

	err := organisationStore.CreateMemberInvite(ctx, &actor.Organisation{ID: "a-uuid", Name: "org name"}, "a", "b", "email@example.com", "abcde", actor.None)
	assert.Nil(t, err)
}

func TestOrganisationStoreCreateMemberInviteWithSessionMissing(t *testing.T) {
	testcases := map[string]context.Context{
		"missing session":        context.Background(),
		"missing OrganisationID": page.ContextWithSessionData(context.Background(), &page.SessionData{}),
	}

	organisationStore := &organisationStore{now: testNowFn}

	for name, ctx := range testcases {
		t.Run(name, func(t *testing.T) {

			err := organisationStore.CreateMemberInvite(ctx, &actor.Organisation{}, "a", "b", "email@example.com", "abcde", actor.None)

			assert.Error(t, err)
		})
	}
}

func TestOrganisationStoreCreateMemberInviteWhenMissingOrganisationID(t *testing.T) {
	ctx := page.ContextWithSessionData(context.Background(), &page.SessionData{})

	organisationStore := &organisationStore{now: testNowFn}

	err := organisationStore.CreateMemberInvite(ctx, &actor.Organisation{}, "a", "b", "email@example.com", "abcde", actor.None)
	assert.Equal(t, errors.New("organisationStore.Get requires OrganisationID"), err)
}

func TestOrganisationStoreCreateMemberInviteWhenErrors(t *testing.T) {
	ctx := page.ContextWithSessionData(context.Background(), &page.SessionData{OrganisationID: "an-id"})

	dynamoClient := newMockDynamoClient(t)
	dynamoClient.EXPECT().
		Create(ctx, mock.Anything).
		Return(expectedError)

	organisationStore := &organisationStore{dynamoClient: dynamoClient, now: testNowFn}

	err := organisationStore.CreateMemberInvite(ctx, &actor.Organisation{}, "a", "b", "email@example.com", "abcde", actor.None)
	assert.ErrorIs(t, err, expectedError)
}

func TestOrganisationStoreCreateLPA(t *testing.T) {
	ctx := page.ContextWithSessionData(context.Background(), &page.SessionData{OrganisationID: "an-id"})
	expectedDonor := &actor.DonorProvidedDetails{
		PK:        "LPA#a-uuid",
		SK:        "ORGANISATION#an-id",
		LpaID:     "a-uuid",
		CreatedAt: testNow,
		Version:   1,
	}
	expectedDonor.Hash, _ = expectedDonor.GenerateHash()

	dynamoClient := newMockDynamoClient(t)
	dynamoClient.EXPECT().
		Create(ctx, expectedDonor).
		Return(nil)

	organisationStore := &organisationStore{dynamoClient: dynamoClient, now: testNowFn, uuidString: func() string { return "a-uuid" }}

	donor, err := organisationStore.CreateLPA(ctx)

	assert.Nil(t, err)
	assert.Equal(t, expectedDonor, donor)
}

func TestOrganisationStoreCreateLPAWithSessionMissing(t *testing.T) {
	testCases := map[string]context.Context{
		"missing session":         context.Background(),
		"missing organisation ID": page.ContextWithSessionData(context.Background(), &page.SessionData{}),
	}

	for name, ctx := range testCases {
		t.Run(name, func(t *testing.T) {
			organisationStore := &organisationStore{dynamoClient: nil, now: testNowFn, uuidString: func() string { return "a-uuid" }}

			_, err := organisationStore.CreateLPA(ctx)
			assert.Error(t, err)
		})
	}
}

func TestOrganisationStoreCreateLPAWhenDynamoError(t *testing.T) {
	ctx := page.ContextWithSessionData(context.Background(), &page.SessionData{OrganisationID: "an-id"})

	dynamoClient := newMockDynamoClient(t)
	dynamoClient.EXPECT().
		Create(ctx, mock.Anything).
		Return(expectedError)

	organisationStore := &organisationStore{dynamoClient: dynamoClient, now: testNowFn, uuidString: func() string { return "a-uuid" }}

	_, err := organisationStore.CreateLPA(ctx)

	assert.Equal(t, expectedError, err)
}

func TestOrganisationStoreAllLPAs(t *testing.T) {
	ctx := page.ContextWithSessionData(context.Background(), &page.SessionData{OrganisationID: "an-id"})
	expectedDonorA := actor.DonorProvidedDetails{
		PK:     "LPA#a-uuid",
		SK:     "ORGANISATION#an-id",
		LpaUID: "a-uid",
		Donor: actor.Donor{
			FirstNames: "a",
			LastName:   "a",
		},
	}
	expectedDonorB := actor.DonorProvidedDetails{
		PK:     "LPA#b-uuid",
		SK:     "ORGANISATION#an-id",
		LpaUID: "b-uid",
		Donor: actor.Donor{
			FirstNames: "a",
			LastName:   "b",
		},
	}
	expectedDonorC := actor.DonorProvidedDetails{
		PK:     "LPA#c-uuid",
		SK:     "ORGANISATION#an-id",
		LpaUID: "c-uid",
		Donor: actor.Donor{
			FirstNames: "c",
			LastName:   "a",
		},
	}

	dynamoClient := newMockDynamoClient(t)
	dynamoClient.ExpectAllBySK(ctx, "ORGANISATION#an-id",
		[]actor.DonorProvidedDetails{
			expectedDonorB,
			expectedDonorC,
			expectedDonorA,
			{PK: "ORGANISATION#an-id", SK: "ORGANISATION#an-id"},
			{
				PK:    "LPA#d-uuid",
				SK:    "ORGANISATION#an-id",
				LpaID: "d-uuid",
				Donor: actor.Donor{
					FirstNames: "d",
					LastName:   "d",
				},
			},
		}, nil)

	organisationStore := &organisationStore{dynamoClient: dynamoClient, now: testNowFn, uuidString: func() string { return "a-uuid" }}

	donors, err := organisationStore.AllLPAs(ctx)

	assert.Nil(t, err)
	assert.Equal(t, []actor.DonorProvidedDetails{expectedDonorA, expectedDonorB, expectedDonorC}, donors)
}

func TestOrganisationStoreAllLPAsWithSessionMissing(t *testing.T) {
	testcases := map[string]context.Context{
		"no session id":   page.ContextWithSessionData(context.Background(), &page.SessionData{}),
		"no session data": context.Background(),
	}

	for name, ctx := range testcases {
		t.Run(name, func(t *testing.T) {
			organisationStore := &organisationStore{}

			donors, err := organisationStore.AllLPAs(ctx)
			assert.Error(t, err)
			assert.Nil(t, donors)
		})
	}
}

func TestOrganisationStoreAllLPAsWhenErrors(t *testing.T) {
	ctx := page.ContextWithSessionData(context.Background(), &page.SessionData{OrganisationID: "an-id"})

	dynamoClient := newMockDynamoClient(t)
	dynamoClient.ExpectAllBySK(ctx, "ORGANISATION#an-id",
		nil, expectedError)

	organisationStore := &organisationStore{dynamoClient: dynamoClient, now: testNowFn, uuidString: func() string { return "a-uuid" }}

	_, err := organisationStore.AllLPAs(ctx)
	assert.ErrorIs(t, err, expectedError)
}

func TestOrganisationStoreInvitedMembers(t *testing.T) {
	ctx := page.ContextWithSessionData(context.Background(), &page.SessionData{OrganisationID: "an-id"})

	dynamoClient := newMockDynamoClient(t)
	dynamoClient.ExpectAllByPartialSK(ctx, "ORGANISATION#an-id",
		"MEMBERINVITE#", []*actor.MemberInvite{{OrganisationID: "an-id"}, {OrganisationID: "an-id"}}, nil)

	organisationStore := &organisationStore{dynamoClient: dynamoClient, now: testNowFn, uuidString: func() string { return "a-uuid" }}

	invitedMembers, err := organisationStore.InvitedMembers(ctx)

	assert.Nil(t, err)
	assert.Equal(t, []*actor.MemberInvite{{OrganisationID: "an-id"}, {OrganisationID: "an-id"}}, invitedMembers)
}

func TestOrganisationStoreInvitedMembersWhenSessionMissing(t *testing.T) {
	testcases := map[string]context.Context{
		"no organisation id": page.ContextWithSessionData(context.Background(), &page.SessionData{}),
		"no session data":    context.Background(),
	}

	for name, ctx := range testcases {
		t.Run(name, func(t *testing.T) {
			organisationStore := &organisationStore{now: testNowFn, uuidString: func() string { return "a-uuid" }}

			_, err := organisationStore.InvitedMembers(ctx)

			assert.Error(t, err)
		})
	}
}

func TestOrganisationStoreInvitedMembersWhenDynamoClientError(t *testing.T) {
	ctx := page.ContextWithSessionData(context.Background(), &page.SessionData{OrganisationID: "an-id"})

	dynamoClient := newMockDynamoClient(t)
	dynamoClient.ExpectAllByPartialSK(ctx, "ORGANISATION#an-id",
		"MEMBERINVITE#", []*actor.MemberInvite{}, expectedError)

	organisationStore := &organisationStore{dynamoClient: dynamoClient, now: testNowFn, uuidString: func() string { return "a-uuid" }}

	_, err := organisationStore.InvitedMembers(ctx)

	assert.Equal(t, expectedError, err)
}

func TestOrganisationStoreInvitedMember(t *testing.T) {
	ctx := page.ContextWithSessionData(context.Background(), &page.SessionData{Email: "a@example.org"})

	dynamoClient := newMockDynamoClient(t)
	dynamoClient.ExpectOneBySK(ctx, "MEMBERINVITE#YUBleGFtcGxlLm9yZw==", &actor.MemberInvite{OrganisationID: "an-id"}, nil)

	organisationStore := &organisationStore{dynamoClient: dynamoClient, now: testNowFn, uuidString: func() string { return "a-uuid" }}

	invitedMember, err := organisationStore.InvitedMember(ctx)

	assert.Nil(t, err)
	assert.Equal(t, &actor.MemberInvite{OrganisationID: "an-id"}, invitedMember)
}

func TestOrganisationStoreInvitedMemberWhenDynamoError(t *testing.T) {
	ctx := page.ContextWithSessionData(context.Background(), &page.SessionData{Email: "a@example.org"})

	dynamoClient := newMockDynamoClient(t)
	dynamoClient.ExpectOneBySK(ctx, mock.Anything, mock.Anything, expectedError)

	organisationStore := &organisationStore{dynamoClient: dynamoClient, now: testNowFn, uuidString: func() string { return "a-uuid" }}

	_, err := organisationStore.InvitedMember(ctx)

	assert.Equal(t, expectedError, err)
}

func TestOrganisationStoreInvitedMemberWhenSessionMissing(t *testing.T) {
	testcases := map[string]context.Context{
		"no email":        page.ContextWithSessionData(context.Background(), &page.SessionData{}),
		"no session data": context.Background(),
	}

	for name, ctx := range testcases {
		t.Run(name, func(t *testing.T) {
			organisationStore := &organisationStore{now: testNowFn, uuidString: func() string { return "a-uuid" }}

			_, err := organisationStore.InvitedMember(ctx)

			assert.Error(t, err)
		})
	}
}

func TestPutMember(t *testing.T) {
	ctx := context.Background()

	dynamoClient := newMockDynamoClient(t)
	dynamoClient.EXPECT().
		Put(ctx, &actor.Member{PK: "ORGANISATION#123", SK: "ORGANISATION#456", UpdatedAt: testNow}).
		Return(nil)

	store := &organisationStore{
		dynamoClient: dynamoClient,
		now:          testNowFn,
	}

	err := store.PutMember(ctx, &actor.Member{PK: "ORGANISATION#123", SK: "ORGANISATION#456"})
	assert.Nil(t, err)
}

func TestPutMemberWhenDynamoError(t *testing.T) {
	ctx := context.Background()

	dynamoClient := newMockDynamoClient(t)
	dynamoClient.EXPECT().
		Put(mock.Anything, mock.Anything).
		Return(expectedError)

	store := &organisationStore{
		dynamoClient: dynamoClient,
		now:          testNowFn,
	}

	err := store.PutMember(ctx, &actor.Member{PK: "ORGANISATION#123", SK: "ORGANISATION#456"})
	assert.Equal(t, expectedError, err)
}

func TestOrganisationStoreMembers(t *testing.T) {
	ctx := page.ContextWithSessionData(context.Background(), &page.SessionData{OrganisationID: "an-id"})

	dynamoClient := newMockDynamoClient(t)
	dynamoClient.ExpectAllByPartialSk(ctx, "ORGANISATION#an-id",
		"MEMBER#", []*actor.Member{{FirstNames: "a"}, {FirstNames: "b"}}, nil)

	organisationStore := &organisationStore{dynamoClient: dynamoClient, now: testNowFn, uuidString: func() string { return "a-uuid" }}

	members, err := organisationStore.Members(ctx)

	assert.Nil(t, err)
	assert.Equal(t, []*actor.Member{{FirstNames: "a"}, {FirstNames: "b"}}, members)
}

func TestOrganisationStoreMembersWhenSessionMissing(t *testing.T) {
	testcases := map[string]context.Context{
		"no organisation ID": page.ContextWithSessionData(context.Background(), &page.SessionData{}),
		"no session data":    context.Background(),
	}

	for name, ctx := range testcases {
		t.Run(name, func(t *testing.T) {
			organisationStore := &organisationStore{now: testNowFn, uuidString: func() string { return "a-uuid" }}

			_, err := organisationStore.Members(ctx)

			assert.Error(t, err)
		})
	}
}

func TestOrganisationStoreMembersWhenDynamoClientError(t *testing.T) {
	ctx := page.ContextWithSessionData(context.Background(), &page.SessionData{OrganisationID: "an-id"})

	dynamoClient := newMockDynamoClient(t)
	dynamoClient.ExpectAllByPartialSk(ctx, "ORGANISATION#an-id",
		"MEMBER#", []*actor.MemberInvite{}, expectedError)

	organisationStore := &organisationStore{dynamoClient: dynamoClient, now: testNowFn, uuidString: func() string { return "a-uuid" }}

	_, err := organisationStore.Members(ctx)

	assert.Equal(t, expectedError, err)
}

func TestOrganisationStoreMember(t *testing.T) {
	ctx := page.ContextWithSessionData(context.Background(), &page.SessionData{
		OrganisationID: "a-uuid",
		SessionID:      "session-id",
	})
	member := &actor.Member{FirstNames: "a"}

	dynamoClient := newMockDynamoClient(t)
	dynamoClient.
		ExpectOne(ctx, "ORGANISATION#a-uuid", "MEMBER#session-id",
			member, nil)

	organisationStore := &organisationStore{dynamoClient: dynamoClient, now: testNowFn, uuidString: func() string { return "a-uuid" }}

	result, err := organisationStore.Member(ctx)
	assert.Nil(t, err)
	assert.Equal(t, member, result)
}

func TestOrganisationStoreMemberWithSessionMissing(t *testing.T) {
	testcases := map[string]context.Context{
		"no session id":      page.ContextWithSessionData(context.Background(), &page.SessionData{SessionID: "id"}),
		"no organisation id": page.ContextWithSessionData(context.Background(), &page.SessionData{}),
		"no session data":    context.Background(),
	}

	for name, ctx := range testcases {
		t.Run(name, func(t *testing.T) {
			organisationStore := &organisationStore{}

			_, err := organisationStore.Member(ctx)
			assert.Error(t, err)
		})
	}
}

func TestOrganisationStoreMemberWhenErrors(t *testing.T) {
	ctx := page.ContextWithSessionData(context.Background(), &page.SessionData{OrganisationID: "a-uuid", SessionID: "session-id"})

	dynamoClient := newMockDynamoClient(t)
	dynamoClient.
		ExpectOne(ctx, "ORGANISATION#a-uuid", "MEMBER#session-id",
			nil, expectedError)
	organisationStore := &organisationStore{dynamoClient: dynamoClient, now: testNowFn, uuidString: func() string { return "a-uuid" }}

	_, err := organisationStore.Member(ctx)
	assert.Equal(t, expectedError, err)
}

func TestOrganisationStoreCreateMember(t *testing.T) {
	ctx := page.ContextWithSessionData(context.Background(), &page.SessionData{SessionID: "session-id"})

	invite := &actor.MemberInvite{
		PK:             "pk",
		SK:             "sk",
		Email:          "ab@example.ord",
		FirstNames:     "a",
		LastName:       "b",
		Permission:     actor.Admin,
		OrganisationID: "org-id",
	}

	dynamoClient := newMockDynamoClient(t)
	dynamoClient.EXPECT().
		Create(ctx, &actor.Member{
			PK:         "ORGANISATION#org-id",
			SK:         "MEMBER#session-id",
			CreatedAt:  testNow,
			UpdatedAt:  testNow,
			Email:      invite.Email,
			FirstNames: invite.FirstNames,
			LastName:   invite.LastName,
			Permission: invite.Permission,
		}).
		Return(nil)

	dynamoClient.EXPECT().
		DeleteOne(ctx, "pk", "sk").
		Return(nil)

	organisationStore := &organisationStore{dynamoClient: dynamoClient, now: testNowFn, uuidString: func() string { return "a-uuid" }}

	err := organisationStore.CreateMember(ctx, invite)
	assert.Nil(t, err)
}

func TestOrganisationStoreCreateMemberWhenSessionMissing(t *testing.T) {
	testCases := map[string]context.Context{
		"missing session":    context.Background(),
		"missing session ID": page.ContextWithSessionData(context.Background(), &page.SessionData{}),
	}

	for name, ctx := range testCases {
		t.Run(name, func(t *testing.T) {
			organisationStore := &organisationStore{dynamoClient: nil, now: testNowFn, uuidString: func() string { return "a-uuid" }}

			err := organisationStore.CreateMember(ctx, &actor.MemberInvite{})
			assert.Error(t, err)
		})
	}
}

func TestOrganisationStoreCreateMemberWhenDynamoErrors(t *testing.T) {
	testcases := map[string]struct {
		createError    error
		deleteOneError error
	}{
		"Create error":    {createError: expectedError},
		"DeleteOne error": {deleteOneError: expectedError},
	}

	for name, tc := range testcases {
		t.Run(name, func(t *testing.T) {
			ctx := page.ContextWithSessionData(context.Background(), &page.SessionData{SessionID: "session-id"})

			dynamoClient := newMockDynamoClient(t)
			dynamoClient.EXPECT().
				Create(ctx, mock.Anything).
				Return(tc.createError)

			if tc.deleteOneError != nil {
				dynamoClient.EXPECT().
					DeleteOne(ctx, mock.Anything, mock.Anything).
					Return(tc.deleteOneError)
			}

			organisationStore := &organisationStore{dynamoClient: dynamoClient, now: testNowFn, uuidString: func() string { return "a-uuid" }}

			err := organisationStore.CreateMember(ctx, &actor.MemberInvite{})
			assert.Error(t, err)
		})
	}

}<|MERGE_RESOLUTION|>--- conflicted
+++ resolved
@@ -109,12 +109,7 @@
 	member := actor.Member{PK: "ORGANISATION#a-uuid"}
 	dynamoClient := newMockDynamoClient(t)
 	dynamoClient.
-<<<<<<< HEAD
-		ExpectOneByPartialSK(ctx, "MEMBER#an-id", "ORGANISATION#",
-			&actor.Member{PK: "MEMBER#an-id", SK: "ORGANISATION#a-uuid"}, nil)
-=======
 		ExpectOneBySK(ctx, "MEMBER#session-id", member, nil)
->>>>>>> 9cc57093
 	dynamoClient.
 		ExpectOne(ctx, "ORGANISATION#a-uuid", "ORGANISATION#a-uuid", organisation, nil)
 
@@ -154,31 +149,14 @@
 		},
 	}
 
-<<<<<<< HEAD
-	testcases := map[string]func(*testing.T) *mockDynamoClient{
-		"member": func(t *testing.T) *mockDynamoClient {
+	ctx := page.ContextWithSessionData(context.Background(), &page.SessionData{SessionID: "session-id"})
+	member := actor.Member{PK: "ORGANISATION#a-uuid"}
+
+	for name, tc := range testcases {
+		t.Run(name, func(t *testing.T) {
 			dynamoClient := newMockDynamoClient(t)
 			dynamoClient.
-				ExpectOneByPartialSK(ctx, "MEMBER#an-id", "ORGANISATION#",
-					nil, expectedError)
-=======
-	ctx := page.ContextWithSessionData(context.Background(), &page.SessionData{SessionID: "session-id"})
-	member := actor.Member{PK: "ORGANISATION#a-uuid"}
->>>>>>> 9cc57093
-
-	for name, tc := range testcases {
-		t.Run(name, func(t *testing.T) {
-			dynamoClient := newMockDynamoClient(t)
-			dynamoClient.
-<<<<<<< HEAD
-				ExpectOneByPartialSK(ctx, "MEMBER#an-id", "ORGANISATION#",
-					&actor.Member{PK: "MEMBER#an-id", SK: "ORGANISATION#a-uuid"}, nil)
-			dynamoClient.
-				ExpectOne(ctx, "ORGANISATION#a-uuid", "ORGANISATION#a-uuid",
-					nil, expectedError)
-=======
 				ExpectOneBySK(ctx, "MEMBER#session-id", member, tc.oneBySKError)
->>>>>>> 9cc57093
 
 			if tc.oneError != nil {
 				dynamoClient.
