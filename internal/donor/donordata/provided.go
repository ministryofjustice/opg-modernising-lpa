// Package donordata provides types that describe the data entered by a donor.
package donordata

import (
	"errors"
	"iter"
	"slices"
	"strings"
	"time"

	"github.com/ministryofjustice/opg-modernising-lpa/internal/actor"
	"github.com/ministryofjustice/opg-modernising-lpa/internal/actor/actoruid"
	"github.com/ministryofjustice/opg-modernising-lpa/internal/date"
	"github.com/ministryofjustice/opg-modernising-lpa/internal/dynamo"
	"github.com/ministryofjustice/opg-modernising-lpa/internal/form"
	"github.com/ministryofjustice/opg-modernising-lpa/internal/identity"
	"github.com/ministryofjustice/opg-modernising-lpa/internal/lpastore/lpadata"
	"github.com/ministryofjustice/opg-modernising-lpa/internal/pay"
	"github.com/ministryofjustice/opg-modernising-lpa/internal/place"
	"github.com/ministryofjustice/opg-modernising-lpa/internal/task"
	"github.com/mitchellh/hashstructure/v2"
)

const (
	currentHashVersion        uint8 = 0
	currentCheckedHashVersion uint8 = 0
)

type Tasks struct {
	YourDetails                task.State
	ChooseAttorneys            task.State
	ChooseReplacementAttorneys task.State
	WhenCanTheLpaBeUsed        task.State // property and affairs only
	LifeSustainingTreatment    task.State // personal welfare only
	Restrictions               task.State
	CertificateProvider        task.State
	PeopleToNotify             task.State
	AddCorrespondent           task.State
	ChooseYourSignatory        task.State // if .Donor.CanSign.IsNo only
	CheckYourLpa               task.State
	PayForLpa                  task.PaymentState
	ConfirmYourIdentity        task.IdentityState
	SignTheLpa                 task.State
}

// Provided contains all the data related to the LPA application
type Provided struct {
	PK dynamo.LpaKeyType      `hash:"-" checkhash:"-"`
	SK dynamo.LpaOwnerKeyType `hash:"-" checkhash:"-"`
	// Hash is used to determine whether the Lpa has been changed since last read
	Hash uint64 `hash:"-" checkhash:"-"`
	// HashVersion is used to determine the fields used to calculate Hash
	HashVersion uint8 `hash:"-" checkhash:"-"`
	// LpaID identifies the LPA being drafted
	LpaID string
	// LpaUID is a unique identifier created after sending basic LPA details to the UID service
	LpaUID string `dynamodbav:",omitempty"`
	// CreatedAt is when the LPA was created
	CreatedAt time.Time `checkhash:"-"`
	// UpdatedAt is when the LPA was last updated
	UpdatedAt time.Time `hash:"-" checkhash:"-"`
	// The donor the LPA relates to
	Donor Donor
	// Attorneys named in the LPA
	Attorneys Attorneys
	// Information on how the applicant wishes their attorneys to act
	AttorneyDecisions AttorneyDecisions
	// The certificate provider named in the LPA
	CertificateProvider CertificateProvider
	// Type of LPA being drafted
	Type lpadata.LpaType
	// Whether the applicant wants to add replacement attorneys
	WantReplacementAttorneys form.YesNo
	// When the LPA can be used
	WhenCanTheLpaBeUsed lpadata.CanBeUsedWhen
	// Preferences on life sustaining treatment (applicable to personal welfare LPAs only)
	LifeSustainingTreatmentOption lpadata.LifeSustainingTreatment
	// Restrictions on attorneys actions
	Restrictions string
	// Used to show the task list
	Tasks Tasks `checkhash:"-"`
	// PaymentDetails are records of payments made for the LPA via GOV.UK Pay
	PaymentDetails []Payment `checkhash:"-"`
	// Information returned by the identity service related to the Donor or Voucher
	IdentityUserData identity.UserData `checkhash:"-"`
	// Replacement attorneys named in the LPA
	ReplacementAttorneys Attorneys
	// Information on how the applicant wishes their replacement attorneys to act
	ReplacementAttorneyDecisions AttorneyDecisions
	// How to bring in replacement attorneys, if set
	HowShouldReplacementAttorneysStepIn lpadata.ReplacementAttorneysStepIn
	// Details on how replacement attorneys must step in if HowShouldReplacementAttorneysStepIn is set to "other"
	HowShouldReplacementAttorneysStepInDetails string
	// Whether the applicant wants to add a correspondent
	AddCorrespondent form.YesNo
	// Correspondent is sent updates on an application in place of a (supporter) donor
	Correspondent Correspondent
	// Whether the applicant wants to notify people about the application
	DoYouWantToNotifyPeople form.YesNo
	// People to notify about the application
	PeopleToNotify PeopleToNotify
	// The AuthorisedSignatory signs on the donor's behalf if they are unable to sign
	AuthorisedSignatory AuthorisedSignatory
	// The IndependentWitness acts as an additional witness when the LPA is signed
	IndependentWitness IndependentWitness
	// Confirmation that the applicant wants to apply to register the LPA
	WantToApplyForLpa bool `checkhash:"-"`
	// Confirmation that the applicant wants to sign the LPA
	WantToSignLpa bool `checkhash:"-"`
	// CertificateProviderNotRelatedConfirmedAt is when the donor confirmed the
	// certificate provider is not related to another similar actor
	CertificateProviderNotRelatedConfirmedAt time.Time
	// CheckedAt is when the donor checked their LPA
	CheckedAt time.Time `checkhash:"-"`
	// CheckedHash is the Hash value of the LPA when last checked
	CheckedHash uint64 `hash:"-" checkhash:"-"`
	// CheckedHashVersion is used to determine the fields used to calculate CheckedHash
	CheckedHashVersion uint8 `hash:"-" checkhash:"-"`
	// SignedAt is when the donor submitted their signature
	SignedAt time.Time `checkhash:"-"`
	// SubmittedAt is when the Lpa was sent to the OPG
	SubmittedAt time.Time `checkhash:"-"`
	// WithdrawnAt is when the Lpa was withdrawn by the donor
	WithdrawnAt time.Time `checkhash:"-"`
	// StatutoryWaitingPeriodAt is when the Lpa transitioned to the STATUTORY_WAITING_PERIOD
	// status in the lpa-store
	StatutoryWaitingPeriodAt time.Time `checkhash:"-"`
	// RegisteringWithCourtOfProtection is set when the donor wishes to take the
	// Lpa to the Court of Protection for registration.
	RegisteringWithCourtOfProtection bool `checkhash:"-"`
	// Version is the number of times the LPA has been updated (auto-incremented
	// on PUT)
	Version int `hash:"-" checkhash:"-"`

	// WantVoucher indicates if the donor knows someone who can vouch for them and wants
	// then to do so
	WantVoucher form.YesNo `checkhash:"-"`
	// Voucher is a person the donor has nominated to vouch for their identity
	Voucher Voucher `checkhash:"-"`
	// FailedVouchAttempts are the number of unsuccessful attempts a voucher has made to confirm the Donors ID
	FailedVouchAttempts int `checkhash:"-"`

	// Codes used for the certificate provider to witness signing
	CertificateProviderCodes WitnessCodes `checkhash:"-"`
	// When the signing was witnessed by the certificate provider
	WitnessedByCertificateProviderAt time.Time `checkhash:"-"`
	// Codes used for the independent witness to witness signing
	IndependentWitnessCodes WitnessCodes `checkhash:"-"`
	// When the signing was witnessed by the independent witness
	WitnessedByIndependentWitnessAt time.Time `checkhash:"-"`
	// Used to rate limit witness code attempts
	WitnessCodeLimiter *Limiter `checkhash:"-"`

	// FeeType is the type of fee the user is applying for
	FeeType pay.FeeType `checkhash:"-"`
	// EvidenceDelivery is the method by which the user wants to send evidence
	EvidenceDelivery pay.EvidenceDelivery `checkhash:"-"`
	// PreviousApplicationNumber if the application is related to an existing application
	PreviousApplicationNumber string `checkhash:"-"`
	// PreviousFee is the fee previously paid for an LPA, if applying for a repeat
	// of an LPA with reference prefixed 7 or have selected HalfFee for
	// CostOfRepeatApplication.
	PreviousFee pay.PreviousFee `checkhash:"-"`
	// CostOfRepeatApplication is the fee the donor believes they are eligible
	// for, if applying for a repeat of an LPA with reference prefixed M.
	CostOfRepeatApplication pay.CostOfRepeatApplication `checkhash:"-"`

	// CertificateProviderInvitedAt records when the invite is sent to the
	// certificate provider to act.
	CertificateProviderInvitedAt time.Time `checkhash:"-"`

	// AttorneysInvitedAt records when the invites are sent to the attorneys.
	AttorneysInvitedAt time.Time `checkhash:"-"`

	// VoucherInvitedAt records when the invite is sent to the voucher to vouch.
	VoucherInvitedAt time.Time `checkhash:"-"`

<<<<<<< HEAD
	// MoreEvidenceRequiredAt records when a request for further information on an exemption/remission was received.
	MoreEvidenceRequiredAt time.Time

	HasSentApplicationUpdatedEvent bool `hash:"-"`
=======
	HasSentApplicationUpdatedEvent bool `hash:"-" checkhash:"-"`
>>>>>>> 7079b634
}

// CanChange returns true if the donor can make changes to their LPA.
func (p *Provided) CanChange() bool {
	return p.SignedAt.IsZero()
}

// CanChangePersonalDetails returns true if the donor can make changes to their FirstNames, LastName or DateOfBirth.
func (p *Provided) CanChangePersonalDetails() bool {
	return !p.IdentityUserData.Status.IsConfirmed() &&
		p.SignedAt.IsZero() &&
		p.VoucherInvitedAt.IsZero()
}

func (p *Provided) HashInclude(field string, _ any) (bool, error) {
	if p.HashVersion > currentHashVersion {
		return false, errors.New("HashVersion too high")
	}

	return true, nil
}

// toCheck filters the fields used for hashing further, for the use of
// determining whether the LPA data has changed since it was checked by the
// donor.
type toCheck Provided

func (c toCheck) HashInclude(field string, _ any) (bool, error) {
	if c.CheckedHashVersion > currentCheckedHashVersion {
		return false, errors.New("CheckedHashVersion too high")
	}

<<<<<<< HEAD
	// The following fields don't contain LPA data, so aren't part of what gets
	// checked.
	switch field {
	case "CheckedAt",
		"CreatedAt",
		"Tasks",
		"PaymentDetails",
		"IdentityUserData",
		"WantToApplyForLpa",
		"WantToSignLpa",
		"SignedAt",
		"SubmittedAt",
		"WithdrawnAt",
		"StatutoryWaitingPeriodAt",
		"CertificateProviderCodes",
		"WitnessedByCertificateProviderAt",
		"IndependentWitnessCodes",
		"WitnessedByIndependentWitnessAt",
		"WitnessCodeLimiter",
		"FeeType",
		"EvidenceDelivery",
		"PreviousApplicationNumber",
		"PreviousFee",
		"RegisteringWithCourtOfProtection",
		"WantVoucher",
		"Voucher",
		"FailedVouchAttempts",
		"CostOfRepeatApplication",
		"CertificateProviderInvitedAt",
		"AttorneysInvitedAt",
		"VoucherInvitedAt",
		"MoreEvidenceRequiredAt":
		return false, nil
	}

=======
>>>>>>> 7079b634
	return true, nil
}

func (p *Provided) NamesChanged(firstNames, lastName, otherNames string) bool {
	return p.Donor.FirstNames != firstNames || p.Donor.LastName != lastName || p.Donor.OtherNames != otherNames
}

func (p *Provided) HashChanged() bool {
	hash, _ := p.generateHash()

	return hash != p.Hash
}

func (p *Provided) UpdateHash() (err error) {
	p.HashVersion = currentHashVersion
	p.Hash, err = p.generateHash()
	return err
}

func (p *Provided) generateHash() (uint64, error) {
	return hashstructure.Hash(p, hashstructure.FormatV2, nil)
}

func (p *Provided) CheckedHashChanged() bool {
	hash, _ := p.generateCheckedHash()

	return hash != p.CheckedHash
}

// UpdatedCheckedHash will generate a value that can be compared to check if any
// fields containing LPA data have changed. Fields that do not contain LPA data,
// so should be ignored for this calculation, are tagged with `checkhash:"-"`.
func (p *Provided) UpdateCheckedHash() (err error) {
	p.CheckedHashVersion = currentCheckedHashVersion
	p.CheckedHash, err = p.generateCheckedHash()
	return err
}

func (p *Provided) generateCheckedHash() (uint64, error) {
	return hashstructure.Hash(toCheck(*p), hashstructure.FormatV2, &hashstructure.HashOptions{TagName: "checkhash"})
}

func (p *Provided) DonorIdentityConfirmed() bool {
	return p.IdentityUserData.Status.IsConfirmed() &&
		p.IdentityUserData.MatchName(p.Donor.FirstNames, p.Donor.LastName) &&
		p.IdentityUserData.DateOfBirth.Equals(p.Donor.DateOfBirth)
}

// SigningDeadline gives the date at which the LPA should be signed by the
// certificate provider and attorneys.
func (p *Provided) SigningDeadline() time.Time {
	if p.RegisteringWithCourtOfProtection {
		return p.SignedAt.AddDate(0, 4, 14)
	}

	return p.SignedAt.AddDate(0, 0, 28)
}

// IdentityDeadline gives the date which the donor must complete their identity
// confirmation, otherwise the signature will expire.
func (p *Provided) IdentityDeadline() time.Time {
	if p.WitnessedByCertificateProviderAt.IsZero() {
		return time.Time{}
	}

	return p.WitnessedByCertificateProviderAt.AddDate(0, 6, 0)
}

// CourtOfProtectionSubmissionDeadline gives the date at which the signed LPA
// must be submitted to the Court of Protection, if registering through this
// route.
func (p *Provided) CourtOfProtectionSubmissionDeadline() time.Time {
	return p.SignedAt.AddDate(0, 6, 0)
}

type Under18ActorDetails struct {
	FullName    string
	DateOfBirth date.Date
	UID         actoruid.UID
	Type        actor.Type
}

func (p *Provided) Under18ActorDetails() []Under18ActorDetails {
	var data []Under18ActorDetails
	eighteenYearsAgo := date.Today().AddDate(-18, 0, 0)

	for _, a := range p.Attorneys.Attorneys {
		if a.DateOfBirth.After(eighteenYearsAgo) {
			data = append(data, Under18ActorDetails{
				FullName:    a.FullName(),
				DateOfBirth: a.DateOfBirth,
				UID:         a.UID,
				Type:        actor.TypeAttorney,
			})
		}
	}

	for _, ra := range p.ReplacementAttorneys.Attorneys {
		if ra.DateOfBirth.After(eighteenYearsAgo) {
			data = append(data, Under18ActorDetails{
				FullName:    ra.FullName(),
				DateOfBirth: ra.DateOfBirth,
				UID:         ra.UID,
				Type:        actor.TypeReplacementAttorney,
			})
		}
	}

	return data
}

func (p *Provided) CorrespondentEmail() string {
	if p.Correspondent.Email == "" {
		return p.Donor.Email
	}

	return p.Correspondent.Email
}

func (p *Provided) ActorAddresses() []place.Address {
	var addresses []place.Address

	if p.Donor.Address.String() != "" {
		addresses = append(addresses, p.Donor.Address)
	}

	if p.CertificateProvider.Address.String() != "" && !slices.Contains(addresses, p.CertificateProvider.Address) {
		addresses = append(addresses, p.CertificateProvider.Address)
	}

	for _, address := range p.Attorneys.Addresses() {
		if address.String() != "" && !slices.Contains(addresses, address) {
			addresses = append(addresses, address)
		}
	}

	for _, address := range p.ReplacementAttorneys.Addresses() {
		if address.String() != "" && !slices.Contains(addresses, address) {
			addresses = append(addresses, address)
		}
	}

	return addresses
}

func (p *Provided) AllLayAttorneysFirstNames() []string {
	var names []string

	for _, a := range p.Attorneys.Attorneys {
		names = append(names, a.FirstNames)
	}

	for _, a := range p.ReplacementAttorneys.Attorneys {
		names = append(names, a.FirstNames)
	}

	return names
}

func (p *Provided) AllLayAttorneysFullNames() []string {
	var names []string

	for _, a := range p.Attorneys.Attorneys {
		names = append(names, a.FullName())
	}

	for _, a := range p.ReplacementAttorneys.Attorneys {
		names = append(names, a.FullName())
	}

	return names
}

func (p *Provided) TrustCorporationsNames() []string {
	var names []string

	if p.Attorneys.TrustCorporation.Name != "" {
		names = append(names, p.Attorneys.TrustCorporation.Name)
	}

	if p.ReplacementAttorneys.TrustCorporation.Name != "" {
		names = append(names, p.ReplacementAttorneys.TrustCorporation.Name)
	}

	return names
}

func (p *Provided) Cost() int {
	if p.Tasks.PayForLpa.IsDenied() {
		return 8200
	}

	return pay.Cost(p.FeeType, p.PreviousFee, p.CostOfRepeatApplication)
}

func (p *Provided) FeeAmount() pay.AmountPence {
	paid := 0

	for _, payment := range p.PaymentDetails {
		paid += payment.Amount
	}

	return pay.AmountPence(p.Cost() - paid)
}

// CertificateProviderSharesDetails will return true if the last name or address
// of the certificate provider matches that of the donor or one of the
// attorneys. For a match of the last name we break on '-' to account for
// double-barrelled names.
func (p *Provided) CertificateProviderSharesDetails() bool {
	certificateProviderParts := strings.Split(p.CertificateProvider.LastName, "-")

	donorParts := strings.Split(p.Donor.LastName, "-")
	for _, certificateProviderPart := range certificateProviderParts {
		if slices.Contains(donorParts, certificateProviderPart) {
			return true
		}

		if p.CertificateProvider.Address.Line1 == p.Donor.Address.Line1 &&
			p.CertificateProvider.Address.Postcode == p.Donor.Address.Postcode {
			return true
		}
	}

	for _, attorney := range append(p.Attorneys.Attorneys, p.ReplacementAttorneys.Attorneys...) {
		attorneyParts := strings.Split(attorney.LastName, "-")

		for _, certificateProviderPart := range certificateProviderParts {
			if slices.Contains(attorneyParts, certificateProviderPart) {
				return true
			}

			if p.CertificateProvider.Address.Line1 == attorney.Address.Line1 &&
				p.CertificateProvider.Address.Postcode == attorney.Address.Postcode {
				return true
			}
		}
	}

	return false
}

// Actors returns an iterator over all human actors named on the LPA (i.e. this
// excludes trust corporations, the correspondent, and the voucher).
func (p *Provided) Actors() iter.Seq[actor.Actor] {
	return func(yield func(actor.Actor) bool) {
		if !yield(actor.Actor{
			Type:       actor.TypeDonor,
			UID:        p.Donor.UID,
			FirstNames: p.Donor.FirstNames,
			LastName:   p.Donor.LastName,
		}) {
			return
		}

		if !yield(actor.Actor{
			Type:       actor.TypeCertificateProvider,
			UID:        p.CertificateProvider.UID,
			FirstNames: p.CertificateProvider.FirstNames,
			LastName:   p.CertificateProvider.LastName,
		}) {
			return
		}

		for _, attorney := range p.Attorneys.Attorneys {
			if !yield(actor.Actor{
				Type:       actor.TypeAttorney,
				UID:        attorney.UID,
				FirstNames: attorney.FirstNames,
				LastName:   attorney.LastName,
			}) {
				return
			}
		}

		for _, attorney := range p.ReplacementAttorneys.Attorneys {
			if !yield(actor.Actor{
				Type:       actor.TypeReplacementAttorney,
				UID:        attorney.UID,
				FirstNames: attorney.FirstNames,
				LastName:   attorney.LastName,
			}) {
				return
			}
		}

		for _, person := range p.PeopleToNotify {
			if !yield(actor.Actor{
				Type:       actor.TypePersonToNotify,
				UID:        person.UID,
				FirstNames: person.FirstNames,
				LastName:   person.LastName,
			}) {
				return
			}
		}

		if p.AuthorisedSignatory.FirstNames != "" {
			if !yield(actor.Actor{
				Type:       actor.TypeAuthorisedSignatory,
				FirstNames: p.AuthorisedSignatory.FirstNames,
				LastName:   p.AuthorisedSignatory.LastName,
			}) {
				return
			}
		}

		if p.IndependentWitness.FirstNames != "" {
			if !yield(actor.Actor{
				Type:       actor.TypeIndependentWitness,
				FirstNames: p.IndependentWitness.FirstNames,
				LastName:   p.IndependentWitness.LastName,
			}) {
				return
			}
		}
	}
}

func (p *Provided) CanHaveVoucher() bool {
	return p.FailedVouchAttempts < 2
}

func (p *Provided) UpdateDecisions() {
	if p.Attorneys.Len() <= 1 {
		p.AttorneyDecisions = AttorneyDecisions{}
	} else {
		if !p.AttorneyDecisions.How.IsJointlyForSomeSeverallyForOthers() {
			p.AttorneyDecisions.Details = ""
		}
	}

	if p.ReplacementAttorneys.Len() <= 1 {
		p.ReplacementAttorneyDecisions = AttorneyDecisions{}
	} else {
		if !p.ReplacementAttorneyDecisions.How.IsJointlyForSomeSeverallyForOthers() {
			p.ReplacementAttorneyDecisions.Details = ""
		}

		if p.Attorneys.Len() == 1 || p.AttorneyDecisions.How.IsJointly() {
			p.HowShouldReplacementAttorneysStepIn = lpadata.ReplacementAttorneysStepIn(0)
		} else if p.AttorneyDecisions.How.IsJointlyAndSeverally() {
			if p.ReplacementAttorneys.Len() <= 1 || !p.HowShouldReplacementAttorneysStepIn.IsWhenAllCanNoLongerAct() {
				p.ReplacementAttorneyDecisions = AttorneyDecisions{}
			}
		} else {
			p.ReplacementAttorneyDecisions = AttorneyDecisions{}
			p.HowShouldReplacementAttorneysStepIn = lpadata.ReplacementAttorneysStepIn(0)
		}
	}
}<|MERGE_RESOLUTION|>--- conflicted
+++ resolved
@@ -175,14 +175,10 @@
 	// VoucherInvitedAt records when the invite is sent to the voucher to vouch.
 	VoucherInvitedAt time.Time `checkhash:"-"`
 
-<<<<<<< HEAD
 	// MoreEvidenceRequiredAt records when a request for further information on an exemption/remission was received.
-	MoreEvidenceRequiredAt time.Time
-
-	HasSentApplicationUpdatedEvent bool `hash:"-"`
-=======
+	MoreEvidenceRequiredAt time.Time `checkhash:"-"`
+
 	HasSentApplicationUpdatedEvent bool `hash:"-" checkhash:"-"`
->>>>>>> 7079b634
 }
 
 // CanChange returns true if the donor can make changes to their LPA.
@@ -215,44 +211,6 @@
 		return false, errors.New("CheckedHashVersion too high")
 	}
 
-<<<<<<< HEAD
-	// The following fields don't contain LPA data, so aren't part of what gets
-	// checked.
-	switch field {
-	case "CheckedAt",
-		"CreatedAt",
-		"Tasks",
-		"PaymentDetails",
-		"IdentityUserData",
-		"WantToApplyForLpa",
-		"WantToSignLpa",
-		"SignedAt",
-		"SubmittedAt",
-		"WithdrawnAt",
-		"StatutoryWaitingPeriodAt",
-		"CertificateProviderCodes",
-		"WitnessedByCertificateProviderAt",
-		"IndependentWitnessCodes",
-		"WitnessedByIndependentWitnessAt",
-		"WitnessCodeLimiter",
-		"FeeType",
-		"EvidenceDelivery",
-		"PreviousApplicationNumber",
-		"PreviousFee",
-		"RegisteringWithCourtOfProtection",
-		"WantVoucher",
-		"Voucher",
-		"FailedVouchAttempts",
-		"CostOfRepeatApplication",
-		"CertificateProviderInvitedAt",
-		"AttorneysInvitedAt",
-		"VoucherInvitedAt",
-		"MoreEvidenceRequiredAt":
-		return false, nil
-	}
-
-=======
->>>>>>> 7079b634
 	return true, nil
 }
 
@@ -282,7 +240,7 @@
 	return hash != p.CheckedHash
 }
 
-// UpdatedCheckedHash will generate a value that can be compared to check if any
+// UpdateCheckedHash will generate a value that can be compared to check if any
 // fields containing LPA data have changed. Fields that do not contain LPA data,
 // so should be ignored for this calculation, are tagged with `checkhash:"-"`.
 func (p *Provided) UpdateCheckedHash() (err error) {
