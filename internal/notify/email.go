package notify

import "github.com/ministryofjustice/opg-modernising-lpa/internal/localize"

type Email interface {
	emailID(bool, localize.Lang) string
}

type InitialOriginalAttorneyEmail struct {
	DonorFullName             string
	LpaType                   string
	AttorneyFullName          string
	DonorFirstNames           string
	AttorneyStartPageURL      string
	ShareCode                 string
	DonorFirstNamesPossessive string
	AttorneyOptOutURL         string
}

func (e InitialOriginalAttorneyEmail) emailID(isProduction bool, _ localize.Lang) string {
	if isProduction {
		return "080071dc-0434-4b13-adb7-c4e5612c4b47"
	}

	return "376d7ef2-7941-46c2-b372-bacca0e00c1d"
}

type InitialReplacementAttorneyEmail struct {
	DonorFullName             string
	LpaType                   string
	AttorneyFullName          string
	DonorFirstNames           string
	AttorneyStartPageURL      string
	ShareCode                 string
	DonorFirstNamesPossessive string
	AttorneyOptOutURL         string
}

func (e InitialReplacementAttorneyEmail) emailID(isProduction bool, _ localize.Lang) string {
	if isProduction {
		return "8d335239-7002-4825-8393-cc00ad246648"
	}

	return "738d500f-b674-4e1e-8039-a7be53fce528"
}

type CertificateProviderCertificateProvidedEmail struct {
	DonorFullNamePossessive     string
	LpaType                     string
	CertificateProviderFullName string
	CertificateProvidedDateTime string
	DonorFirstNamesPossessive   string
}

func (e CertificateProviderCertificateProvidedEmail) emailID(isProduction bool, lang localize.Lang) string {
	if isProduction {
		if lang.IsCy() {
			return "3a52508e-b8f1-4192-b9f4-e912964db3e7"
		}

		return "64d7d56b-966b-464f-8084-1ac5d91c3d58"
	}

	if lang.IsCy() {
		return "ef87ab25-1d4a-4f2d-aaa6-8ef3200c6643"
	}

	return "76f4370f-1a78-4488-9029-b00fbc292386"
}

type CertificateProviderInviteEmail struct {
	DonorFullName                string
	LpaType                      string
	CertificateProviderFullName  string
	DonorFirstNames              string
	DonorFirstNamesPossessive    string
	WhatLpaCovers                string
	CertificateProviderStartURL  string
	ShareCode                    string
	CertificateProviderOptOutURL string
}

func (e CertificateProviderInviteEmail) emailID(isProduction bool, _ localize.Lang) string {
	if isProduction {
		return "08a8d89d-e5b7-4bb9-94d2-25139543e962"
	}

	return "5b4cb108-4eb1-479a-a83f-87f36799c284"
}

type CertificateProviderProvideCertificatePromptEmail struct {
	DonorFullName               string
	DonorFullNamePossessive     string
	LpaType                     string
	CertificateProviderFullName string
	CertificateProviderStartURL string
	ShareCode                   string
}

func (e CertificateProviderProvideCertificatePromptEmail) emailID(isProduction bool, lang localize.Lang) string {
	if isProduction {
		if lang.IsCy() {
			return "73704800-f241-4b17-8e37-09ee2804a570"
		}

		return "eac04624-f058-411a-be48-854a77022ac8"
	}

	if lang.IsCy() {
		return "675b29ff-63ec-4257-923d-8fcd0db057f7"
	}

	return "3ad5a806-6789-4687-8731-49ff7357372f"
}

type OrganisationMemberInviteEmail struct {
	OrganisationName      string
	InviterFullName       string
	InviterEmail          string
	InviteCode            string
	JoinAnOrganisationURL string
}

func (e OrganisationMemberInviteEmail) emailID(isProduction bool, _ localize.Lang) string {
	if isProduction {
		return "8433502f-7cbd-42de-a075-7f9343531167"
	}

	return "eac6a25f-3055-4b72-be19-6067398551db"
}

type DonorAccessEmail struct {
	SupporterFullName string
	OrganisationName  string
	LpaType           string
	DonorName         string
	URL               string
	ShareCode         string
}

func (e DonorAccessEmail) emailID(isProduction bool, lang localize.Lang) string {
	if isProduction {
		if lang.IsCy() {
			return "cd0f3029-6d6e-4c00-9098-e20394982dc6"
		}

		return "4e7337cd-34aa-41ba-81e3-3c866e3daf4b"
	}

	if lang.IsCy() {
		return "12c7981d-9db2-4b5c-8922-0d437cf997e1"
	}

	return "0d762056-570b-4fca-9871-1f6a69f9da47"
}

type CertificateProviderOptedOutPreWitnessingEmail struct {
	Greeting                    string
	CertificateProviderFullName string
	DonorFullName               string
	LpaType                     string
	LpaUID                      string
	DonorStartPageURL           string
}

func (e CertificateProviderOptedOutPreWitnessingEmail) emailID(isProduction bool, lang localize.Lang) string {
	if isProduction {
		if lang.IsCy() {
			return "28a72a2e-7dd7-4131-9ac1-616e8f453175"
		}

		return "1e85965d-4288-42ea-bdd5-f4a29020cf73"
	}

	if lang.IsCy() {
		return "3ad13ea7-aed6-4814-90b1-186ac3b78a14"
	}

	return "06691e59-899a-4b06-8337-68e4c93d5e29"
}

type CertificateProviderOptedOutPostWitnessingEmail struct {
	Greeting                      string
	CertificateProviderFirstNames string
	CertificateProviderFullName   string
	DonorFullName                 string
	LpaType                       string
	LpaUID                        string
	DonorStartPageURL             string
}

func (e CertificateProviderOptedOutPostWitnessingEmail) emailID(isProduction bool, lang localize.Lang) string {
	if isProduction {
		if lang.IsCy() {
			return "fb22a2fa-b3eb-42b1-9884-fb9398308bc4"
		}

		return "e284f26e-600a-44f8-b76a-95b93339a054"
	}

	if lang.IsCy() {
		return "ce8f18dd-4edf-4289-b98d-a016283217fc"
	}

	return "654332f4-4e53-4fa1-91d0-f480b577b3d9"
}

type CertificateProviderFailedIdentityCheckEmail struct {
	Greeting                    string
	DonorFullName               string
	CertificateProviderFullName string
	LpaType                     string
	DonorStartPageURL           string
}

func (e CertificateProviderFailedIdentityCheckEmail) emailID(isProduction bool, lang localize.Lang) string {
	if isProduction {
		if lang.IsCy() {
			return "c29f3c42-0cbf-42d0-9c5c-3ceea2095b07"
		}

		return "4020a281-8b64-45ec-85c6-19a89c08bcdb"
	}

	if lang.IsCy() {
		return "de242ce4-ff15-4467-a207-dd2d8f7e2ae5"
	}

	return "26d337be-eef3-405f-96ed-cb2ed76002b3"
}

type PaymentConfirmationEmail struct {
	DonorFullNamesPossessive string
	LpaType                  string
	PaymentCardFullName      string
	LpaReferenceNumber       string
	PaymentReferenceID       string
	PaymentConfirmationDate  string
	AmountPaidWithCurrency   string
}

func (e PaymentConfirmationEmail) emailID(isProduction bool, lang localize.Lang) string {
	if isProduction {
		if lang.IsCy() {
			return "b1d0a9d7-0886-4d5d-acc0-08fe69e492ad"
		}

		return "d0946a7d-d7fe-47cb-9b41-464f13727bf3"
	}

	if lang.IsCy() {
		return "662548fd-4382-42f3-88eb-7426bd868a23"
	}

	return "ff757818-f066-4605-8751-af481afe8a2b"
}

type AttorneyOptedOutEmail struct {
	Greeting          string
	AttorneyFullName  string
	DonorFullName     string
	LpaType           string
	LpaUID            string
	DonorStartPageURL string
}

func (e AttorneyOptedOutEmail) emailID(isProduction bool, _ localize.Lang) string {
	return "TODO"
}

type DonorIdentityCheckExpiredEmail struct{}

<<<<<<< HEAD
func (e DonorIdentityCheckExpiredEmail) emailID(isProduction bool) string {
	if isProduction {
		return "c3c4a115-4d07-4e25-926d-a656dc33485a"
	}

	return "26509ca9-83d0-4417-ab5d-a3844916519e"
=======
func (e DonorIdentityCheckExpiredEmail) emailID(isProduction bool, _ localize.Lang) string {
	return "TODO"
>>>>>>> 839da1a9
}

type VouchingShareCodeEmail struct {
	ShareCode       string
	VoucherFullName string
	DonorFullName   string
	LpaType         string
}

func (s VouchingShareCodeEmail) emailID(isProduction bool, lang localize.Lang) string {
	if isProduction {
		if lang.IsCy() {
			return "93ee9148-b962-4398-ab94-d2625e39fbb1"
		}

		return "38e26a3f-d87d-4b0c-8985-8fb5bed79466"
	}

	if lang.IsCy() {
		return "a5d9bc34-a7f4-44c4-8473-376845c5b0b9"
	}

	return "881e25c4-4898-4525-bca3-722f51c5d6ee"
}

type VoucherInviteEmail struct {
	VoucherFullName           string
	DonorFullName             string
	DonorFirstNamesPossessive string
	DonorFirstNames           string
	LpaType                   string
	VoucherStartPageURL       string
}

func (s VoucherInviteEmail) emailID(isProduction bool, _ localize.Lang) string {
	if isProduction {
		return "36ad56ad-823b-4852-88a7-8acc4dfd1749"
	}

	return "9af150b5-d9cd-4702-bf97-d3e6bfe81eec"
}

type VouchingFailedAttemptEmail struct {
	Greeting          string
	VoucherFullName   string
	DonorStartPageURL string
}

func (e VouchingFailedAttemptEmail) emailID(isProduction bool, lang localize.Lang) string {
	if isProduction {
		if lang.IsCy() {
			return "db45c036-1379-45d1-a521-919217f50e45"
		}

		return "f21ee857-8c3e-43ee-adf2-2d9f1ff1a1a8"
	}

	if lang.IsCy() {
		return "6f647fa8-587b-4f49-be75-d85a44f167b2"
	}

	return "584412e6-f235-4227-aff9-6cb56ba48e31"
}

type VoucherHasConfirmedDonorIdentityEmail struct {
	VoucherFullName   string
	DonorFullName     string
	DonorStartPageURL string
}

func (e VoucherHasConfirmedDonorIdentityEmail) emailID(isProduction bool, lang localize.Lang) string {
	if isProduction {
		if lang.IsCy() {
			return "d1c1bb6f-e9eb-44d6-802b-49590fb0d0fa"
		}

		return "67cd151e-6e7b-4fba-9457-f0252e75dfe2"
	}

	if lang.IsCy() {
		return "d81b27c2-07e3-47c3-baa6-a8114673c32d"
	}

	return "86e6d479-6bef-428c-a09d-02a325b97972"
}

type VoucherHasConfirmedDonorIdentityOnSignedLpaEmail struct {
	VoucherFullName   string
	DonorFullName     string
	DonorStartPageURL string
}

func (e VoucherHasConfirmedDonorIdentityOnSignedLpaEmail) emailID(isProduction bool, lang localize.Lang) string {
	if isProduction {
		if lang.IsCy() {
			return "3305cfe2-5622-4292-9838-78d6c152db23"
		}

		return "8df993ff-e4d9-43f2-b714-39053510c664"
	}

	if lang.IsCy() {
		return "3884d77c-09c2-4396-b6df-cd32e76a4bb0"
	}

	return "efa0ef78-9e65-4edf-88c8-70d3da7a4b0e"
}<|MERGE_RESOLUTION|>--- conflicted
+++ resolved
@@ -270,17 +270,12 @@
 
 type DonorIdentityCheckExpiredEmail struct{}
 
-<<<<<<< HEAD
-func (e DonorIdentityCheckExpiredEmail) emailID(isProduction bool) string {
+func (e DonorIdentityCheckExpiredEmail) emailID(isProduction bool, _ localize.Lang) string {
 	if isProduction {
 		return "c3c4a115-4d07-4e25-926d-a656dc33485a"
 	}
 
 	return "26509ca9-83d0-4417-ab5d-a3844916519e"
-=======
-func (e DonorIdentityCheckExpiredEmail) emailID(isProduction bool, _ localize.Lang) string {
-	return "TODO"
->>>>>>> 839da1a9
 }
 
 type VouchingShareCodeEmail struct {
