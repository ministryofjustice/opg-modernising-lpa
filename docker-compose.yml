--- conflicted
+++ resolved
@@ -60,7 +60,6 @@
     volumes:
       - ./mocks/GOVUKPay:/tmp
 
-<<<<<<< HEAD
   ordnance-survey-mock:
     image: stoplight/prism:4.11.0
     command: 'mock /tmp/publicapi_spec.yaml -h 0.0.0.0'
@@ -69,11 +68,10 @@
       - '4011:4010'
     volumes:
       - ./mocks/OrdnanceSurveyPlacesAPI:/tmp
-=======
+
   notify-mock:
     build:
       context: mocks/GOVUKNotify
     container_name: notify-mock
     ports:
-      - "8080:8080"
->>>>>>> 54beb2d1
+      - "8080:8080"