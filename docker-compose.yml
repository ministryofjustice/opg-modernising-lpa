--- conflicted
+++ resolved
@@ -9,8 +9,7 @@
     depends_on:
       - localstack
     ports:
-<<<<<<< HEAD
-      - "5050:5000"
+      - "5050:8080"
     environment:
       - APP_HOST=http://app
       - APP_PORT=5000
@@ -42,6 +41,4 @@
       - MLPA_BASE_URL=http://app:5000
       - PROXY_PORT=5060
       - PROXY_PRIVATE_KEY=/app/private_key.pem
-=======
-      - "5050:8080"
->>>>>>> 0aecc053
+      - "5050:8080"