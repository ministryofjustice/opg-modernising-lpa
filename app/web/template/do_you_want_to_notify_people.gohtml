{{ template "page" . }}

<<<<<<< HEAD
{{ define "main" }}
    <div class="govuk-grid-row">
        <div class="govuk-grid-column-two-thirds">
            <form novalidate method="post">
                <legend class="govuk-fieldset__legend govuk-fieldset__legend--xl">
                    <h1 class="govuk-fieldset__heading govuk-!-margin-bottom-6">{{ tr .App "peopleToNotify" }}</h1>
                </legend>

                {{ trHtml .App "wantPeopleToNotifyContent" }}

                {{ $lpaType := tr .App .Lpa.TypeLegalTermTransKey }}
                {{ $howWorkTogether := tr .App .HowWorkTogether }}
                {{ trFormatHtml .App "weWillOnlyTellThemBullets" "LpaType" $lpaType "AllAttorneysFirstNames" .Lpa.AttorneysFirstNames "HowAttorneysWorkTogether" $howWorkTogether}}

                {{ trHtml .App "findOutMoreAboutPeopleToNotifyLink" }}

                <div class="govuk-form-group {{ if index .Errors "want-to-notify" }}govuk-form-group--error{{ end }}">
                    <legend class="govuk-fieldset__legend govuk-fieldset__legend--m">
                        <h2 class="govuk-fieldset__heading">{{ tr .App "wantPeopleToNotify" }}</h2>
                    </legend>
                    {{ template "error-message" (errorMessage . "want-to-notify") }}
=======
{{ define "pageTitle" }}{{ tr .App "peopleToNotify" }}{{ end }}
>>>>>>> 8fbcd86f

{{ define "main" }}
  <div class="govuk-grid-row">
    <div class="govuk-grid-column-two-thirds">
      <form novalidate method="post">
        <legend class="govuk-fieldset__legend govuk-fieldset__legend--xl">
          <h1 class="govuk-fieldset__heading govuk-!-margin-bottom-6">{{ tr .App "peopleToNotify" }}</h1>
        </legend>

        {{ trHtml .App "wantPeopleToNotifyContent" }}

        {{ $lpaType := tr .App .Lpa.LpaLegalTermTransKey }}
        {{ $howWorkTogether := tr .App .HowWorkTogether }}
        {{ trFormatHtml .App "weWillOnlyTellThemBullets" "LpaType" $lpaType "AllAttorneysFirstNames" .Lpa.AttorneysFirstNames "HowAttorneysWorkTogether" $howWorkTogether}}

        {{ trHtml .App "findOutMoreAboutPeopleToNotifyLink" }}

        <div class="govuk-form-group {{ if index .Errors "want-to-notify" }}govuk-form-group--error{{ end }}">
          <legend class="govuk-fieldset__legend govuk-fieldset__legend--m">
            <h2 class="govuk-fieldset__heading">{{ tr .App "wantPeopleToNotify" }}</h2>
          </legend>
          {{ template "error-message" (errorMessage . "want-to-notify") }}

          {{ template "radios" (items . "want-to-notify" .WantToNotify
            (item "yes" "yes")
            (item "no" "no")
          ) }}
        </div>

        {{ template "continue-button" . }}
      </form>
    </div>
  </div>
{{ end }}<|MERGE_RESOLUTION|>--- conflicted
+++ resolved
@@ -1,30 +1,6 @@
 {{ template "page" . }}
 
-<<<<<<< HEAD
-{{ define "main" }}
-    <div class="govuk-grid-row">
-        <div class="govuk-grid-column-two-thirds">
-            <form novalidate method="post">
-                <legend class="govuk-fieldset__legend govuk-fieldset__legend--xl">
-                    <h1 class="govuk-fieldset__heading govuk-!-margin-bottom-6">{{ tr .App "peopleToNotify" }}</h1>
-                </legend>
-
-                {{ trHtml .App "wantPeopleToNotifyContent" }}
-
-                {{ $lpaType := tr .App .Lpa.TypeLegalTermTransKey }}
-                {{ $howWorkTogether := tr .App .HowWorkTogether }}
-                {{ trFormatHtml .App "weWillOnlyTellThemBullets" "LpaType" $lpaType "AllAttorneysFirstNames" .Lpa.AttorneysFirstNames "HowAttorneysWorkTogether" $howWorkTogether}}
-
-                {{ trHtml .App "findOutMoreAboutPeopleToNotifyLink" }}
-
-                <div class="govuk-form-group {{ if index .Errors "want-to-notify" }}govuk-form-group--error{{ end }}">
-                    <legend class="govuk-fieldset__legend govuk-fieldset__legend--m">
-                        <h2 class="govuk-fieldset__heading">{{ tr .App "wantPeopleToNotify" }}</h2>
-                    </legend>
-                    {{ template "error-message" (errorMessage . "want-to-notify") }}
-=======
 {{ define "pageTitle" }}{{ tr .App "peopleToNotify" }}{{ end }}
->>>>>>> 8fbcd86f
 
 {{ define "main" }}
   <div class="govuk-grid-row">
@@ -36,9 +12,9 @@
 
         {{ trHtml .App "wantPeopleToNotifyContent" }}
 
-        {{ $lpaType := tr .App .Lpa.LpaLegalTermTransKey }}
-        {{ $howWorkTogether := tr .App .HowWorkTogether }}
-        {{ trFormatHtml .App "weWillOnlyTellThemBullets" "LpaType" $lpaType "AllAttorneysFirstNames" .Lpa.AttorneysFirstNames "HowAttorneysWorkTogether" $howWorkTogether}}
+                {{ $lpaType := tr .App .Lpa.TypeLegalTermTransKey }}
+                {{ $howWorkTogether := tr .App .HowWorkTogether }}
+                {{ trFormatHtml .App "weWillOnlyTellThemBullets" "LpaType" $lpaType "AllAttorneysFirstNames" .Lpa.AttorneysFirstNames "HowAttorneysWorkTogether" $howWorkTogether}}
 
         {{ trHtml .App "findOutMoreAboutPeopleToNotifyLink" }}
 
