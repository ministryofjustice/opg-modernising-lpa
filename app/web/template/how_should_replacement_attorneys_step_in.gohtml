--- conflicted
+++ resolved
@@ -20,21 +20,13 @@
                             <div class="govuk-radios__item">
                                 <input class="govuk-radios__input" id="f-when-to-step-in" name="when-to-step-in" type="radio" value="one" aria-describedby="when-to-step-in-item-hint" {{ if eq "one" .Form.WhenToStepIn }}checked{{ end }}>
                                 <label class="govuk-label govuk-radios__label" for="f-when-to-step-in">
-<<<<<<< HEAD
-                                    {{ tr .App "whenOneCanNoLongerAct" }}
-=======
                                     {{ trHtml .App "whenOneCanNoLongerAct" }}
->>>>>>> 037e7ca2
                                 </label>
                             </div>
                             <div class="govuk-radios__item">
                                 <input class="govuk-radios__input" id="f-when-to-step-in-2" name="when-to-step-in" type="radio" value="none" aria-describedby="when-to-step-in-2-item-hint" {{ if eq "none" .Form.WhenToStepIn }}checked{{ end }}>
                                 <label class="govuk-label govuk-radios__label" for="f-when-to-step-in-2">
-<<<<<<< HEAD
-                                    {{ tr .App "whenNoneCanNoLongerAct" }}
-=======
                                     {{ trHtml .App "whenNoneCanNoLongerAct" }}
->>>>>>> 037e7ca2
                                 </label>
                             </div>
                             <div class="govuk-radios__item">
