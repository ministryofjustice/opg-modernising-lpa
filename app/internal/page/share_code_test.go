--- conflicted
+++ resolved
@@ -3,6 +3,7 @@
 import (
 	"context"
 	"errors"
+	"fmt"
 	"testing"
 
 	"github.com/ministryofjustice/opg-modernising-lpa/internal/actor"
@@ -54,7 +55,6 @@
 					TemplateID:   "template-id",
 					EmailAddress: "name@example.com",
 					Personalisation: map[string]string{
-<<<<<<< HEAD
 						"shareCode":         "123",
 						"cpFullName":        "Joanna Jones",
 						"donorFirstNames":   "Jan",
@@ -62,10 +62,6 @@
 						"lpaLegalTerm":      "property and affairs",
 						"cpLandingPageLink": fmt.Sprintf("http://app%s", Paths.CertificateProviderStart),
 						"optOutLink":        fmt.Sprintf("http://app%s?share-code=%s", Paths.CertificateProviderOptOut, "123"),
-=======
-						"link":      "http://app" + Paths.CertificateProviderStart,
-						"shareCode": "123",
->>>>>>> 3e8be6a0
 					},
 				}).
 				Return("", nil)
@@ -183,7 +179,6 @@
 			TemplateID:   "template-id",
 			EmailAddress: "name@example.com",
 			Personalisation: map[string]string{
-<<<<<<< HEAD
 				"shareCode":         "123",
 				"cpFullName":        "Joanna Jones",
 				"donorFirstNames":   "Jan",
@@ -191,10 +186,6 @@
 				"lpaLegalTerm":      "property and affairs",
 				"cpLandingPageLink": fmt.Sprintf("http://app%s", Paths.CertificateProviderStart),
 				"optOutLink":        fmt.Sprintf("http://app%s?share-code=%s", Paths.CertificateProviderOptOut, "123"),
-=======
-				"link":      "http://app" + Paths.CertificateProviderStart,
-				"shareCode": "123",
->>>>>>> 3e8be6a0
 			},
 		}).
 		Return("", ExpectedError)
