--- conflicted
+++ resolved
@@ -9,6 +9,7 @@
 	chooseAttorneysAddressPath                      = "/choose-attorneys-address"
 	chooseAttorneysPath                             = "/choose-attorneys"
 	howDoYouKnowYourCertificateProviderPath         = "/how-do-you-know-your-certificate-provider"
+	howLongHaveYouKnownCertificateProviderPath      = "/how-long-have-you-known-certificate-provider"
 	howWouldYouLikeToBeContactedPath                = "/how-would-you-like-to-be-contacted"
 	lpaTypePath                                     = "/lpa-type"
 	restrictionsPath                                = "/restrictions"
@@ -17,13 +18,7 @@
 	wantReplacementAttorneysPath                    = "/want-replacement-attorneys"
 	whenCanTheLpaBeUsedPath                         = "/when-can-the-lpa-be-used"
 	whoDoYouWantToBeCertificateProviderGuidancePath = "/who-do-you-want-to-be-certificate-provider-guidance"
-<<<<<<< HEAD
 	whoIsTheLpaForPath                              = "/who-is-the-lpa-for"
 	yourAddressPath                                 = "/your-address"
 	yourDetailsPath                                 = "/your-details"
-=======
-	certificateProviderDetailsPath                  = "/certificate-provider-details"
-	howDoYouKnowYourCertificateProviderPath         = "/how-do-you-know-your-certificate-provider"
-	howLongHaveYouKnownCertificateProviderPath      = "/how-long-have-you-known-certificate-provider"
->>>>>>> 7e163496
 )