--- conflicted
+++ resolved
@@ -11,11 +11,7 @@
 	AuthRedirect                                            string
 	CertificateProvided                                     string
 	CertificateProviderAddress                              string
-<<<<<<< HEAD
 	CertificateProviderCheckYourName                        string
-	CertificateProviderConfirmation                         string
-=======
->>>>>>> d8a55d0e
 	CertificateProviderDetails                              string
 	CertificateProviderEnterReferenceNumber                 string
 	CertificateProviderIdentityWithBiometricResidencePermit string
@@ -108,24 +104,13 @@
 }
 
 var Paths = AppPaths{
-<<<<<<< HEAD
-	AboutPayment:                                            "/about-payment",
-	AuthRedirect:                                            "/auth/redirect",
-	CertificateProvided:                                     "/certificate-provided",
-	CertificateProviderAddress:                              "/certificate-provider-address",
-	CertificateProviderCheckYourName:                        "/certificate-provider-check-your-name",
-	CertificateProviderConfirmation:                         "/certificate-provider-confirmation",
-	CertificateProviderDetails:                              "/certificate-provider-details",
-	CertificateProviderEnterReferenceNumber:                 "/certificate-provider-enter-reference-number",
-	CertificateProviderGuidance:                             "/being-a-certificate-provider",
-=======
 	AboutPayment:                            "/about-payment",
 	AuthRedirect:                            "/auth/redirect",
 	CertificateProvided:                     "/certificate-provided",
 	CertificateProviderAddress:              "/certificate-provider-address",
+	CertificateProviderCheckYourName:        "/certificate-provider-check-your-name",
 	CertificateProviderDetails:              "/certificate-provider-details",
 	CertificateProviderEnterReferenceNumber: "/certificate-provider-enter-reference-number",
->>>>>>> d8a55d0e
 	CertificateProviderIdentityWithBiometricResidencePermit: "/certificate-provider/id/brp",
 	CertificateProviderIdentityWithDrivingLicencePaper:      "/certificate-provider/id/dlpaper",
 	CertificateProviderIdentityWithDrivingLicencePhotocard:  "/certificate-provider/id/dlphoto",
@@ -221,11 +206,7 @@
 	return !slices.Contains([]string{
 		Paths.AuthRedirect,
 		Paths.CertificateProvided,
-<<<<<<< HEAD
-		Paths.CertificateProviderConfirmation,
 		Paths.CertificateProviderCheckYourName,
-=======
->>>>>>> d8a55d0e
 		Paths.CertificateProviderEnterReferenceNumber,
 		Paths.CertificateProviderIdentityWithBiometricResidencePermit,
 		Paths.CertificateProviderIdentityWithDrivingLicencePaper,
