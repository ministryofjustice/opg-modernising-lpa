--- conflicted
+++ resolved
@@ -7,178 +7,13 @@
 )
 
 type AppPaths struct {
-<<<<<<< HEAD
-	AboutPayment                                         string
-	AuthRedirect                                         string
-	CertificateProvided                                  string
-	CertificateProviderAddress                           string
-	CertificateProviderConfirmation                      string
-	CertificateProviderDetails                           string
-	CertificateProviderEnterReferenceNumber              string
-	CertificateProviderGuidance                          string
-	CertificateProviderLogin                             string
-	CertificateProviderLoginCallback                     string
-	CertificateProviderOptOut                            string
-	CertificateProviderReadTheLpa                        string
-	CertificateProviderStart                             string
-	CertificateProviderYourAddress                       string
-	CertificateProviderYourDetails                       string
-	CheckYourLpa                                         string
-	ChooseAttorneys                                      string
-	ChooseAttorneysAddress                               string
-	ChooseAttorneysSummary                               string
-	ChoosePeopleToNotify                                 string
-	ChoosePeopleToNotifyAddress                          string
-	ChoosePeopleToNotifySummary                          string
-	ChooseReplacementAttorneys                           string
-	ChooseReplacementAttorneysAddress                    string
-	ChooseReplacementAttorneysSummary                    string
-	CookiesConsent                                       string
-	Dashboard                                            string
-	DoYouWantReplacementAttorneys                        string
-	DoYouWantToNotifyPeople                              string
-	Fixtures                                             string
-	HealthCheck                                          string
-	HowDoYouKnowYourCertificateProvider                  string
-	HowDoYouKnowTheDonor                                 string
-	HowLongHaveYouKnownCertificateProvider               string
-	HowLongHaveYouKnownDonor                             string
-	HowShouldAttorneysMakeDecisions                      string
-	HowShouldReplacementAttorneysMakeDecisions           string
-	HowShouldReplacementAttorneysStepIn                  string
-	HowToConfirmYourIdentityAndSign                      string
-	HowWouldCertificateProviderPreferToCarryOutTheirRole string
-	IdentityConfirmed                                    string
-	IdentityWithBiometricResidencePermit                 string
-	IdentityWithDrivingLicencePaper                      string
-	IdentityWithDrivingLicencePhotocard                  string
-	IdentityWithOneLogin                                 string
-	IdentityWithOneLoginCallback                         string
-	IdentityWithOnlineBankAccount                        string
-	IdentityWithPassport                                 string
-	IdentityWithYoti                                     string
-	IdentityWithYotiCallback                             string
-	LpaType                                              string
-	Login                                                string
-	LoginCallback                                        string
-	PaymentConfirmation                                  string
-	Progress                                             string
-	ProvideCertificate                                   string
-	ReadYourLpa                                          string
-	RemoveAttorney                                       string
-	RemovePersonToNotify                                 string
-	RemoveReplacementAttorney                            string
-	Restrictions                                         string
-	Root                                                 string
-	SelectYourIdentityOptions                            string
-	SelectYourIdentityOptions1                           string
-	SelectYourIdentityOptions2                           string
-	SignYourLpa                                          string
-	Start                                                string
-	TaskList                                             string
-	TestingStart                                         string
-	WhatYoullNeedToConfirmYourIdentity                   string
-	WhenCanTheLpaBeUsed                                  string
-	WhoDoYouWantToBeCertificateProviderGuidance          string
-	WhoIsTheLpaFor                                       string
-	WitnessingAsCertificateProvider                      string
-	WitnessingYourSignature                              string
-	YouHaveSubmittedYourLpa                              string
-	YourAddress                                          string
-	YourChosenIdentityOptions                            string
-	YourDetails                                          string
-	YourLegalRightsAndResponsibilities                   string
-}
-
-var Paths = AppPaths{
-	AboutPayment:                                         "/about-payment",
-	AuthRedirect:                                         "/auth/redirect",
-	CertificateProvided:                                  "/certificate-provided",
-	CertificateProviderAddress:                           "/certificate-provider-address",
-	CertificateProviderConfirmation:                      "/certificate-provider-confirmation",
-	CertificateProviderDetails:                           "/certificate-provider-details",
-	CertificateProviderEnterReferenceNumber:              "/certificate-provider-enter-reference-number",
-	CertificateProviderGuidance:                          "/being-a-certificate-provider",
-	CertificateProviderLogin:                             "/certificate-provider-login",
-	CertificateProviderLoginCallback:                     "/certificate-provider-login-callback",
-	CertificateProviderOptOut:                            "/certificate-provider-opt-out",
-	CertificateProviderReadTheLpa:                        "/certificate-provider-read-the-lpa",
-	CertificateProviderStart:                             "/certificate-provider-start",
-	CertificateProviderYourAddress:                       "/certificate-provider-your-address",
-	CertificateProviderYourDetails:                       "/certificate-provider-your-details",
-	CheckYourLpa:                                         "/check-your-lpa",
-	ChooseAttorneys:                                      "/choose-attorneys",
-	ChooseAttorneysAddress:                               "/choose-attorneys-address",
-	ChooseAttorneysSummary:                               "/choose-attorneys-summary",
-	ChoosePeopleToNotify:                                 "/choose-people-to-notify",
-	ChoosePeopleToNotifyAddress:                          "/choose-people-to-notify-address",
-	ChoosePeopleToNotifySummary:                          "/choose-people-to-notify-summary",
-	ChooseReplacementAttorneys:                           "/choose-replacement-attorneys",
-	ChooseReplacementAttorneysAddress:                    "/choose-replacement-attorneys-address",
-	ChooseReplacementAttorneysSummary:                    "/choose-replacement-attorneys-summary",
-	CookiesConsent:                                       "/cookies-consent",
-	Dashboard:                                            "/dashboard",
-	DoYouWantReplacementAttorneys:                        "/do-you-want-replacement-attorneys",
-	DoYouWantToNotifyPeople:                              "/do-you-want-to-notify-people",
-	Fixtures:                                             "/fixtures",
-	HealthCheck:                                          "/health-check",
-	HowDoYouKnowTheDonor:                                 "/how-do-you-know-the-donor",
-	HowDoYouKnowYourCertificateProvider:                  "/how-do-you-know-your-certificate-provider",
-	HowLongHaveYouKnownCertificateProvider:               "/how-long-have-you-known-certificate-provider",
-	HowLongHaveYouKnownDonor:                             "/how-long-have-you-known-donor",
-	HowShouldAttorneysMakeDecisions:                      "/how-should-attorneys-make-decisions",
-	HowShouldReplacementAttorneysMakeDecisions:           "/how-should-replacement-attorneys-make-decisions",
-	HowShouldReplacementAttorneysStepIn:                  "/how-should-replacement-attorneys-step-in",
-	HowToConfirmYourIdentityAndSign:                      "/how-to-confirm-your-identity-and-sign",
-	HowWouldCertificateProviderPreferToCarryOutTheirRole: "/how-would-certificate-provider-prefer-to-carry-out-their-role",
-	IdentityConfirmed:                                    "/identity-confirmed",
-	IdentityWithBiometricResidencePermit:                 "/id/biometric-residence-permit",
-	IdentityWithDrivingLicencePaper:                      "/id/driving-licence-paper",
-	IdentityWithDrivingLicencePhotocard:                  "/id/driving-licence-photocard",
-	IdentityWithOneLogin:                                 "/id/one-login",
-	IdentityWithOneLoginCallback:                         "/id/one-login/callback",
-	IdentityWithOnlineBankAccount:                        "/id/online-bank-account",
-	IdentityWithPassport:                                 "/id/passport",
-	IdentityWithYoti:                                     "/id/yoti",
-	IdentityWithYotiCallback:                             "/id/yoti/callback",
-	LpaType:                                              "/lpa-type",
-	Login:                                                "/login",
-	LoginCallback:                                        "/login-callback",
-	PaymentConfirmation:                                  "/payment-confirmation",
-	Progress:                                             "/progress",
-	ProvideCertificate:                                   "/provide-certificate",
-	ReadYourLpa:                                          "/read-your-lpa",
-	RemoveAttorney:                                       "/remove-attorney",
-	RemovePersonToNotify:                                 "/remove-person-to-notify",
-	RemoveReplacementAttorney:                            "/remove-replacement-attorney",
-	Restrictions:                                         "/restrictions",
-	Root:                                                 "/",
-	SelectYourIdentityOptions1:                           "/select-your-identity-options-1",
-	SelectYourIdentityOptions2:                           "/select-your-identity-options-2",
-	SelectYourIdentityOptions:                            "/select-your-identity-options",
-	SignYourLpa:                                          "/sign-your-lpa",
-	Start:                                                "/start",
-	TaskList:                                             "/task-list",
-	TestingStart:                                         "/testing-start",
-	WhatYoullNeedToConfirmYourIdentity:                   "/what-youll-need-to-confirm-your-identity",
-	WhenCanTheLpaBeUsed:                                  "/when-can-the-lpa-be-used",
-	WhoDoYouWantToBeCertificateProviderGuidance:          "/who-do-you-want-to-be-certificate-provider-guidance",
-	WhoIsTheLpaFor:                                       "/who-is-the-lpa-for",
-	WitnessingAsCertificateProvider:                      "/witnessing-as-certificate-provider",
-	WitnessingYourSignature:                              "/witnessing-your-signature",
-	YouHaveSubmittedYourLpa:                              "/you-have-submitted-your-lpa",
-	YourAddress:                                          "/your-address",
-	YourChosenIdentityOptions:                            "/your-chosen-identity-options",
-	YourDetails:                                          "/your-details",
-	YourLegalRightsAndResponsibilities:                   "/your-legal-rights-and-responsibilities",
-=======
 	AboutPayment                                            string
 	AuthRedirect                                            string
 	CertificateProvided                                     string
 	CertificateProviderAddress                              string
 	CertificateProviderConfirmation                         string
 	CertificateProviderDetails                              string
-	CertificateProviderEnterReference                       string
+	CertificateProviderEnterReferenceNumber                 string
 	CertificateProviderGuidance                             string
 	CertificateProviderIdentityWithBiometricResidencePermit string
 	CertificateProviderIdentityWithDrivingLicencePaper      string
@@ -269,14 +104,14 @@
 }
 
 var Paths = AppPaths{
-	AboutPayment:                      "/about-payment",
-	AuthRedirect:                      "/auth/redirect",
-	CertificateProvided:               "/certificate-provided",
-	CertificateProviderAddress:        "/certificate-provider-address",
-	CertificateProviderConfirmation:   "/certificate-provider-confirmation",
-	CertificateProviderDetails:        "/certificate-provider-details",
-	CertificateProviderEnterReference: "/certificate-provider-enter-reference",
-	CertificateProviderGuidance:       "/being-a-certificate-provider",
+	AboutPayment:                                            "/about-payment",
+	AuthRedirect:                                            "/auth/redirect",
+	CertificateProvided:                                     "/certificate-provided",
+	CertificateProviderAddress:                              "/certificate-provider-address",
+	CertificateProviderConfirmation:                         "/certificate-provider-confirmation",
+	CertificateProviderDetails:                              "/certificate-provider-details",
+	CertificateProviderEnterReferenceNumber:                 "/certificate-provider-enter-reference-number",
+	CertificateProviderGuidance:                             "/being-a-certificate-provider",
 	CertificateProviderIdentityWithBiometricResidencePermit: "/certificate-provider/id/brp",
 	CertificateProviderIdentityWithDrivingLicencePaper:      "/certificate-provider/id/dlpaper",
 	CertificateProviderIdentityWithDrivingLicencePhotocard:  "/certificate-provider/id/dlphoto",
@@ -363,7 +198,6 @@
 	YourChosenIdentityOptions:                               "/your-chosen-identity-options",
 	YourDetails:                                             "/your-details",
 	YourLegalRightsAndResponsibilities:                      "/your-legal-rights-and-responsibilities",
->>>>>>> d0c0ed62
 }
 
 func IsLpaPath(url string) bool {
@@ -373,7 +207,7 @@
 		Paths.AuthRedirect,
 		Paths.CertificateProvided,
 		Paths.CertificateProviderConfirmation,
-		Paths.CertificateProviderEnterReference,
+		Paths.CertificateProviderEnterReferenceNumber,
 		Paths.CertificateProviderGuidance,
 		Paths.CertificateProviderIdentityWithBiometricResidencePermit,
 		Paths.CertificateProviderIdentityWithDrivingLicencePaper,
@@ -387,14 +221,6 @@
 		Paths.CertificateProviderLogin,
 		Paths.CertificateProviderLoginCallback,
 		Paths.CertificateProviderReadTheLpa,
-<<<<<<< HEAD
-		Paths.CertificateProviderGuidance,
-		Paths.CertificateProviderConfirmation,
-		Paths.ProvideCertificate,
-		Paths.CertificateProvided,
-		Paths.LoginCallback,
-		Paths.CertificateProviderEnterReferenceNumber,
-=======
 		Paths.CertificateProviderSelectYourIdentityOptions,
 		Paths.CertificateProviderSelectYourIdentityOptions1,
 		Paths.CertificateProviderSelectYourIdentityOptions2,
@@ -404,7 +230,6 @@
 		Paths.CertificateProviderYourChosenIdentityOptions,
 		Paths.CertificateProviderYourDetails,
 		Paths.Dashboard,
->>>>>>> d0c0ed62
 		Paths.HowDoYouKnowTheDonor,
 		Paths.HowLongHaveYouKnownDonor,
 		Paths.Login,
