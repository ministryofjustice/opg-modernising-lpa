--- conflicted
+++ resolved
@@ -155,21 +155,16 @@
 func IsLpaPath(url string) bool {
 	path, _, _ := strings.Cut(url, "?")
 
-<<<<<<< HEAD
 	return !slices.Contains([]string{
 		Paths.Auth,
 		Paths.AuthRedirect,
 		Paths.Dashboard,
 		Paths.Start,
+		Paths.CertificateProviderStart,
 		Paths.CertificateProviderLogin,
 		Paths.CertificateProviderLoginCallback,
 		Paths.CertificateProviderYourDetails,
 		Paths.CertificateProviderYourAddress,
 		Paths.CertificateProviderReadTheLpa,
 	}, path)
-=======
-	return path != Paths.Auth && path != Paths.AuthRedirect &&
-		path != Paths.Dashboard && path != Paths.Start &&
-		path != Paths.CertificateProviderStart && path != Paths.CertificateProviderLogin && path != Paths.CertificateProviderLoginCallback && path != Paths.CertificateProviderYourDetails
->>>>>>> a9dd9a72
 }