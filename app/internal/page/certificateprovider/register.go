package certificateprovider

import (
	"fmt"
	"net/http"

	"github.com/ministryofjustice/opg-go-common/template"
	"github.com/ministryofjustice/opg-modernising-lpa/internal/page"
	"github.com/ministryofjustice/opg-modernising-lpa/internal/random"
	"github.com/ministryofjustice/opg-modernising-lpa/internal/sesh"
)

func Register(
	rootMux *http.ServeMux,
	logger page.Logger,
	tmpls template.Templates,
	sessionStore sesh.Store,
	lpaStore page.LpaStore,
	oneLoginClient page.OneLoginClient,
<<<<<<< HEAD
	addressClient page.AddressClient,
=======
	dataStore page.DataStore,
>>>>>>> a9dd9a72
) {
	handleRoot := makeHandle(rootMux, logger, sessionStore, None)

	handleRoot(page.Paths.CertificateProviderStart, None,
		Start(tmpls.Get("certificate_provider_start.gohtml"), lpaStore, dataStore))
	handleRoot(page.Paths.CertificateProviderLogin, None,
		Login(logger, oneLoginClient, sessionStore, random.String))
	handleRoot(page.Paths.CertificateProviderLoginCallback, None,
		LoginCallback(tmpls.Get("identity_with_one_login_callback.gohtml"), oneLoginClient, sessionStore, lpaStore))
	handleRoot(page.Paths.CertificateProviderYourDetails, RequireSession,
		YourDetails(tmpls.Get("certificate_provider_your_details.gohtml"), lpaStore))
	handleRoot(page.Paths.CertificateProviderYourAddress, RequireSession,
		YourAddress(logger, tmpls.Get("your_address.gohtml"), addressClient, lpaStore))
	handleRoot(page.Paths.CertificateProviderReadTheLpa, RequireSession,
		page.Guidance(tmpls.Get("your_address.gohtml"), "/the-next-page", lpaStore))
}

type handleOpt byte

const (
	None handleOpt = 1 << iota
	RequireSession
	CanGoBack
)

func makeHandle(mux *http.ServeMux, logger page.Logger, store sesh.Store, defaultOptions handleOpt) func(string, handleOpt, page.Handler) {
	return func(path string, opt handleOpt, h page.Handler) {
		opt = opt | defaultOptions

		mux.HandleFunc(path, func(w http.ResponseWriter, r *http.Request) {
			ctx := r.Context()

			appData := page.AppDataFromContext(ctx)
			appData.Page = path
			appData.CanGoBack = opt&CanGoBack != 0

			if opt&RequireSession != 0 {
				session, err := sesh.CertificateProvider(store, r)
				if err != nil {
					logger.Print(err)
					http.Redirect(w, r, page.Paths.CertificateProviderStart, http.StatusFound)
					return
				}

				appData.SessionID = session.DonorSessionID
				appData.LpaID = session.LpaID

				ctx = page.ContextWithSessionData(ctx, &page.SessionData{SessionID: appData.SessionID, LpaID: appData.LpaID})
			}

			if err := h(appData, w, r.WithContext(page.ContextWithAppData(ctx, appData))); err != nil {
				str := fmt.Sprintf("Error rendering page for path '%s': %s", path, err.Error())

				logger.Print(str)
				http.Error(w, "Encountered an error", http.StatusInternalServerError)
			}
		})
	}
}<|MERGE_RESOLUTION|>--- conflicted
+++ resolved
@@ -17,11 +17,8 @@
 	sessionStore sesh.Store,
 	lpaStore page.LpaStore,
 	oneLoginClient page.OneLoginClient,
-<<<<<<< HEAD
+	dataStore page.DataStore,
 	addressClient page.AddressClient,
-=======
-	dataStore page.DataStore,
->>>>>>> a9dd9a72
 ) {
 	handleRoot := makeHandle(rootMux, logger, sessionStore, None)
 
