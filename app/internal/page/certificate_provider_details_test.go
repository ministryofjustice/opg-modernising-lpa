package page

import (
	"net/http"
	"net/http/httptest"
	"net/url"
	"strings"
	"testing"
	"time"

	"github.com/stretchr/testify/assert"
	"github.com/stretchr/testify/mock"
)

func TestGetCertificateProviderDetails(t *testing.T) {
	w := httptest.NewRecorder()

	lpaStore := &mockLpaStore{}
	lpaStore.
		On("Get", mock.Anything, "session-id").
		Return(&Lpa{}, nil)

	template := &mockTemplate{}
	template.
		On("Func", w, &certificateProviderDetailsData{
			App:  appData,
			Form: &certificateProviderDetailsForm{},
		}).
		Return(nil)

	r, _ := http.NewRequest(http.MethodGet, "/", nil)

	err := CertificateProviderDetails(template.Func, lpaStore)(appData, w, r)
	resp := w.Result()

	assert.Nil(t, err)
	assert.Equal(t, http.StatusOK, resp.StatusCode)
	mock.AssertExpectationsForObjects(t, template, lpaStore)
}

func TestGetCertificateProviderDetailsWhenStoreErrors(t *testing.T) {
	w := httptest.NewRecorder()

	lpaStore := &mockLpaStore{}
	lpaStore.
		On("Get", mock.Anything, "session-id").
		Return(&Lpa{}, expectedError)

	r, _ := http.NewRequest(http.MethodGet, "/", nil)

	err := CertificateProviderDetails(nil, lpaStore)(appData, w, r)
	resp := w.Result()

	assert.Equal(t, expectedError, err)
	assert.Equal(t, http.StatusOK, resp.StatusCode)
	mock.AssertExpectationsForObjects(t, lpaStore)
}

func TestGetCertificateProviderDetailsFromStore(t *testing.T) {
	w := httptest.NewRecorder()

	lpaStore := &mockLpaStore{}
	lpaStore.
		On("Get", mock.Anything, "session-id").
		Return(&Lpa{
			CertificateProvider: CertificateProvider{
				FirstNames: "John",
			},
		}, nil)

	template := &mockTemplate{}
	template.
		On("Func", w, &certificateProviderDetailsData{
			App: appData,
			Form: &certificateProviderDetailsForm{
				FirstNames: "John",
			},
		}).
		Return(nil)

	r, _ := http.NewRequest(http.MethodGet, "/", nil)

	err := CertificateProviderDetails(template.Func, lpaStore)(appData, w, r)
	resp := w.Result()

	assert.Nil(t, err)
	assert.Equal(t, http.StatusOK, resp.StatusCode)
	mock.AssertExpectationsForObjects(t, template, lpaStore)
}

func TestGetCertificateProviderDetailsWhenTemplateErrors(t *testing.T) {
	w := httptest.NewRecorder()

	lpaStore := &mockLpaStore{}
	lpaStore.
		On("Get", mock.Anything, "session-id").
		Return(&Lpa{}, nil)

	template := &mockTemplate{}
	template.
		On("Func", w, &certificateProviderDetailsData{
			App:  appData,
			Form: &certificateProviderDetailsForm{},
		}).
		Return(expectedError)

	r, _ := http.NewRequest(http.MethodGet, "/", nil)

	err := CertificateProviderDetails(template.Func, lpaStore)(appData, w, r)
	resp := w.Result()

	assert.Equal(t, expectedError, err)
	assert.Equal(t, http.StatusOK, resp.StatusCode)
	mock.AssertExpectationsForObjects(t, template, lpaStore)
}

func TestPostCertificateProviderDetails(t *testing.T) {
	w := httptest.NewRecorder()

	lpaStore := &mockLpaStore{}
	lpaStore.
		On("Get", mock.Anything, "session-id").
		Return(&Lpa{
			CertificateProvider: CertificateProvider{
				FirstNames: "John",
			},
		}, nil)
	lpaStore.
		On("Put", mock.Anything, "session-id", &Lpa{
			CertificateProvider: CertificateProvider{
				FirstNames:  "John",
				LastName:    "Doe",
				Mobile:      "07535111111",
				DateOfBirth: time.Date(1990, time.January, 2, 0, 0, 0, 0, time.UTC),
			},
		}).
		Return(nil)

	form := url.Values{
		"first-names":         {"John"},
		"last-name":           {"Doe"},
		"mobile":              {"07535111111"},
		"date-of-birth-day":   {"2"},
		"date-of-birth-month": {"1"},
		"date-of-birth-year":  {"1990"},
	}

	r, _ := http.NewRequest(http.MethodPost, "/", strings.NewReader(form.Encode()))
	r.Header.Add("Content-Type", formUrlEncoded)

	err := CertificateProviderDetails(nil, lpaStore)(appData, w, r)
	resp := w.Result()

	assert.Nil(t, err)
	assert.Equal(t, http.StatusFound, resp.StatusCode)
	assert.Equal(t, appData.Paths.HowWouldCertificateProviderPreferToCarryOutTheirRole, resp.Header.Get("Location"))
	mock.AssertExpectationsForObjects(t, lpaStore)
}

func TestPostCertificateProviderDetailsWhenStoreErrors(t *testing.T) {
	w := httptest.NewRecorder()

	lpaStore := &mockLpaStore{}
	lpaStore.
		On("Get", mock.Anything, "session-id").
		Return(&Lpa{}, nil)
	lpaStore.
		On("Put", mock.Anything, "session-id", mock.Anything).
		Return(expectedError)

	form := url.Values{
		"first-names":         {"John"},
		"last-name":           {"Doe"},
		"mobile":              {"07535111111"},
		"date-of-birth-day":   {"2"},
		"date-of-birth-month": {"1"},
		"date-of-birth-year":  {"1990"},
	}

	r, _ := http.NewRequest(http.MethodPost, "/", strings.NewReader(form.Encode()))
	r.Header.Add("Content-Type", formUrlEncoded)

	err := CertificateProviderDetails(nil, lpaStore)(appData, w, r)

	assert.Equal(t, expectedError, err)
	mock.AssertExpectationsForObjects(t, lpaStore)
}

func TestPostCertificateProviderDetailsWhenValidationError(t *testing.T) {
	w := httptest.NewRecorder()

	lpaStore := &mockLpaStore{}
	lpaStore.
		On("Get", mock.Anything, "session-id").
		Return(&Lpa{}, nil)

	template := &mockTemplate{}
	template.
		On("Func", w, mock.MatchedBy(func(data *certificateProviderDetailsData) bool {
			return assert.Equal(t, map[string]string{"first-names": "enterCertificateProviderFirstNames"}, data.Errors)
		})).
		Return(nil)

	form := url.Values{
		"last-name":           {"Doe"},
		"mobile":              {"07535111111"},
		"date-of-birth-day":   {"2"},
		"date-of-birth-month": {"1"},
		"date-of-birth-year":  {"1990"},
	}

	r, _ := http.NewRequest(http.MethodPost, "/", strings.NewReader(form.Encode()))
	r.Header.Add("Content-Type", formUrlEncoded)

	err := CertificateProviderDetails(template.Func, lpaStore)(appData, w, r)
	resp := w.Result()

	assert.Nil(t, err)
	assert.Equal(t, http.StatusOK, resp.StatusCode)
	mock.AssertExpectationsForObjects(t, template)
}

func TestReadCertificateProviderDetailsForm(t *testing.T) {
	assert := assert.New(t)

	form := url.Values{
		"first-names":         {"  John "},
		"last-name":           {"Doe"},
		"mobile":              {"07535111111"},
		"date-of-birth-day":   {"2"},
		"date-of-birth-month": {"1"},
		"date-of-birth-year":  {"1990"},
	}

	r, _ := http.NewRequest(http.MethodPost, "/", strings.NewReader(form.Encode()))
	r.Header.Add("Content-Type", formUrlEncoded)

	result := readCertificateProviderDetailsForm(r)

	assert.Equal("John", result.FirstNames)
	assert.Equal("Doe", result.LastName)
	assert.Equal("2", result.Dob.Day)
	assert.Equal("1", result.Dob.Month)
	assert.Equal("1990", result.Dob.Year)
	assert.Equal("07535111111", result.Mobile)
	assert.Equal(time.Date(1990, 1, 2, 0, 0, 0, 0, time.UTC), result.DateOfBirth)
	assert.Nil(result.DateOfBirthError)
}

func TestCertificateProviderDetailsFormValidate(t *testing.T) {
	testCases := map[string]struct {
		form   *certificateProviderDetailsForm
		errors map[string]string
	}{
		"valid": {
			form: &certificateProviderDetailsForm{
				FirstNames: "A",
				LastName:   "B",
				Mobile:     "07535111111",
				Dob: Date{
					Day:   "C",
					Month: "D",
					Year:  "E",
				},
				DateOfBirth: time.Now(),
			},
			errors: map[string]string{},
		},
		"missing-all": {
			form: &certificateProviderDetailsForm{},
			errors: map[string]string{
<<<<<<< HEAD
				"first-names":   "enterCertificateProviderFirstNames",
				"last-name":     "enterCertificateProviderLastName",
				"date-of-birth": "enterCertificateProviderDateOfBirth",
				"mobile":        "enterCertificateProviderMobile",
=======
				"first-names":   "enterFirstNames",
				"last-name":     "enterLastName",
				"date-of-birth": "dateOfBirthYear",
				"mobile":        "enterMobile",
>>>>>>> d682b1f4
			},
		},
		"invalid-dob": {
			form: &certificateProviderDetailsForm{
				FirstNames: "A",
				LastName:   "B",
				Mobile:     "07535111111",
				Dob: Date{
					Day:   "1",
					Month: "1",
					Year:  "1",
				},
				DateOfBirthError: expectedError,
			},
			errors: map[string]string{
				"date-of-birth": "dateOfBirthMustBeReal",
			},
		},
		"invalid-missing-dob": {
			form: &certificateProviderDetailsForm{
				FirstNames: "A",
				LastName:   "B",
				Mobile:     "07535111111",
				Dob: Date{
					Day:  "1",
					Year: "1",
				},
				DateOfBirthError: expectedError,
			},
			errors: map[string]string{
				"date-of-birth": "enterCertificateProviderDateOfBirth",
			},
		},
		"invalid-incorrect-mobile-format": {
			form: &certificateProviderDetailsForm{
				FirstNames: "A",
				LastName:   "B",
				Mobile:     "0753511111",
				Dob: Date{
					Day:   "C",
					Month: "D",
					Year:  "E",
				},
				DateOfBirth: time.Now(),
			},
			errors: map[string]string{
				"mobile": "enterUkMobile",
			},
		},
	}

	for name, tc := range testCases {
		t.Run(name, func(t *testing.T) {
			assert.Equal(t, tc.errors, tc.form.Validate())
		})
	}
}

func TestUkMobileFormatValidation(t *testing.T) {
	form := &certificateProviderDetailsForm{
		FirstNames: "A",
		LastName:   "B",
		Dob: Date{
			Day:   "C",
			Month: "D",
			Year:  "E",
		},
		DateOfBirth: time.Now(),
	}

	testCases := map[string]struct {
		Mobile string
		Error  map[string]string
	}{
		"valid local format": {
			Mobile: "07535111222",
			Error:  map[string]string{},
		},
		"valid international format": {
			Mobile: "+447535111222",
			Error:  map[string]string{},
		},
		"valid local format spaces": {
			Mobile: "  0 7 5 3 5 1 1 1 2 2 2 ",
			Error:  map[string]string{},
		},
		"valid international format spaces": {
			Mobile: "  + 4 4 7 5 3 5 1 1 1 2 2 2 ",
			Error:  map[string]string{},
		},
		"invalid local too short": {
			Mobile: "0753511122",
			Error: map[string]string{
				"mobile": "enterUkMobile",
			},
		},
		"invalid local too long": {
			Mobile: "075351112223",
			Error: map[string]string{
				"mobile": "enterUkMobile",
			},
		},
		"invalid international too short": {
			Mobile: "+44753511122",
			Error: map[string]string{
				"mobile": "enterUkMobile",
			},
		},
		"invalid international too long": {
			Mobile: "+4475351112223",
			Error: map[string]string{
				"mobile": "enterUkMobile",
			},
		},
		"invalid contains alpha chars": {
			Mobile: "+44753511122a",
			Error: map[string]string{
				"mobile": "enterUkMobile",
			},
		},
		"invalid local not uk": {
			Mobile: "09535111222",
			Error: map[string]string{
				"mobile": "enterUkMobile",
			},
		},
		"invalid international not uk": {
			Mobile: "+449535111222",
			Error: map[string]string{
				"mobile": "enterUkMobile",
			},
		},
	}

	for name, tc := range testCases {
		t.Run(name, func(t *testing.T) {
			form.Mobile = tc.Mobile
			assert.Equal(t, tc.Error, form.Validate())
		})
	}
}<|MERGE_RESOLUTION|>--- conflicted
+++ resolved
@@ -269,17 +269,10 @@
 		"missing-all": {
 			form: &certificateProviderDetailsForm{},
 			errors: map[string]string{
-<<<<<<< HEAD
 				"first-names":   "enterCertificateProviderFirstNames",
 				"last-name":     "enterCertificateProviderLastName",
 				"date-of-birth": "enterCertificateProviderDateOfBirth",
 				"mobile":        "enterCertificateProviderMobile",
-=======
-				"first-names":   "enterFirstNames",
-				"last-name":     "enterLastName",
-				"date-of-birth": "dateOfBirthYear",
-				"mobile":        "enterMobile",
->>>>>>> d682b1f4
 			},
 		},
 		"invalid-dob": {
