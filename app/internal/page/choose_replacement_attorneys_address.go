package page

import (
	"errors"
	"net/http"

	"github.com/ministryofjustice/opg-go-common/template"
	"github.com/ministryofjustice/opg-modernising-lpa/internal/place"
	"github.com/ministryofjustice/opg-modernising-lpa/internal/validation"
)

type chooseReplacementAttorneysAddressData struct {
	App       AppData
	Errors    validation.List
	Attorney  Attorney
	Addresses []place.Address
	Form      *addressForm
}

func ChooseReplacementAttorneysAddress(logger Logger, tmpl template.Template, addressClient AddressClient, lpaStore LpaStore) Handler {
	return func(appData AppData, w http.ResponseWriter, r *http.Request) error {
		lpa, err := lpaStore.Get(r.Context())
		if err != nil {
			return err
		}

		attorneyId := r.FormValue("id")
		ra, _ := lpa.GetReplacementAttorney(attorneyId)

		data := &chooseReplacementAttorneysAddressData{
			App:      appData,
			Attorney: ra,
			Form:     &addressForm{},
		}

		if ra.Address.Line1 != "" {
			data.Form.Action = "manual"
			data.Form.Address = &ra.Address
		}

		if r.Method == http.MethodPost {
			data.Form = readAddressForm(r)
			data.Errors = data.Form.Validate()

			if data.Form.Action == "manual" && data.Errors.None() {
				ra.Address = *data.Form.Address
				lpa.PutReplacementAttorney(ra)
				lpa.Tasks.ChooseReplacementAttorneys = TaskCompleted

				if err := lpaStore.Put(r.Context(), lpa); err != nil {
					return err
				}

				from := r.FormValue("from")

				if from == "" {
					from = appData.Paths.ChooseReplacementAttorneysSummary
				}

				return appData.Redirect(w, r, lpa, from)
			}

			// Force the manual address view after selecting
			if data.Form.Action == "select" && data.Errors.None() {
				data.Form.Action = "manual"

				ra.Address = *data.Form.Address
				lpa.PutReplacementAttorney(ra)

				if err := lpaStore.Put(r.Context(), lpa); err != nil {
					return err
				}
			}

			if data.Form.Action == "lookup" && data.Errors.None() ||
				data.Form.Action == "select" && data.Errors.Any() {
				addresses, err := addressClient.LookupPostcode(r.Context(), data.Form.LookupPostcode)
				if err != nil {
					logger.Print(err)
<<<<<<< HEAD

					if errors.As(err, &place.NotFoundError{}) {
						data.Errors["lookup-postcode"] = "enterUkPostCode"
					} else {
						data.Errors["lookup-postcode"] = "couldNotLookupPostcode"
					}
=======
					data.Errors.Add("lookup-postcode", validation.CustomError{"couldNotLookupPostcode"})
>>>>>>> 63779486
				}

				data.Addresses = addresses
			}
		}

		if r.Method == http.MethodGet {
			action := r.FormValue("action")
			if action == "manual" {
				data.Form.Action = "manual"
				data.Form.Address = &place.Address{}
			}
		}

		return tmpl(w, data)
	}
}<|MERGE_RESOLUTION|>--- conflicted
+++ resolved
@@ -77,16 +77,12 @@
 				addresses, err := addressClient.LookupPostcode(r.Context(), data.Form.LookupPostcode)
 				if err != nil {
 					logger.Print(err)
-<<<<<<< HEAD
 
 					if errors.As(err, &place.NotFoundError{}) {
-						data.Errors["lookup-postcode"] = "enterUkPostCode"
+						data.Errors.Add("lookup-postcode", validation.EnterError{"ukPostcode"})
 					} else {
-						data.Errors["lookup-postcode"] = "couldNotLookupPostcode"
+						data.Errors.Add("lookup-postcode", validation.CustomError{"couldNotLookupPostcode"})
 					}
-=======
-					data.Errors.Add("lookup-postcode", validation.CustomError{"couldNotLookupPostcode"})
->>>>>>> 63779486
 				}
 
 				data.Addresses = addresses
