--- conflicted
+++ resolved
@@ -40,9 +40,13 @@
 		if r.Method == http.MethodPost {
 			data.Form = readChooseAttorneysAddressForm(r)
 			data.Errors = data.Form.Validate()
+			from := r.URL.Query().Get("from")
 
-<<<<<<< HEAD
-			if (data.Form.Action == "manual" || data.Form.Action == "select") && len(data.Errors) == 0 {
+			if data.Form.Action == "select" && len(data.Errors) == 0 {
+				data.Form.Action = "manual"
+			}
+
+			if data.Form.Action == "manual" && len(data.Errors) == 0 {
 				attorney.Address = *data.Form.Address
 				lpa, attorneyUpdated := lpa.PutAttorney(attorney)
 
@@ -51,33 +55,11 @@
 				}
 
 				if err := lpaStore.Put(r.Context(), appData.SessionID, *lpa); err != nil {
-=======
-			if data.Form.Action == "manual" && len(data.Errors) == 0 {
-				lpa.Attorney.Address = *data.Form.Address
-				if err := lpaStore.Put(r.Context(), appData.SessionID, lpa); err != nil {
->>>>>>> b0ff0d80
 					return err
 				}
 
-				from := r.URL.Query().Get("from")
-
-				var redirectPath string
-
-				switch from {
-				case "summary":
-					redirectPath = chooseAttorneysSummaryPath
-				case "check":
-					redirectPath = checkYourLpaPath
-				default:
-					redirectPath = chooseAttorneysSummaryPath
-				}
-
-				appData.Lang.Redirect(w, r, redirectPath, http.StatusFound)
+				appData.Lang.Redirect(w, r, redirectPath(from), http.StatusFound)
 				return nil
-			}
-
-			if data.Form.Action == "select" && len(data.Errors) == 0 {
-				data.Form.Action = "manual"
 			}
 
 			if data.Form.Action == "lookup" && len(data.Errors) == 0 ||
@@ -102,6 +84,21 @@
 
 		return tmpl(w, data)
 	}
+}
+
+func redirectPath(from string) string {
+	var path string
+
+	switch from {
+	case "summary":
+		path = chooseAttorneysSummaryPath
+	case "check":
+		path = checkYourLpaPath
+	default:
+		path = chooseAttorneysSummaryPath
+	}
+
+	return path
 }
 
 type chooseAttorneysAddressForm struct {
