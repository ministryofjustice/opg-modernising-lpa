--- conflicted
+++ resolved
@@ -513,14 +513,12 @@
 	template.
 		On("Func", w, &certificateProviderAddressData{
 			App: appData,
-			Form: &certificateProviderAddressForm{
+			Form: &addressForm{
 				Action:         "lookup",
 				LookupPostcode: "XYZ",
 			},
 			Addresses: []place.Address{},
-			Errors: map[string]string{
-				"lookup-postcode": "enterUkPostCode",
-			},
+			Errors:    validation.With("lookup-postcode", validation.CustomError{"enterUkPostCode"}),
 		}).
 		Return(nil)
 
@@ -563,174 +561,4 @@
 	assert.Nil(t, err)
 	assert.Equal(t, http.StatusOK, resp.StatusCode)
 	mock.AssertExpectationsForObjects(t, template)
-<<<<<<< HEAD
-}
-
-func TestReadCertificateProviderAddressForm(t *testing.T) {
-	expectedAddress := &place.Address{
-		Line1:      "a",
-		Line2:      "b",
-		Line3:      "c",
-		TownOrCity: "d",
-		Postcode:   "e",
-	}
-
-	testCases := map[string]struct {
-		form   url.Values
-		result *certificateProviderAddressForm
-	}{
-		"lookup": {
-			form: url.Values{
-				"action":          {"lookup"},
-				"lookup-postcode": {"NG1"},
-			},
-			result: &certificateProviderAddressForm{
-				Action:         "lookup",
-				LookupPostcode: "NG1",
-			},
-		},
-		"select": {
-			form: url.Values{
-				"action":         {"select"},
-				"select-address": {expectedAddress.Encode()},
-			},
-			result: &certificateProviderAddressForm{
-				Action:  "select",
-				Address: expectedAddress,
-			},
-		},
-		"select not selected": {
-			form: url.Values{
-				"action":         {"select"},
-				"select-address": {""},
-			},
-			result: &certificateProviderAddressForm{
-				Action:  "select",
-				Address: nil,
-			},
-		},
-		"manual": {
-			form: url.Values{
-				"action":           {"manual"},
-				"address-line-1":   {"a"},
-				"address-line-2":   {"b"},
-				"address-line-3":   {"c"},
-				"address-town":     {"d"},
-				"address-postcode": {"e"},
-			},
-			result: &certificateProviderAddressForm{
-				Action:  "manual",
-				Address: expectedAddress,
-			},
-		},
-	}
-
-	for name, tc := range testCases {
-		t.Run(name, func(t *testing.T) {
-			r, _ := http.NewRequest(http.MethodPost, "/", strings.NewReader(tc.form.Encode()))
-			r.Header.Add("Content-Type", formUrlEncoded)
-
-			actual := readCertificateProviderAddressForm(r)
-			assert.Equal(t, tc.result, actual)
-		})
-	}
-}
-
-func TestCertificateProviderAddressFormValidate(t *testing.T) {
-	testCases := map[string]struct {
-		form   *certificateProviderAddressForm
-		errors map[string]string
-	}{
-		"lookup valid": {
-			form: &certificateProviderAddressForm{
-				Action:         "lookup",
-				LookupPostcode: "NG1",
-			},
-			errors: map[string]string{},
-		},
-		"lookup missing postcode": {
-			form: &certificateProviderAddressForm{
-				Action: "lookup",
-			},
-			errors: map[string]string{
-				"lookup-postcode": "enterPostcode",
-			},
-		},
-		"select valid": {
-			form: &certificateProviderAddressForm{
-				Action:  "select",
-				Address: &place.Address{},
-			},
-			errors: map[string]string{},
-		},
-		"select not selected": {
-			form: &certificateProviderAddressForm{
-				Action:  "select",
-				Address: nil,
-			},
-			errors: map[string]string{
-				"select-address": "selectAddress",
-			},
-		},
-		"manual valid": {
-			form: &certificateProviderAddressForm{
-				Action: "manual",
-				Address: &place.Address{
-					Line1:      "a",
-					TownOrCity: "b",
-					Postcode:   "c",
-				},
-			},
-			errors: map[string]string{},
-		},
-		"manual missing all": {
-			form: &certificateProviderAddressForm{
-				Action:  "manual",
-				Address: &place.Address{},
-			},
-			errors: map[string]string{
-				"address-line-1":   "enterAddress",
-				"address-town":     "enterTownOrCity",
-				"address-postcode": "enterPostcode",
-			},
-		},
-		"manual max length": {
-			form: &certificateProviderAddressForm{
-				Action: "manual",
-				Address: &place.Address{
-					Line1:      strings.Repeat("x", 50),
-					Line2:      strings.Repeat("x", 50),
-					Line3:      strings.Repeat("x", 50),
-					TownOrCity: "b",
-					Postcode:   "c",
-				},
-			},
-			errors: map[string]string{},
-		},
-		"manual too long": {
-			form: &certificateProviderAddressForm{
-				Action: "manual",
-				Address: &place.Address{
-					Line1:      strings.Repeat("x", 51),
-					Line2:      strings.Repeat("x", 51),
-					Line3:      strings.Repeat("x", 51),
-					TownOrCity: "b",
-					Postcode:   "c",
-				},
-			},
-			errors: map[string]string{
-				"address-line-1": "addressLine1TooLong",
-				"address-line-2": "addressLine2TooLong",
-				"address-line-3": "addressLine3TooLong",
-			},
-		},
-	}
-
-	for name, tc := range testCases {
-		t.Run(name, func(t *testing.T) {
-			assert.Equal(t, tc.errors, tc.form.Validate())
-		})
-	}
-=======
->>>>>>> 63779486
 }