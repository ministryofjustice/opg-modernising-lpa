package attorney

import (
	"net/http"

	"github.com/ministryofjustice/opg-go-common/template"
	"github.com/ministryofjustice/opg-modernising-lpa/internal/actor"
	"github.com/ministryofjustice/opg-modernising-lpa/internal/page"
	"github.com/ministryofjustice/opg-modernising-lpa/internal/validation"
)

type signData struct {
	App                        page.AppData
	Errors                     validation.List
	Attorney                   actor.Attorney
	IsReplacement              bool
	LpaCanBeUsedWhenRegistered bool
	Form                       *signForm
}

func Sign(tmpl template.Template, lpaStore LpaStore) page.Handler {
	return func(appData page.AppData, w http.ResponseWriter, r *http.Request) error {
		lpa, err := lpaStore.Get(r.Context())
		if err != nil {
			return err
		}

		attorneys := lpa.Attorneys
		if appData.IsReplacementAttorney() {
			attorneys = lpa.ReplacementAttorneys
		}

		attorney, ok := attorneys.Get(appData.AttorneyID)
		if !ok {
			return appData.Redirect(w, r, lpa, page.Paths.Attorney.Start)
		}

		attorneyProvidedDetails := getProvidedDetails(appData, lpa)

		data := &signData{
			App:                        appData,
			Attorney:                   attorney,
			IsReplacement:              appData.IsReplacementAttorney(),
			LpaCanBeUsedWhenRegistered: lpa.WhenCanTheLpaBeUsed == page.UsedWhenRegistered,
			Form: &signForm{
				Confirm: attorneyProvidedDetails.Confirmed,
			},
		}

		if r.Method == http.MethodPost {
			data.Form = readSignForm(r)
			data.Errors = data.Form.Validate()

			if data.Errors.None() {
				attorneyProvidedDetails.Confirmed = true
<<<<<<< HEAD
				if appData.IsReplacementAttorney() {
					lpa.ReplacementAttorneyProvidedDetails.Put(attorneyProvidedDetails)
				} else {
					lpa.AttorneyProvidedDetails.Put(attorneyProvidedDetails)
				}
=======
				setProvidedDetails(appData, lpa, attorneyProvidedDetails)
>>>>>>> 587b9af1

				if err := lpaStore.Put(r.Context(), lpa); err != nil {
					return err
				}

				return appData.Redirect(w, r, lpa, page.Paths.Attorney.NextPage)
			}
		}

		return tmpl(w, data)
	}
}

type signForm struct {
	Confirm bool
}

func readSignForm(r *http.Request) *signForm {
	return &signForm{
		Confirm: page.PostFormString(r, "confirm") == "1",
	}
}

func (f *signForm) Validate() validation.List {
	var errors validation.List

	errors.Bool("confirm", "placeholder", f.Confirm,
		validation.Selected())

	return errors
}<|MERGE_RESOLUTION|>--- conflicted
+++ resolved
@@ -53,15 +53,7 @@
 
 			if data.Errors.None() {
 				attorneyProvidedDetails.Confirmed = true
-<<<<<<< HEAD
-				if appData.IsReplacementAttorney() {
-					lpa.ReplacementAttorneyProvidedDetails.Put(attorneyProvidedDetails)
-				} else {
-					lpa.AttorneyProvidedDetails.Put(attorneyProvidedDetails)
-				}
-=======
 				setProvidedDetails(appData, lpa, attorneyProvidedDetails)
->>>>>>> 587b9af1
 
 				if err := lpaStore.Put(r.Context(), lpa); err != nil {
 					return err
