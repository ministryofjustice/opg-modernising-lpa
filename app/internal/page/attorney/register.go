package attorney

import (
	"context"
	"io"
	"net/http"

	"github.com/gorilla/sessions"
	"github.com/ministryofjustice/opg-go-common/template"
	"github.com/ministryofjustice/opg-modernising-lpa/internal/actor"
	"github.com/ministryofjustice/opg-modernising-lpa/internal/identity"
	"github.com/ministryofjustice/opg-modernising-lpa/internal/notify"
	"github.com/ministryofjustice/opg-modernising-lpa/internal/onelogin"
	"github.com/ministryofjustice/opg-modernising-lpa/internal/page"
	"github.com/ministryofjustice/opg-modernising-lpa/internal/random"
	"github.com/ministryofjustice/opg-modernising-lpa/internal/sesh"
)

//go:generate mockery --testonly --inpackage --name Template --structname mockTemplate
type Template func(io.Writer, interface{}) error

//go:generate mockery --testonly --inpackage --name Logger --structname mockLogger
type Logger interface {
	Print(v ...interface{})
}

//go:generate mockery --testonly --inpackage --name SessionStore --structname mockSessionStore
type SessionStore interface {
	Get(r *http.Request, name string) (*sessions.Session, error)
	New(r *http.Request, name string) (*sessions.Session, error)
	Save(r *http.Request, w http.ResponseWriter, s *sessions.Session) error
}

//go:generate mockery --testonly --inpackage --name OneLoginClient --structname mockOneLoginClient
type OneLoginClient interface {
	AuthCodeURL(state, nonce, locale string, identity bool) string
	Exchange(ctx context.Context, code, nonce string) (string, error)
	UserInfo(ctx context.Context, accessToken string) (onelogin.UserInfo, error)
	ParseIdentityClaim(ctx context.Context, userInfo onelogin.UserInfo) (identity.UserData, error)
}

//go:generate mockery --testonly --inpackage --name LpaStore --structname mockLpaStore
type LpaStore interface {
	Create(context.Context) (*page.Lpa, error)
	GetAll(context.Context) ([]*page.Lpa, error)
	Get(context.Context) (*page.Lpa, error)
	Put(context.Context, *page.Lpa) error
}

//go:generate mockery --testonly --inpackage --name DataStore --structname mockDataStore
type DataStore interface {
	Get(ctx context.Context, pk, sk string, v interface{}) error
	Put(context.Context, string, string, interface{}) error
	GetOneByPartialSk(ctx context.Context, pk, partialSk string, v interface{}) error
	GetAllByGsi(ctx context.Context, gsi, sk string, v interface{}) error
}

//go:generate mockery --testonly --inpackage --name NotifyClient --structname mockNotifyClient
type NotifyClient interface {
	Email(ctx context.Context, email notify.Email) (string, error)
	Sms(ctx context.Context, sms notify.Sms) (string, error)
	TemplateID(id notify.TemplateId) string
}

//go:generate mockery --testonly --inpackage --name CertificateProviderStore --structname mockCertificateProviderStore
type CertificateProviderStore interface {
	Get(ctx context.Context) (*actor.CertificateProvider, error)
}

func Register(
	rootMux *http.ServeMux,
	logger Logger,
	tmpls template.Templates,
	sessionStore SessionStore,
	lpaStore LpaStore,
	certificateProviderStore CertificateProviderStore,
	oneLoginClient OneLoginClient,
	dataStore DataStore,
	errorHandler page.ErrorHandler,
	notifyClient NotifyClient,
) {
	handleRoot := makeHandle(rootMux, sessionStore, errorHandler)

	handleRoot(page.Paths.Attorney.Start, None,
		Guidance(tmpls.Get("attorney_start.gohtml")))
	handleRoot(page.Paths.Attorney.Login, None,
		Login(logger, oneLoginClient, sessionStore, random.String))
	handleRoot(page.Paths.Attorney.LoginCallback, None,
		LoginCallback(oneLoginClient, sessionStore))
	handleRoot(page.Paths.Attorney.EnterReferenceNumber, RequireSession,
		EnterReferenceNumber(tmpls.Get("attorney_enter_reference_number.gohtml"), lpaStore, dataStore, sessionStore))
	handleRoot(page.Paths.Attorney.TaskList, RequireLpa,
		TaskList(tmpls.Get("attorney_task_list.gohtml"), lpaStore, certificateProviderStore))
	handleRoot(page.Paths.Attorney.CheckYourName, RequireLpa,
		CheckYourName(tmpls.Get("attorney_check_your_name.gohtml"), lpaStore, notifyClient))
	handleRoot(page.Paths.Attorney.DateOfBirth, RequireLpa,
		DateOfBirth(tmpls.Get("attorney_date_of_birth.gohtml"), lpaStore))
	handleRoot(page.Paths.Attorney.ReadTheLpa, RequireLpa,
		ReadTheLpa(tmpls.Get("attorney_read_the_lpa.gohtml"), lpaStore))
	handleRoot(page.Paths.Attorney.Sign, RequireLpa,
		Sign(tmpls.Get("attorney_sign.gohtml"), lpaStore))
}

type handleOpt byte

const (
	None handleOpt = 1 << iota
	RequireSession
	RequireLpa
	CanGoBack
)

func makeHandle(mux *http.ServeMux, store sesh.Store, errorHandler page.ErrorHandler) func(string, handleOpt, page.Handler) {
	return func(path string, opt handleOpt, h page.Handler) {
		mux.HandleFunc(path, func(w http.ResponseWriter, r *http.Request) {
			ctx := r.Context()

			appData := page.AppDataFromContext(ctx)
			appData.ServiceName = "beAnAttorney"
			appData.Page = path
			appData.CanGoBack = opt&CanGoBack != 0

			if opt&RequireSession != 0 {
				if _, err := sesh.Attorney(store, r); err != nil {
					http.Redirect(w, r, page.Paths.Attorney.Start, http.StatusFound)
					return
				}
			}

			if opt&RequireLpa != 0 {
				session, err := sesh.Attorney(store, r)
				if err != nil || session.DonorSessionID == "" || session.LpaID == "" || session.AttorneyID == "" {
					http.Redirect(w, r, page.Paths.Attorney.Start, http.StatusFound)
					return
				}

				appData.SessionID = session.DonorSessionID
				appData.LpaID = session.LpaID
				appData.AttorneyID = session.AttorneyID

				if session.IsReplacementAttorney {
					appData.ActorType = actor.TypeReplacementAttorney
				} else {
					appData.ActorType = actor.TypeAttorney
				}

				ctx = page.ContextWithSessionData(ctx, &page.SessionData{
					SessionID: appData.SessionID,
					LpaID:     appData.LpaID,
				})
			}

			if err := h(appData, w, r.WithContext(page.ContextWithAppData(ctx, appData))); err != nil {
				errorHandler(w, r, err)
			}
		})
	}
}

<<<<<<< HEAD
func getProvidedDetails(appData page.AppData, lpa *page.Lpa) actor.Attorney {
	if appData.IsReplacementAttorney() {
		attorneyProvidedDetails, ok := lpa.ReplacementAttorneyProvidedDetails.Get(appData.AttorneyID)
		if !ok {
			attorneyProvidedDetails = actor.Attorney{ID: appData.AttorneyID}
			lpa.ReplacementAttorneyProvidedDetails = append(lpa.ReplacementAttorneyProvidedDetails, attorneyProvidedDetails)
=======
func getProvidedDetails(appData page.AppData, lpa *page.Lpa) actor.AttorneyProvidedDetails {
	if appData.IsReplacementAttorney {
		if providedDetails, ok := lpa.ReplacementAttorneyProvidedDetails[appData.AttorneyID]; ok {
			return providedDetails
		}
	} else {
		if providedDetails, ok := lpa.AttorneyProvidedDetails[appData.AttorneyID]; ok {
			return providedDetails
>>>>>>> 587b9af1
		}
	}

	return actor.AttorneyProvidedDetails{}
}

func setProvidedDetails(appData page.AppData, lpa *page.Lpa, providedDetails actor.AttorneyProvidedDetails) {
	if appData.IsReplacementAttorney {
		if lpa.ReplacementAttorneyProvidedDetails == nil {
			lpa.ReplacementAttorneyProvidedDetails = map[string]actor.AttorneyProvidedDetails{appData.AttorneyID: providedDetails}
		} else {
			lpa.ReplacementAttorneyProvidedDetails[appData.AttorneyID] = providedDetails
		}
	} else {
		if lpa.AttorneyProvidedDetails == nil {
			lpa.AttorneyProvidedDetails = map[string]actor.AttorneyProvidedDetails{appData.AttorneyID: providedDetails}
		} else {
			lpa.AttorneyProvidedDetails[appData.AttorneyID] = providedDetails
		}
	}
}

func getTasks(appData page.AppData, lpa *page.Lpa) page.AttorneyTasks {
	if appData.IsReplacementAttorney {
		if tasks, ok := lpa.ReplacementAttorneyTasks[appData.AttorneyID]; ok {
			return tasks
		}
	} else {
		if tasks, ok := lpa.AttorneyTasks[appData.AttorneyID]; ok {
			return tasks
		}
	}

	return page.AttorneyTasks{}
}

func setTasks(appData page.AppData, lpa *page.Lpa, tasks page.AttorneyTasks) {
	if appData.IsReplacementAttorney {
		if lpa.ReplacementAttorneyTasks == nil {
			lpa.ReplacementAttorneyTasks = map[string]page.AttorneyTasks{appData.AttorneyID: tasks}
		} else {
			lpa.ReplacementAttorneyTasks[appData.AttorneyID] = tasks
		}
	} else {
		if lpa.AttorneyTasks == nil {
			lpa.AttorneyTasks = map[string]page.AttorneyTasks{appData.AttorneyID: tasks}
		} else {
			lpa.AttorneyTasks[appData.AttorneyID] = tasks
		}
	}
}<|MERGE_RESOLUTION|>--- conflicted
+++ resolved
@@ -157,23 +157,14 @@
 	}
 }
 
-<<<<<<< HEAD
-func getProvidedDetails(appData page.AppData, lpa *page.Lpa) actor.Attorney {
-	if appData.IsReplacementAttorney() {
-		attorneyProvidedDetails, ok := lpa.ReplacementAttorneyProvidedDetails.Get(appData.AttorneyID)
-		if !ok {
-			attorneyProvidedDetails = actor.Attorney{ID: appData.AttorneyID}
-			lpa.ReplacementAttorneyProvidedDetails = append(lpa.ReplacementAttorneyProvidedDetails, attorneyProvidedDetails)
-=======
 func getProvidedDetails(appData page.AppData, lpa *page.Lpa) actor.AttorneyProvidedDetails {
-	if appData.IsReplacementAttorney {
+	if appData.IsReplacementAttorney() {
 		if providedDetails, ok := lpa.ReplacementAttorneyProvidedDetails[appData.AttorneyID]; ok {
 			return providedDetails
 		}
 	} else {
 		if providedDetails, ok := lpa.AttorneyProvidedDetails[appData.AttorneyID]; ok {
 			return providedDetails
->>>>>>> 587b9af1
 		}
 	}
 
@@ -181,7 +172,7 @@
 }
 
 func setProvidedDetails(appData page.AppData, lpa *page.Lpa, providedDetails actor.AttorneyProvidedDetails) {
-	if appData.IsReplacementAttorney {
+	if appData.IsReplacementAttorney() {
 		if lpa.ReplacementAttorneyProvidedDetails == nil {
 			lpa.ReplacementAttorneyProvidedDetails = map[string]actor.AttorneyProvidedDetails{appData.AttorneyID: providedDetails}
 		} else {
@@ -197,7 +188,7 @@
 }
 
 func getTasks(appData page.AppData, lpa *page.Lpa) page.AttorneyTasks {
-	if appData.IsReplacementAttorney {
+	if appData.IsReplacementAttorney() {
 		if tasks, ok := lpa.ReplacementAttorneyTasks[appData.AttorneyID]; ok {
 			return tasks
 		}
@@ -211,7 +202,7 @@
 }
 
 func setTasks(appData page.AppData, lpa *page.Lpa, tasks page.AttorneyTasks) {
-	if appData.IsReplacementAttorney {
+	if appData.IsReplacementAttorney() {
 		if lpa.ReplacementAttorneyTasks == nil {
 			lpa.ReplacementAttorneyTasks = map[string]page.AttorneyTasks{appData.AttorneyID: tasks}
 		} else {
