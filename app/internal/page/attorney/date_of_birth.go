--- conflicted
+++ resolved
@@ -50,19 +50,11 @@
 
 			if data.Errors.None() && data.DobWarning == "" {
 				attorneyProvidedDetails.DateOfBirth = data.Form.Dob
-<<<<<<< HEAD
-				if appData.IsReplacementAttorney() {
-					lpa.ReplacementAttorneyProvidedDetails.Put(attorneyProvidedDetails)
-				} else {
-					lpa.AttorneyProvidedDetails.Put(attorneyProvidedDetails)
-				}
-=======
 				setProvidedDetails(appData, lpa, attorneyProvidedDetails)
 
 				tasks := getTasks(appData, lpa)
 				tasks.ConfirmYourDetails = page.TaskCompleted
 				setTasks(appData, lpa, tasks)
->>>>>>> 587b9af1
 
 				if err := lpaStore.Put(r.Context(), lpa); err != nil {
 					return err
