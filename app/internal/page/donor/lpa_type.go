package donor

import (
	"net/http"

	"github.com/ministryofjustice/opg-go-common/template"
	"github.com/ministryofjustice/opg-modernising-lpa/internal/actor"
	"github.com/ministryofjustice/opg-modernising-lpa/internal/page"
	"github.com/ministryofjustice/opg-modernising-lpa/internal/validation"
)

type lpaTypeData struct {
	App    page.AppData
	Errors validation.List
	Type   string
}

<<<<<<< HEAD
func LpaType(tmpl template.Template, lpaStore LpaStore, uidClient UidClient, logger Logger) page.Handler {
=======
func LpaType(tmpl template.Template, donorStore DonorStore) page.Handler {
>>>>>>> d46be50d
	return func(appData page.AppData, w http.ResponseWriter, r *http.Request) error {
		lpa, err := donorStore.Get(r.Context())
		if err != nil {
			return err
		}

		data := &lpaTypeData{
			App:  appData,
			Type: lpa.Type,
		}

		if r.Method == http.MethodPost {
			form := readLpaTypeForm(r)
			data.Errors = form.Validate()

			if data.Errors.None() {
				lpa.Tasks.YourDetails = actor.TaskCompleted
				lpa.Type = form.LpaType
				if err := donorStore.Put(r.Context(), lpa); err != nil {
					return err
				}

				resp, err := uidClient.CreateCase(lpa)
				if err != nil {
					return err
				}

				logger.Print("case created with UID: " + resp.Uid)

				return appData.Redirect(w, r, lpa, page.Paths.TaskList)
			}
		}

		return tmpl(w, data)
	}
}

type lpaTypeForm struct {
	LpaType string
}

func readLpaTypeForm(r *http.Request) *lpaTypeForm {
	return &lpaTypeForm{
		LpaType: page.PostFormString(r, "lpa-type"),
	}
}

func (f *lpaTypeForm) Validate() validation.List {
	var errors validation.List

	errors.String("lpa-type", "theTypeOfLpaToMake", f.LpaType,
		validation.Select(page.LpaTypePropertyFinance, page.LpaTypeHealthWelfare))

	return errors
}<|MERGE_RESOLUTION|>--- conflicted
+++ resolved
@@ -15,11 +15,7 @@
 	Type   string
 }
 
-<<<<<<< HEAD
-func LpaType(tmpl template.Template, lpaStore LpaStore, uidClient UidClient, logger Logger) page.Handler {
-=======
-func LpaType(tmpl template.Template, donorStore DonorStore) page.Handler {
->>>>>>> d46be50d
+func LpaType(tmpl template.Template, donorStore DonorStore, uidClient UidClient, logger Logger) page.Handler {
 	return func(appData page.AppData, w http.ResponseWriter, r *http.Request) error {
 		lpa, err := donorStore.Get(r.Context())
 		if err != nil {
