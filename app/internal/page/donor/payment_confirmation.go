--- conflicted
+++ resolved
@@ -18,11 +18,7 @@
 	PaymentReference string
 }
 
-<<<<<<< HEAD
-func PaymentConfirmation(logger Logger, tmpl template.Template, payClient PayClient, donorStore DonorStore, sessionStore sessions.Store, shareCodeSender ShareCodeSender, reducedFeeStore ReducedFeeStore) Handler {
-=======
-func PaymentConfirmation(logger Logger, tmpl template.Template, payClient PayClient, donorStore DonorStore, sessionStore sessions.Store) Handler {
->>>>>>> 06146f5f
+func PaymentConfirmation(logger Logger, tmpl template.Template, payClient PayClient, donorStore DonorStore, sessionStore sessions.Store, reducedFeeStore ReducedFeeStore) Handler {
 	return func(appData page.AppData, w http.ResponseWriter, r *http.Request, lpa *page.Lpa) error {
 		paymentSession, err := sesh.Payment(sessionStore, r)
 		if err != nil {
