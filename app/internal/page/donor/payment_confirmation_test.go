--- conflicted
+++ resolved
@@ -14,18 +14,12 @@
 	"github.com/stretchr/testify/mock"
 )
 
-<<<<<<< HEAD
 func TestGetPaymentConfirmationFullFee(t *testing.T) {
 	w := httptest.NewRecorder()
 	r, _ := http.NewRequest(http.MethodGet, "/payment-confirmation", nil)
 
 	payClient := newMockPayClient(t).
 		withASuccessfulPayment("abc123", "123456789012", 8200)
-
-	shareCodeSender := newMockShareCodeSender(t)
-	shareCodeSender.
-		On("SendCertificateProvider", r.Context(), notify.CertificateProviderInviteEmail, testAppData, true, &page.Lpa{CertificateProvider: actor.CertificateProvider{Email: "certificateprovider@example.com"}, FeeType: page.FullFee}).
-		Return(nil)
 
 	template := newMockTemplate(t)
 	template.
@@ -54,7 +48,7 @@
 		}).
 		Return(nil)
 
-	err := PaymentConfirmation(newMockLogger(t), template.Execute, payClient, donorStore, sessionStore, shareCodeSender, nil)(testAppData, w, r, &page.Lpa{
+	err := PaymentConfirmation(newMockLogger(t), template.Execute, payClient, donorStore, sessionStore, nil)(testAppData, w, r, &page.Lpa{
 		FeeType: page.FullFee,
 		CertificateProvider: actor.CertificateProvider{
 			Email: "certificateprovider@example.com",
@@ -72,11 +66,6 @@
 
 	payClient := newMockPayClient(t).
 		withASuccessfulPayment("abc123", "123456789012", 4100)
-
-	shareCodeSender := newMockShareCodeSender(t)
-	shareCodeSender.
-		On("SendCertificateProvider", r.Context(), notify.CertificateProviderInviteEmail, testAppData, true, &page.Lpa{CertificateProvider: actor.CertificateProvider{Email: "certificateprovider@example.com"}, FeeType: page.HalfFee}).
-		Return(nil)
 
 	template := newMockTemplate(t)
 	template.
@@ -119,7 +108,7 @@
 		}).
 		Return(nil)
 
-	err := PaymentConfirmation(newMockLogger(t), template.Execute, payClient, donorStore, sessionStore, shareCodeSender, reducedFeeStore)(testAppData, w, r, &page.Lpa{
+	err := PaymentConfirmation(newMockLogger(t), template.Execute, payClient, donorStore, sessionStore, reducedFeeStore)(testAppData, w, r, &page.Lpa{
 		FeeType: page.HalfFee,
 		CertificateProvider: actor.CertificateProvider{
 			Email: "certificateprovider@example.com",
@@ -129,62 +118,6 @@
 
 	assert.Nil(t, err)
 	assert.Equal(t, http.StatusOK, resp.StatusCode)
-=======
-func TestGetPaymentConfirmation(t *testing.T) {
-	testcases := map[page.FeeType]actor.PaymentTask{
-		page.FullFee:     actor.PaymentTaskCompleted,
-		page.HalfFee:     actor.PaymentTaskPending,
-		page.NoFee:       actor.PaymentTaskPending,
-		page.HardshipFee: actor.PaymentTaskPending,
-	}
-
-	for fee, task := range testcases {
-		t.Run(fee.String(), func(t *testing.T) {
-			w := httptest.NewRecorder()
-			r, _ := http.NewRequest(http.MethodGet, "/payment-confirmation", nil)
-
-			payClient := newMockPayClient(t).
-				withASuccessfulPayment("abc123", "123456789012")
-
-			template := newMockTemplate(t)
-			template.
-				On("Execute", w, &paymentConfirmationData{App: testAppData, PaymentReference: "123456789012"}).
-				Return(nil)
-
-			sessionStore := newMockSessionStore(t).
-				withPaySession(r).
-				withExpiredPaySession(r, w)
-
-			donorStore := newMockDonorStore(t)
-			donorStore.
-				On("Put", r.Context(), &page.Lpa{
-					FeeType: fee,
-					CertificateProvider: actor.CertificateProvider{
-						Email: "certificateprovider@example.com",
-					},
-					PaymentDetails: page.PaymentDetails{
-						PaymentId:        "abc123",
-						PaymentReference: "123456789012",
-					},
-					Tasks: page.Tasks{
-						PayForLpa: task,
-					},
-				}).
-				Return(nil)
-
-			err := PaymentConfirmation(newMockLogger(t), template.Execute, payClient, donorStore, sessionStore)(testAppData, w, r, &page.Lpa{
-				FeeType: fee,
-				CertificateProvider: actor.CertificateProvider{
-					Email: "certificateprovider@example.com",
-				},
-			})
-			resp := w.Result()
-
-			assert.Nil(t, err)
-			assert.Equal(t, http.StatusOK, resp.StatusCode)
-		})
-	}
->>>>>>> 06146f5f
 }
 
 func TestGetPaymentConfirmationWhenErrorGettingSession(t *testing.T) {
@@ -198,11 +131,7 @@
 		On("Get", r, "pay").
 		Return(&sessions.Session{}, expectedError)
 
-<<<<<<< HEAD
-	err := PaymentConfirmation(nil, template.Execute, newMockPayClient(t), nil, sessionStore, nil, nil)(testAppData, w, r, &page.Lpa{})
-=======
-	err := PaymentConfirmation(nil, template.Execute, newMockPayClient(t), nil, sessionStore)(testAppData, w, r, &page.Lpa{})
->>>>>>> 06146f5f
+	err := PaymentConfirmation(nil, template.Execute, newMockPayClient(t), nil, sessionStore, nil)(testAppData, w, r, &page.Lpa{})
 	resp := w.Result()
 
 	assert.Equal(t, expectedError, err)
@@ -228,42 +157,13 @@
 
 	template := newMockTemplate(t)
 
-<<<<<<< HEAD
-	err := PaymentConfirmation(logger, template.Execute, payClient, nil, sessionStore, nil, nil)(testAppData, w, r, &page.Lpa{})
-=======
-	err := PaymentConfirmation(logger, template.Execute, payClient, nil, sessionStore)(testAppData, w, r, &page.Lpa{})
->>>>>>> 06146f5f
+	err := PaymentConfirmation(logger, template.Execute, payClient, nil, sessionStore, nil)(testAppData, w, r, &page.Lpa{})
 	resp := w.Result()
 
 	assert.Equal(t, expectedError, err)
 	assert.Equal(t, http.StatusOK, resp.StatusCode)
 }
 
-<<<<<<< HEAD
-func TestGetPaymentConfirmationWhenErrorSendingShareCode(t *testing.T) {
-	w := httptest.NewRecorder()
-	r, _ := http.NewRequest(http.MethodGet, "/payment-confirmation", nil)
-
-	sessionStore := newMockSessionStore(t).
-		withPaySession(r)
-
-	payClient := newMockPayClient(t).
-		withASuccessfulPayment("abc123", "123456789012", 8200)
-
-	shareCodeSender := newMockShareCodeSender(t)
-	shareCodeSender.
-		On("SendCertificateProvider", mock.Anything, mock.Anything, mock.Anything, mock.Anything, mock.Anything, mock.Anything).
-		Return(expectedError)
-
-	err := PaymentConfirmation(nil, nil, payClient, nil, sessionStore, shareCodeSender, nil)(testAppData, w, r, &page.Lpa{CertificateProvider: actor.CertificateProvider{
-		Email: "certificateprovider@example.com",
-	}})
-
-	assert.Equal(t, expectedError, err)
-}
-
-=======
->>>>>>> 06146f5f
 func TestGetPaymentConfirmationWhenErrorExpiringSession(t *testing.T) {
 	w := httptest.NewRecorder()
 	r, _ := http.NewRequest(http.MethodGet, "/payment-confirmation", nil)
@@ -291,11 +191,7 @@
 		On("Execute", w, mock.Anything).
 		Return(nil)
 
-<<<<<<< HEAD
-	err := PaymentConfirmation(logger, template.Execute, payClient, donorStore, sessionStore, shareCodeSender, nil)(testAppData, w, r, &page.Lpa{CertificateProvider: actor.CertificateProvider{
-=======
-	err := PaymentConfirmation(logger, template.Execute, payClient, donorStore, sessionStore)(testAppData, w, r, &page.Lpa{CertificateProvider: actor.CertificateProvider{
->>>>>>> 06146f5f
+	err := PaymentConfirmation(logger, template.Execute, payClient, donorStore, sessionStore, nil)(testAppData, w, r, &page.Lpa{CertificateProvider: actor.CertificateProvider{
 		Email: "certificateprovider@example.com",
 	}})
 	resp := w.Result()
@@ -310,11 +206,6 @@
 
 	payClient := newMockPayClient(t).
 		withASuccessfulPayment("abc123", "123456789012", 4100)
-
-	shareCodeSender := newMockShareCodeSender(t)
-	shareCodeSender.
-		On("SendCertificateProvider", r.Context(), mock.Anything, mock.Anything, mock.Anything, mock.Anything).
-		Return(nil)
 
 	sessionStore := newMockSessionStore(t).
 		withPaySession(r).
@@ -335,7 +226,7 @@
 		On("Print", "unable to create reduced fee: err").
 		Return(nil)
 
-	err := PaymentConfirmation(logger, nil, payClient, donorStore, sessionStore, shareCodeSender, reducedFeeStore)(testAppData, w, r, &page.Lpa{
+	err := PaymentConfirmation(logger, nil, payClient, donorStore, sessionStore, reducedFeeStore)(testAppData, w, r, &page.Lpa{
 		FeeType: page.HalfFee,
 		CertificateProvider: actor.CertificateProvider{
 			Email: "certificateprovider@example.com",
