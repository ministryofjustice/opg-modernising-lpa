--- conflicted
+++ resolved
@@ -16,21 +16,206 @@
 )
 
 func TestGetPaymentConfirmation(t *testing.T) {
-<<<<<<< HEAD
-	w := httptest.NewRecorder()
-	r, _ := http.NewRequest(http.MethodGet, "/payment-confirmation", nil)
+	testcases := map[page.FeeType]struct {
+		State     actor.PaymentTask
+		FeeAmount int
+	}{
+		page.FullFee:     {State: actor.PaymentTaskCompleted, FeeAmount: 8200},
+		page.HalfFee:     {State: actor.PaymentTaskPending, FeeAmount: 4100},
+		page.NoFee:       {State: actor.PaymentTaskPending, FeeAmount: 0},
+		page.HardshipFee: {State: actor.PaymentTaskPending, FeeAmount: 0},
+	}
+
+	for fee, tc := range testcases {
+		t.Run(fee.String(), func(t *testing.T) {
+			w := httptest.NewRecorder()
+			r, _ := http.NewRequest(http.MethodGet, "/payment-confirmation", nil)
+
+			payClient := newMockPayClient(t).
+				withASuccessfulPayment("abc123", "123456789012", tc.FeeAmount)
+
+			shareCodeSender := newMockShareCodeSender(t)
+			shareCodeSender.
+				On("SendCertificateProvider", r.Context(), notify.CertificateProviderInviteEmail, testAppData, true, &page.Lpa{CertificateProvider: actor.CertificateProvider{Email: "certificateprovider@example.com"}, FeeType: fee}).
+				Return(nil)
+
+			template := newMockTemplate(t)
+			template.
+				On("Execute", w, &paymentConfirmationData{App: testAppData, PaymentReference: "123456789012"}).
+				Return(nil)
+
+			sessionStore := newMockSessionStore(t).
+				withPaySession(r).
+				withExpiredPaySession(r, w)
+
+			donorStore := newMockDonorStore(t)
+			donorStore.
+				On("Put", r.Context(), &page.Lpa{
+					FeeType: fee,
+					CertificateProvider: actor.CertificateProvider{
+						Email: "certificateprovider@example.com",
+					},
+					PaymentDetails: page.PaymentDetails{
+						PaymentId:        "abc123",
+						PaymentReference: "123456789012",
+						Amount:           tc.FeeAmount,
+					},
+					Tasks: page.Tasks{
+						PayForLpa: tc.State,
+					},
+				}).
+				Return(nil)
+
+			reducedFeeStore := newMockReducedFeeStore(t)
+			reducedFeeStore.
+				On("Create", r.Context(), &page.Lpa{
+					FeeType:             fee,
+					CertificateProvider: actor.CertificateProvider{Email: "certificateprovider@example.com"},
+					PaymentDetails: page.PaymentDetails{
+						PaymentReference: "123456789012",
+						PaymentId:        "abc123",
+						Amount:           tc.FeeAmount,
+					},
+					Tasks: page.Tasks{PayForLpa: tc.State},
+				}).
+				Return(nil)
+
+			err := PaymentConfirmation(newMockLogger(t), template.Execute, payClient, donorStore, sessionStore, shareCodeSender, reducedFeeStore)(testAppData, w, r, &page.Lpa{
+				FeeType: fee,
+				CertificateProvider: actor.CertificateProvider{
+					Email: "certificateprovider@example.com",
+				},
+			})
+			resp := w.Result()
+
+			assert.Nil(t, err)
+			assert.Equal(t, http.StatusOK, resp.StatusCode)
+		})
+	}
+}
+
+func TestGetPaymentConfirmationWhenErrorGettingSession(t *testing.T) {
+	w := httptest.NewRecorder()
+	r, _ := http.NewRequest(http.MethodGet, "/payment-confirmation", nil)
+
+	template := newMockTemplate(t)
+
+	sessionStore := newMockSessionStore(t)
+	sessionStore.
+		On("Get", r, "pay").
+		Return(&sessions.Session{}, expectedError)
+
+	err := PaymentConfirmation(nil, template.Execute, newMockPayClient(t), nil, sessionStore, nil, nil)(testAppData, w, r, &page.Lpa{})
+	resp := w.Result()
+
+	assert.Equal(t, expectedError, err)
+	assert.Equal(t, http.StatusOK, resp.StatusCode)
+}
+
+func TestGetPaymentConfirmationWhenErrorGettingPayment(t *testing.T) {
+	w := httptest.NewRecorder()
+	r, _ := http.NewRequest(http.MethodGet, "/payment-confirmation", nil)
+
+	sessionStore := newMockSessionStore(t).
+		withPaySession(r)
+
+	logger := newMockLogger(t)
+	logger.
+		On("Print", fmt.Sprintf("unable to retrieve payment info: %s", expectedError.Error())).
+		Return(nil)
+
+	payClient := newMockPayClient(t)
+	payClient.
+		On("GetPayment", "abc123").
+		Return(pay.GetPaymentResponse{}, expectedError)
+
+	template := newMockTemplate(t)
+
+	err := PaymentConfirmation(logger, template.Execute, payClient, nil, sessionStore, nil, nil)(testAppData, w, r, &page.Lpa{})
+	resp := w.Result()
+
+	assert.Equal(t, expectedError, err)
+	assert.Equal(t, http.StatusOK, resp.StatusCode)
+}
+
+func TestGetPaymentConfirmationWhenErrorSendingShareCode(t *testing.T) {
+	w := httptest.NewRecorder()
+	r, _ := http.NewRequest(http.MethodGet, "/payment-confirmation", nil)
+
+	sessionStore := newMockSessionStore(t).
+		withPaySession(r)
 
 	payClient := newMockPayClient(t).
-		withASuccessfulPayment("abc123", "123456789012")
+		withASuccessfulPayment("abc123", "123456789012", 8200)
+
+	shareCodeSender := newMockShareCodeSender(t)
+	shareCodeSender.
+		On("SendCertificateProvider", mock.Anything, mock.Anything, mock.Anything, mock.Anything, mock.Anything, mock.Anything).
+		Return(expectedError)
+
+	err := PaymentConfirmation(nil, nil, payClient, nil, sessionStore, shareCodeSender, nil)(testAppData, w, r, &page.Lpa{CertificateProvider: actor.CertificateProvider{
+		Email: "certificateprovider@example.com",
+	}})
+
+	assert.Equal(t, expectedError, err)
+}
+
+func TestGetPaymentConfirmationWhenErrorExpiringSession(t *testing.T) {
+	w := httptest.NewRecorder()
+	r, _ := http.NewRequest(http.MethodGet, "/payment-confirmation", nil)
+
+	donorStore := newMockDonorStore(t).
+		withCompletedPaymentLpaData(r, "abc123", "123456789012")
+
+	shareCodeSender := newMockShareCodeSender(t)
+	shareCodeSender.
+		On("SendCertificateProvider", mock.Anything, mock.Anything, mock.Anything, mock.Anything, mock.Anything, mock.Anything).
+		Return(nil)
+
+	sessionStore := newMockSessionStore(t).
+		withPaySession(r)
+
+	sessionStore.
+		On("Save", r, w, mock.Anything).
+		Return(expectedError)
+
+	logger := newMockLogger(t)
+	logger.
+		On("Print", fmt.Sprintf("unable to expire cookie in session: %s", expectedError.Error())).
+		Return(nil)
+
+	payClient := newMockPayClient(t).
+		withASuccessfulPayment("abc123", "123456789012", 8200)
+
+	template := newMockTemplate(t)
+	template.
+		On("Execute", w, mock.Anything).
+		Return(nil)
+
+	reducedFeeStore := newMockReducedFeeStore(t)
+	reducedFeeStore.
+		On("Create", r.Context(), mock.Anything).
+		Return(nil)
+
+	err := PaymentConfirmation(logger, template.Execute, payClient, donorStore, sessionStore, shareCodeSender, reducedFeeStore)(testAppData, w, r, &page.Lpa{CertificateProvider: actor.CertificateProvider{
+		Email: "certificateprovider@example.com",
+	}})
+	resp := w.Result()
+
+	assert.Nil(t, err)
+	assert.Equal(t, http.StatusOK, resp.StatusCode)
+}
+
+func TestGetPaymentConfirmationWhenErrorCreatingReducedFee(t *testing.T) {
+	w := httptest.NewRecorder()
+	r, _ := http.NewRequest(http.MethodGet, "/payment-confirmation", nil)
+
+	payClient := newMockPayClient(t).
+		withASuccessfulPayment("abc123", "123456789012", 8200)
 
 	shareCodeSender := newMockShareCodeSender(t)
 	shareCodeSender.
 		On("SendCertificateProvider", r.Context(), notify.CertificateProviderInviteEmail, testAppData, true, &page.Lpa{CertificateProvider: actor.CertificateProvider{Email: "certificateprovider@example.com"}}).
-		Return(nil)
-
-	template := newMockTemplate(t)
-	template.
-		On("Execute", w, &paymentConfirmationData{App: testAppData, PaymentReference: "123456789012"}).
 		Return(nil)
 
 	sessionStore := newMockSessionStore(t).
@@ -49,220 +234,7 @@
 				PaymentId:        "abc123",
 				Amount:           8200,
 			},
-			Tasks: page.Tasks{PayForLpa: actor.TaskCompleted},
-		}).
-		Return(nil)
-
-	err := PaymentConfirmation(newMockLogger(t), template.Execute, payClient, donorStore, sessionStore, shareCodeSender, reducedFeeStore)(testAppData, w, r, &page.Lpa{CertificateProvider: actor.CertificateProvider{
-		Email: "certificateprovider@example.com",
-	}})
-	resp := w.Result()
-
-	assert.Nil(t, err)
-	assert.Equal(t, http.StatusOK, resp.StatusCode)
-=======
-	testcases := map[page.FeeType]actor.PaymentTask{
-		page.FullFee:     actor.PaymentTaskCompleted,
-		page.HalfFee:     actor.PaymentTaskPending,
-		page.NoFee:       actor.PaymentTaskPending,
-		page.HardshipFee: actor.PaymentTaskPending,
-	}
-
-	for fee, task := range testcases {
-		t.Run(fee.String(), func(t *testing.T) {
-			w := httptest.NewRecorder()
-			r, _ := http.NewRequest(http.MethodGet, "/payment-confirmation", nil)
-
-			payClient := newMockPayClient(t).
-				withASuccessfulPayment("abc123", "123456789012")
-
-			shareCodeSender := newMockShareCodeSender(t)
-			shareCodeSender.
-				On("SendCertificateProvider", r.Context(), notify.CertificateProviderInviteEmail, testAppData, true, &page.Lpa{CertificateProvider: actor.CertificateProvider{Email: "certificateprovider@example.com"}, FeeType: fee}).
-				Return(nil)
-
-			template := newMockTemplate(t)
-			template.
-				On("Execute", w, &paymentConfirmationData{App: testAppData, PaymentReference: "123456789012"}).
-				Return(nil)
-
-			sessionStore := newMockSessionStore(t).
-				withPaySession(r).
-				withExpiredPaySession(r, w)
-
-			donorStore := newMockDonorStore(t)
-			donorStore.
-				On("Put", r.Context(), &page.Lpa{
-					FeeType: fee,
-					CertificateProvider: actor.CertificateProvider{
-						Email: "certificateprovider@example.com",
-					},
-					PaymentDetails: page.PaymentDetails{
-						PaymentId:        "abc123",
-						PaymentReference: "123456789012",
-					},
-					Tasks: page.Tasks{
-						PayForLpa: task,
-					},
-				}).
-				Return(nil)
-
-			err := PaymentConfirmation(newMockLogger(t), template.Execute, payClient, donorStore, sessionStore, shareCodeSender)(testAppData, w, r, &page.Lpa{
-				FeeType: fee,
-				CertificateProvider: actor.CertificateProvider{
-					Email: "certificateprovider@example.com",
-				},
-			})
-			resp := w.Result()
-
-			assert.Nil(t, err)
-			assert.Equal(t, http.StatusOK, resp.StatusCode)
-		})
-	}
->>>>>>> d3ede34f
-}
-
-func TestGetPaymentConfirmationWhenErrorGettingSession(t *testing.T) {
-	w := httptest.NewRecorder()
-	r, _ := http.NewRequest(http.MethodGet, "/payment-confirmation", nil)
-
-	template := newMockTemplate(t)
-
-	sessionStore := newMockSessionStore(t)
-	sessionStore.
-		On("Get", r, "pay").
-		Return(&sessions.Session{}, expectedError)
-
-	err := PaymentConfirmation(nil, template.Execute, newMockPayClient(t), nil, sessionStore, nil, nil)(testAppData, w, r, &page.Lpa{})
-	resp := w.Result()
-
-	assert.Equal(t, expectedError, err)
-	assert.Equal(t, http.StatusOK, resp.StatusCode)
-}
-
-func TestGetPaymentConfirmationWhenErrorGettingPayment(t *testing.T) {
-	w := httptest.NewRecorder()
-	r, _ := http.NewRequest(http.MethodGet, "/payment-confirmation", nil)
-
-	sessionStore := newMockSessionStore(t).
-		withPaySession(r)
-
-	logger := newMockLogger(t)
-	logger.
-		On("Print", fmt.Sprintf("unable to retrieve payment info: %s", expectedError.Error())).
-		Return(nil)
-
-	payClient := newMockPayClient(t)
-	payClient.
-		On("GetPayment", "abc123").
-		Return(pay.GetPaymentResponse{}, expectedError)
-
-	template := newMockTemplate(t)
-
-	err := PaymentConfirmation(logger, template.Execute, payClient, nil, sessionStore, nil, nil)(testAppData, w, r, &page.Lpa{})
-	resp := w.Result()
-
-	assert.Equal(t, expectedError, err)
-	assert.Equal(t, http.StatusOK, resp.StatusCode)
-}
-
-func TestGetPaymentConfirmationWhenErrorSendingShareCode(t *testing.T) {
-	w := httptest.NewRecorder()
-	r, _ := http.NewRequest(http.MethodGet, "/payment-confirmation", nil)
-
-	sessionStore := newMockSessionStore(t).
-		withPaySession(r)
-
-	payClient := newMockPayClient(t).
-		withASuccessfulPayment("abc123", "123456789012")
-
-	shareCodeSender := newMockShareCodeSender(t)
-	shareCodeSender.
-		On("SendCertificateProvider", mock.Anything, mock.Anything, mock.Anything, mock.Anything, mock.Anything, mock.Anything).
-		Return(expectedError)
-
-	err := PaymentConfirmation(nil, nil, payClient, nil, sessionStore, shareCodeSender, nil)(testAppData, w, r, &page.Lpa{CertificateProvider: actor.CertificateProvider{
-		Email: "certificateprovider@example.com",
-	}})
-
-	assert.Equal(t, expectedError, err)
-}
-
-func TestGetPaymentConfirmationWhenErrorExpiringSession(t *testing.T) {
-	w := httptest.NewRecorder()
-	r, _ := http.NewRequest(http.MethodGet, "/payment-confirmation", nil)
-
-	donorStore := newMockDonorStore(t).
-		withCompletedPaymentLpaData(r, "abc123", "123456789012")
-
-	shareCodeSender := newMockShareCodeSender(t)
-	shareCodeSender.
-		On("SendCertificateProvider", mock.Anything, mock.Anything, mock.Anything, mock.Anything, mock.Anything, mock.Anything).
-		Return(nil)
-
-	sessionStore := newMockSessionStore(t).
-		withPaySession(r)
-
-	sessionStore.
-		On("Save", r, w, mock.Anything).
-		Return(expectedError)
-
-	logger := newMockLogger(t)
-	logger.
-		On("Print", fmt.Sprintf("unable to expire cookie in session: %s", expectedError.Error())).
-		Return(nil)
-
-	payClient := newMockPayClient(t).
-		withASuccessfulPayment("abc123", "123456789012")
-
-	template := newMockTemplate(t)
-	template.
-		On("Execute", w, mock.Anything).
-		Return(nil)
-
-	reducedFeeStore := newMockReducedFeeStore(t)
-	reducedFeeStore.
-		On("Create", r.Context(), mock.Anything).
-		Return(nil)
-
-	err := PaymentConfirmation(logger, template.Execute, payClient, donorStore, sessionStore, shareCodeSender, reducedFeeStore)(testAppData, w, r, &page.Lpa{CertificateProvider: actor.CertificateProvider{
-		Email: "certificateprovider@example.com",
-	}})
-	resp := w.Result()
-
-	assert.Nil(t, err)
-	assert.Equal(t, http.StatusOK, resp.StatusCode)
-}
-
-func TestGetPaymentConfirmationWhenErrorCreatingReducedFee(t *testing.T) {
-	w := httptest.NewRecorder()
-	r, _ := http.NewRequest(http.MethodGet, "/payment-confirmation", nil)
-
-	payClient := newMockPayClient(t).
-		withASuccessfulPayment("abc123", "123456789012")
-
-	shareCodeSender := newMockShareCodeSender(t)
-	shareCodeSender.
-		On("SendCertificateProvider", r.Context(), notify.CertificateProviderInviteEmail, testAppData, true, &page.Lpa{CertificateProvider: actor.CertificateProvider{Email: "certificateprovider@example.com"}}).
-		Return(nil)
-
-	sessionStore := newMockSessionStore(t).
-		withPaySession(r).
-		withExpiredPaySession(r, w)
-
-	donorStore := newMockDonorStore(t).
-		withCompletedPaymentLpaData(r, "abc123", "123456789012")
-
-	reducedFeeStore := newMockReducedFeeStore(t)
-	reducedFeeStore.
-		On("Create", r.Context(), &page.Lpa{
-			CertificateProvider: actor.CertificateProvider{Email: "certificateprovider@example.com"},
-			PaymentDetails: page.PaymentDetails{
-				PaymentReference: "123456789012",
-				PaymentId:        "abc123",
-				Amount:           8200,
-			},
-			Tasks: page.Tasks{PayForLpa: actor.TaskCompleted},
+			Tasks: page.Tasks{PayForLpa: actor.PaymentTaskCompleted},
 		}).
 		Return(expectedError)
 
@@ -280,7 +252,7 @@
 	assert.Equal(t, http.StatusOK, resp.StatusCode)
 }
 
-func (m *mockPayClient) withASuccessfulPayment(paymentId, reference string) *mockPayClient {
+func (m *mockPayClient) withASuccessfulPayment(paymentId, reference string, amount int) *mockPayClient {
 	m.
 		On("GetPayment", paymentId).
 		Return(pay.GetPaymentResponse{
@@ -290,7 +262,7 @@
 			},
 			PaymentId: paymentId,
 			Reference: reference,
-			Amount:    8200,
+			Amount:    amount,
 		}, nil)
 
 	return m
