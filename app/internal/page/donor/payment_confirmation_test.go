package donor

import (
	"errors"
	"fmt"
	"net/http"
	"net/http/httptest"
	"testing"

	"github.com/gorilla/sessions"
	"github.com/ministryofjustice/opg-modernising-lpa/internal/notify"
	"github.com/ministryofjustice/opg-modernising-lpa/internal/page"
	"github.com/ministryofjustice/opg-modernising-lpa/internal/pay"
	"github.com/stretchr/testify/assert"
	"github.com/stretchr/testify/mock"
)

func TestGetPaymentConfirmation(t *testing.T) {
	w := httptest.NewRecorder()
	r, _ := http.NewRequest(http.MethodGet, "/payment-confirmation", nil)

	payClient := (&mockPayClient{BaseURL: "http://base.url"}).
		withASuccessfulPayment("abc123", "123456789012")

	notifyClient := &mockNotifyClient{}
	notifyClient.
		On("TemplateID", notify.CertificateProviderInviteEmail).
		Return("template-id")
	notifyClient.
		On("Email", r.Context(), notify.Email{
			TemplateID:   "template-id",
			EmailAddress: "certificateprovider@example.com",
			Personalisation: map[string]string{
				"link": fmt.Sprintf("http://app%s?share-code=123", page.Paths.CertificateProviderStart),
			},
		}).
		Return("", nil)

	template := &MockTemplate{}
	template.
		On("Func", w, &paymentConfirmationData{App: TestAppData, PaymentReference: "123456789012", Continue: TestAppData.Paths.TaskList}).
		Return(nil)

	sessionsStore := (&MockSessionsStore{}).
		WithPaySession(r).
		WithExpiredPaySession(r, w)

	lpaStore := (&MockLpaStore{}).
		WillReturnEmptyLpa(r).
		WithCompletedPaymentLpaData(r, "abc123", "123456789012")

<<<<<<< HEAD
	err := PaymentConfirmation(&MockLogger{}, template.Func, payClient, notifyClient, lpaStore, sessionsStore, "http://app")(TestAppData, w, r)
=======
	dataStore := &mockDataStore{}
	dataStore.
		On("Put", r.Context(), "SHARECODE#123", "#METADATA#123", page.ShareCodeData{SessionID: "session-id", LpaID: "lpa-id"}).
		Return(nil)

	err := PaymentConfirmation(&mockLogger{}, template.Func, payClient, notifyClient, lpaStore, sessionsStore, "http://app", dataStore, mockRandom)(appData, w, r)
>>>>>>> a9dd9a72
	resp := w.Result()

	assert.Nil(t, err)
	assert.Equal(t, http.StatusOK, resp.StatusCode)
	mock.AssertExpectationsForObjects(t, template, dataStore, payClient, lpaStore, sessionsStore)
}

func TestGetPaymentConfirmationGettingLpaErrors(t *testing.T) {
	w := httptest.NewRecorder()
	r, _ := http.NewRequest(http.MethodGet, "/payment-confirmation", nil)

	template := &MockTemplate{}
	lpaStore := &MockLpaStore{}
	lpaStore.
		On("Get", r.Context()).
		Return(&page.Lpa{}, ExpectedError)

	logger := &MockLogger{}
	logger.
		On("Print", fmt.Sprintf("unable to retrieve item from data store using key '%s': %s", "session-id", ExpectedError.Error())).
		Return(nil)

<<<<<<< HEAD
	err := PaymentConfirmation(logger, template.Func, &mockPayClient{}, nil, lpaStore, &MockSessionsStore{}, "http://app")(TestAppData, w, r)
=======
	err := PaymentConfirmation(logger, template.Func, &mockPayClient{}, nil, lpaStore, &mockSessionsStore{}, "http://app", nil, mockRandom)(appData, w, r)
>>>>>>> a9dd9a72
	resp := w.Result()

	assert.Equal(t, ExpectedError, err)
	assert.Equal(t, http.StatusOK, resp.StatusCode)
	mock.AssertExpectationsForObjects(t, lpaStore)
}

func TestGetPaymentConfirmationWhenErrorGettingSession(t *testing.T) {
	w := httptest.NewRecorder()
	r, _ := http.NewRequest(http.MethodGet, "/payment-confirmation", nil)

	template := &MockTemplate{}
	lpaStore := (&MockLpaStore{}).
		WillReturnEmptyLpa(r)

	sessionsStore := &MockSessionsStore{}
	sessionsStore.
		On("Get", r, "pay").
		Return(&sessions.Session{}, ExpectedError)

<<<<<<< HEAD
	err := PaymentConfirmation(nil, template.Func, &mockPayClient{}, nil, lpaStore, sessionsStore, "http://app")(TestAppData, w, r)
=======
	err := PaymentConfirmation(nil, template.Func, &mockPayClient{}, nil, lpaStore, sessionsStore, "http://app", nil, mockRandom)(appData, w, r)
>>>>>>> a9dd9a72
	resp := w.Result()

	assert.Equal(t, ExpectedError, err)
	assert.Equal(t, http.StatusOK, resp.StatusCode)
	mock.AssertExpectationsForObjects(t, lpaStore, sessionsStore)
}

func TestGetPaymentConfirmationWhenErrorGettingPayment(t *testing.T) {
	w := httptest.NewRecorder()
	r, _ := http.NewRequest(http.MethodGet, "/payment-confirmation", nil)

	lpaStore := (&MockLpaStore{}).
		WillReturnEmptyLpa(r)

	sessionsStore := (&MockSessionsStore{}).
		WithPaySession(r)

	logger := &MockLogger{}
	logger.
		On("Print", fmt.Sprintf("unable to retrieve payment info: %s", ExpectedError.Error())).
		Return(nil)

	payClient := &mockPayClient{}
	payClient.
		On("GetPayment", "abc123").
		Return(pay.GetPaymentResponse{}, ExpectedError)

	template := &MockTemplate{}

<<<<<<< HEAD
	err := PaymentConfirmation(logger, template.Func, payClient, nil, lpaStore, sessionsStore, "http://app")(TestAppData, w, r)
=======
	err := PaymentConfirmation(logger, template.Func, payClient, nil, lpaStore, sessionsStore, "http://app", nil, mockRandom)(appData, w, r)
>>>>>>> a9dd9a72
	resp := w.Result()

	assert.Equal(t, ExpectedError, err)
	assert.Equal(t, http.StatusOK, resp.StatusCode)
	mock.AssertExpectationsForObjects(t, lpaStore, sessionsStore, logger, payClient)
}

func TestGetPaymentConfirmationWhenErrorPuttingShareCode(t *testing.T) {
	w := httptest.NewRecorder()
	r, _ := http.NewRequest(http.MethodGet, "/payment-confirmation", nil)

	lpaStore := (&mockLpaStore{}).
		willReturnEmptyLpa(r)

	sessionsStore := (&mockSessionsStore{}).
		withPaySession(r)

	payClient := (&mockPayClient{}).
		withASuccessfulPayment("abc123", "123456789012")

	dataStore := &mockDataStore{}
	dataStore.
		On("Put", mock.Anything, mock.Anything, mock.Anything, mock.Anything).
		Return(expectedError)

	template := &mockTemplate{}
	template.
		On("Func", w, mock.Anything).
		Return(nil)

	err := PaymentConfirmation(nil, template.Func, payClient, nil, lpaStore, sessionsStore, "http://app", dataStore, mockRandom)(appData, w, r)

	assert.Equal(t, expectedError, err)
	mock.AssertExpectationsForObjects(t, dataStore, lpaStore, sessionsStore, payClient)
}

func TestGetPaymentConfirmationWhenErrorSendingEmail(t *testing.T) {
	w := httptest.NewRecorder()
	r, _ := http.NewRequest(http.MethodGet, "/payment-confirmation", nil)

	notifyClient := &mockNotifyClient{}
	notifyClient.
		On("TemplateID", mock.Anything).
		Return("template-id")
	notifyClient.
		On("Email", mock.Anything, mock.Anything).
		Return("", ExpectedError)

	lpaStore := (&MockLpaStore{}).
		WillReturnEmptyLpa(r)

	sessionsStore := (&MockSessionsStore{}).
		WithPaySession(r)

	payClient := (&mockPayClient{}).
		withASuccessfulPayment("abc123", "123456789012")

<<<<<<< HEAD
	template := &MockTemplate{}
=======
	dataStore := &mockDataStore{}
	dataStore.
		On("Put", mock.Anything, mock.Anything, mock.Anything, mock.Anything).
		Return(nil)

	template := &mockTemplate{}
>>>>>>> a9dd9a72
	template.
		On("Func", w, mock.Anything).
		Return(nil)

<<<<<<< HEAD
	err := PaymentConfirmation(nil, template.Func, payClient, notifyClient, lpaStore, sessionsStore, "http://app")(TestAppData, w, r)

	assert.Equal(t, ExpectedError, errors.Unwrap(err))
	mock.AssertExpectationsForObjects(t, lpaStore, sessionsStore, payClient)
=======
	err := PaymentConfirmation(nil, template.Func, payClient, notifyClient, lpaStore, sessionsStore, "http://app", dataStore, mockRandom)(appData, w, r)

	assert.Equal(t, expectedError, errors.Unwrap(err))
	mock.AssertExpectationsForObjects(t, dataStore, lpaStore, sessionsStore, payClient)
>>>>>>> a9dd9a72
}

func TestGetPaymentConfirmationWhenErrorExpiringSession(t *testing.T) {
	w := httptest.NewRecorder()
	r, _ := http.NewRequest(http.MethodGet, "/payment-confirmation", nil)

	lpaStore := (&MockLpaStore{}).
		WillReturnEmptyLpa(r).
		WithCompletedPaymentLpaData(r, "abc123", "123456789012")

	notifyClient := &mockNotifyClient{}
	notifyClient.
		On("TemplateID", mock.Anything).
		Return("template-id")
	notifyClient.
		On("Email", mock.Anything, mock.Anything).
		Return("", nil)

	sessionsStore := (&MockSessionsStore{}).
		WithPaySession(r)

	sessionsStore.
		On("Save", r, w, mock.Anything).
		Return(ExpectedError)

	logger := &MockLogger{}
	logger.
		On("Print", fmt.Sprintf("unable to expire cookie in session: %s", ExpectedError.Error())).
		Return(nil)

	payClient := (&mockPayClient{}).
		withASuccessfulPayment("abc123", "123456789012")

<<<<<<< HEAD
	template := &MockTemplate{}
=======
	dataStore := &mockDataStore{}
	dataStore.
		On("Put", mock.Anything, mock.Anything, mock.Anything, mock.Anything).
		Return(nil)

	template := &mockTemplate{}
>>>>>>> a9dd9a72
	template.
		On("Func", w, mock.Anything).
		Return(nil)

<<<<<<< HEAD
	err := PaymentConfirmation(logger, template.Func, payClient, notifyClient, lpaStore, sessionsStore, "http://app")(TestAppData, w, r)
=======
	err := PaymentConfirmation(logger, template.Func, payClient, notifyClient, lpaStore, sessionsStore, "http://app", dataStore, mockRandom)(appData, w, r)
>>>>>>> a9dd9a72
	resp := w.Result()

	assert.Nil(t, err)
	assert.Equal(t, http.StatusOK, resp.StatusCode)
	mock.AssertExpectationsForObjects(t, dataStore, lpaStore, sessionsStore, logger, payClient)
}

func (m *mockPayClient) withASuccessfulPayment(paymentId, reference string) *mockPayClient {
	m.
		On("GetPayment", paymentId).
		Return(pay.GetPaymentResponse{
			State: pay.State{
				Status:   "success",
				Finished: true,
			},
			PaymentId: paymentId,
			Reference: reference,
		}, nil)

	return m
}<|MERGE_RESOLUTION|>--- conflicted
+++ resolved
@@ -36,29 +36,25 @@
 		}).
 		Return("", nil)
 
-	template := &MockTemplate{}
-	template.
-		On("Func", w, &paymentConfirmationData{App: TestAppData, PaymentReference: "123456789012", Continue: TestAppData.Paths.TaskList}).
-		Return(nil)
-
-	sessionsStore := (&MockSessionsStore{}).
+	template := &mockTemplate{}
+	template.
+		On("Func", w, &paymentConfirmationData{App: testAppData, PaymentReference: "123456789012", Continue: testAppData.Paths.TaskList}).
+		Return(nil)
+
+	sessionsStore := (&mockSessionsStore{}).
 		WithPaySession(r).
 		WithExpiredPaySession(r, w)
 
-	lpaStore := (&MockLpaStore{}).
+	lpaStore := (&mockLpaStore{}).
 		WillReturnEmptyLpa(r).
 		WithCompletedPaymentLpaData(r, "abc123", "123456789012")
 
-<<<<<<< HEAD
-	err := PaymentConfirmation(&MockLogger{}, template.Func, payClient, notifyClient, lpaStore, sessionsStore, "http://app")(TestAppData, w, r)
-=======
 	dataStore := &mockDataStore{}
 	dataStore.
 		On("Put", r.Context(), "SHARECODE#123", "#METADATA#123", page.ShareCodeData{SessionID: "session-id", LpaID: "lpa-id"}).
 		Return(nil)
 
-	err := PaymentConfirmation(&mockLogger{}, template.Func, payClient, notifyClient, lpaStore, sessionsStore, "http://app", dataStore, mockRandom)(appData, w, r)
->>>>>>> a9dd9a72
+	err := PaymentConfirmation(&mockLogger{}, template.Func, payClient, notifyClient, lpaStore, sessionsStore, "http://app", dataStore, mockRandom)(testAppData, w, r)
 	resp := w.Result()
 
 	assert.Nil(t, err)
@@ -70,25 +66,21 @@
 	w := httptest.NewRecorder()
 	r, _ := http.NewRequest(http.MethodGet, "/payment-confirmation", nil)
 
-	template := &MockTemplate{}
-	lpaStore := &MockLpaStore{}
+	template := &mockTemplate{}
+	lpaStore := &mockLpaStore{}
 	lpaStore.
 		On("Get", r.Context()).
-		Return(&page.Lpa{}, ExpectedError)
-
-	logger := &MockLogger{}
+		Return(&page.Lpa{}, expectedError)
+
+	logger := &mockLogger{}
 	logger.
-		On("Print", fmt.Sprintf("unable to retrieve item from data store using key '%s': %s", "session-id", ExpectedError.Error())).
-		Return(nil)
-
-<<<<<<< HEAD
-	err := PaymentConfirmation(logger, template.Func, &mockPayClient{}, nil, lpaStore, &MockSessionsStore{}, "http://app")(TestAppData, w, r)
-=======
-	err := PaymentConfirmation(logger, template.Func, &mockPayClient{}, nil, lpaStore, &mockSessionsStore{}, "http://app", nil, mockRandom)(appData, w, r)
->>>>>>> a9dd9a72
-	resp := w.Result()
-
-	assert.Equal(t, ExpectedError, err)
+		On("Print", fmt.Sprintf("unable to retrieve item from data store using key '%s': %s", "session-id", expectedError.Error())).
+		Return(nil)
+
+	err := PaymentConfirmation(logger, template.Func, &mockPayClient{}, nil, lpaStore, &mockSessionsStore{}, "http://app", nil, mockRandom)(testAppData, w, r)
+	resp := w.Result()
+
+	assert.Equal(t, expectedError, err)
 	assert.Equal(t, http.StatusOK, resp.StatusCode)
 	mock.AssertExpectationsForObjects(t, lpaStore)
 }
@@ -97,23 +89,19 @@
 	w := httptest.NewRecorder()
 	r, _ := http.NewRequest(http.MethodGet, "/payment-confirmation", nil)
 
-	template := &MockTemplate{}
-	lpaStore := (&MockLpaStore{}).
+	template := &mockTemplate{}
+	lpaStore := (&mockLpaStore{}).
 		WillReturnEmptyLpa(r)
 
-	sessionsStore := &MockSessionsStore{}
+	sessionsStore := &mockSessionsStore{}
 	sessionsStore.
 		On("Get", r, "pay").
-		Return(&sessions.Session{}, ExpectedError)
-
-<<<<<<< HEAD
-	err := PaymentConfirmation(nil, template.Func, &mockPayClient{}, nil, lpaStore, sessionsStore, "http://app")(TestAppData, w, r)
-=======
-	err := PaymentConfirmation(nil, template.Func, &mockPayClient{}, nil, lpaStore, sessionsStore, "http://app", nil, mockRandom)(appData, w, r)
->>>>>>> a9dd9a72
-	resp := w.Result()
-
-	assert.Equal(t, ExpectedError, err)
+		Return(&sessions.Session{}, expectedError)
+
+	err := PaymentConfirmation(nil, template.Func, &mockPayClient{}, nil, lpaStore, sessionsStore, "http://app", nil, mockRandom)(testAppData, w, r)
+	resp := w.Result()
+
+	assert.Equal(t, expectedError, err)
 	assert.Equal(t, http.StatusOK, resp.StatusCode)
 	mock.AssertExpectationsForObjects(t, lpaStore, sessionsStore)
 }
@@ -122,32 +110,28 @@
 	w := httptest.NewRecorder()
 	r, _ := http.NewRequest(http.MethodGet, "/payment-confirmation", nil)
 
-	lpaStore := (&MockLpaStore{}).
+	lpaStore := (&mockLpaStore{}).
 		WillReturnEmptyLpa(r)
 
-	sessionsStore := (&MockSessionsStore{}).
+	sessionsStore := (&mockSessionsStore{}).
 		WithPaySession(r)
 
-	logger := &MockLogger{}
+	logger := &mockLogger{}
 	logger.
-		On("Print", fmt.Sprintf("unable to retrieve payment info: %s", ExpectedError.Error())).
+		On("Print", fmt.Sprintf("unable to retrieve payment info: %s", expectedError.Error())).
 		Return(nil)
 
 	payClient := &mockPayClient{}
 	payClient.
 		On("GetPayment", "abc123").
-		Return(pay.GetPaymentResponse{}, ExpectedError)
-
-	template := &MockTemplate{}
-
-<<<<<<< HEAD
-	err := PaymentConfirmation(logger, template.Func, payClient, nil, lpaStore, sessionsStore, "http://app")(TestAppData, w, r)
-=======
-	err := PaymentConfirmation(logger, template.Func, payClient, nil, lpaStore, sessionsStore, "http://app", nil, mockRandom)(appData, w, r)
->>>>>>> a9dd9a72
-	resp := w.Result()
-
-	assert.Equal(t, ExpectedError, err)
+		Return(pay.GetPaymentResponse{}, expectedError)
+
+	template := &mockTemplate{}
+
+	err := PaymentConfirmation(logger, template.Func, payClient, nil, lpaStore, sessionsStore, "http://app", nil, mockRandom)(testAppData, w, r)
+	resp := w.Result()
+
+	assert.Equal(t, expectedError, err)
 	assert.Equal(t, http.StatusOK, resp.StatusCode)
 	mock.AssertExpectationsForObjects(t, lpaStore, sessionsStore, logger, payClient)
 }
@@ -191,49 +175,38 @@
 		Return("template-id")
 	notifyClient.
 		On("Email", mock.Anything, mock.Anything).
-		Return("", ExpectedError)
-
-	lpaStore := (&MockLpaStore{}).
+		Return("", expectedError)
+
+	lpaStore := (&mockLpaStore{}).
 		WillReturnEmptyLpa(r)
 
-	sessionsStore := (&MockSessionsStore{}).
+	sessionsStore := (&mockSessionsStore{}).
 		WithPaySession(r)
 
 	payClient := (&mockPayClient{}).
 		withASuccessfulPayment("abc123", "123456789012")
 
-<<<<<<< HEAD
-	template := &MockTemplate{}
-=======
 	dataStore := &mockDataStore{}
 	dataStore.
 		On("Put", mock.Anything, mock.Anything, mock.Anything, mock.Anything).
 		Return(nil)
 
 	template := &mockTemplate{}
->>>>>>> a9dd9a72
 	template.
 		On("Func", w, mock.Anything).
 		Return(nil)
 
-<<<<<<< HEAD
-	err := PaymentConfirmation(nil, template.Func, payClient, notifyClient, lpaStore, sessionsStore, "http://app")(TestAppData, w, r)
-
-	assert.Equal(t, ExpectedError, errors.Unwrap(err))
-	mock.AssertExpectationsForObjects(t, lpaStore, sessionsStore, payClient)
-=======
-	err := PaymentConfirmation(nil, template.Func, payClient, notifyClient, lpaStore, sessionsStore, "http://app", dataStore, mockRandom)(appData, w, r)
+	err := PaymentConfirmation(nil, template.Func, payClient, notifyClient, lpaStore, sessionsStore, "http://app", dataStore, mockRandom)(testAppData, w, r)
 
 	assert.Equal(t, expectedError, errors.Unwrap(err))
 	mock.AssertExpectationsForObjects(t, dataStore, lpaStore, sessionsStore, payClient)
->>>>>>> a9dd9a72
 }
 
 func TestGetPaymentConfirmationWhenErrorExpiringSession(t *testing.T) {
 	w := httptest.NewRecorder()
 	r, _ := http.NewRequest(http.MethodGet, "/payment-confirmation", nil)
 
-	lpaStore := (&MockLpaStore{}).
+	lpaStore := (&mockLpaStore{}).
 		WillReturnEmptyLpa(r).
 		WithCompletedPaymentLpaData(r, "abc123", "123456789012")
 
@@ -245,40 +218,32 @@
 		On("Email", mock.Anything, mock.Anything).
 		Return("", nil)
 
-	sessionsStore := (&MockSessionsStore{}).
+	sessionsStore := (&mockSessionsStore{}).
 		WithPaySession(r)
 
 	sessionsStore.
 		On("Save", r, w, mock.Anything).
-		Return(ExpectedError)
-
-	logger := &MockLogger{}
+		Return(expectedError)
+
+	logger := &mockLogger{}
 	logger.
-		On("Print", fmt.Sprintf("unable to expire cookie in session: %s", ExpectedError.Error())).
+		On("Print", fmt.Sprintf("unable to expire cookie in session: %s", expectedError.Error())).
 		Return(nil)
 
 	payClient := (&mockPayClient{}).
 		withASuccessfulPayment("abc123", "123456789012")
 
-<<<<<<< HEAD
-	template := &MockTemplate{}
-=======
 	dataStore := &mockDataStore{}
 	dataStore.
 		On("Put", mock.Anything, mock.Anything, mock.Anything, mock.Anything).
 		Return(nil)
 
 	template := &mockTemplate{}
->>>>>>> a9dd9a72
 	template.
 		On("Func", w, mock.Anything).
 		Return(nil)
 
-<<<<<<< HEAD
-	err := PaymentConfirmation(logger, template.Func, payClient, notifyClient, lpaStore, sessionsStore, "http://app")(TestAppData, w, r)
-=======
-	err := PaymentConfirmation(logger, template.Func, payClient, notifyClient, lpaStore, sessionsStore, "http://app", dataStore, mockRandom)(appData, w, r)
->>>>>>> a9dd9a72
+	err := PaymentConfirmation(logger, template.Func, payClient, notifyClient, lpaStore, sessionsStore, "http://app", dataStore, mockRandom)(testAppData, w, r)
 	resp := w.Result()
 
 	assert.Nil(t, err)
