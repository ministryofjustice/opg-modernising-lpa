package donor

import (
	"errors"
	"fmt"
	"net/http"
	"net/http/httptest"
	"testing"

	"github.com/gorilla/sessions"
	"github.com/ministryofjustice/opg-modernising-lpa/internal/actor"
	"github.com/ministryofjustice/opg-modernising-lpa/internal/notify"
	"github.com/ministryofjustice/opg-modernising-lpa/internal/page"
	"github.com/ministryofjustice/opg-modernising-lpa/internal/pay"
	"github.com/stretchr/testify/assert"
	"github.com/stretchr/testify/mock"
)

func TestGetPaymentConfirmation(t *testing.T) {
	w := httptest.NewRecorder()
	r, _ := http.NewRequest(http.MethodGet, "/payment-confirmation", nil)

	payClient := (&mockPayClient{BaseURL: "http://base.url"}).
		withASuccessfulPayment("abc123", "123456789012")

	notifyClient := &mockNotifyClient{}
	notifyClient.
		On("TemplateID", notify.CertificateProviderInviteEmail).
		Return("template-id")
	notifyClient.
		On("Email", r.Context(), notify.Email{
			TemplateID:   "template-id",
			EmailAddress: "certificateprovider@example.com",
			Personalisation: map[string]string{
				"link": fmt.Sprintf("http://app%s?lpaId=lpa-id&sessionId=session-id", page.Paths.CertificateProviderStart),
			},
		}).
		Return("", nil)

	template := &page.MockTemplate{}
	template.
		On("Func", w, &paymentConfirmationData{App: page.TestAppData, PaymentReference: "123456789012", Continue: page.TestAppData.Paths.TaskList}).
		Return(nil)

<<<<<<< HEAD
	r, _ := http.NewRequest(http.MethodGet, "/payment-confirmation", nil)

	sessionsStore := (&page.MockSessionsStore{}).
		WithPaySession(r).
		WithExpiredPaySession(r, w)
=======
	sessionsStore := (&mockSessionsStore{}).
		withPaySession(r).
		withExpiredPaySession(r, w)
>>>>>>> 3d579bae

	lpaStore := (&page.MockLpaStore{}).
		WillReturnEmptyLpa(r).
		WithCompletedPaymentLpaData(r, "abc123", "123456789012")

<<<<<<< HEAD
	err := PaymentConfirmation(&page.MockLogger{}, template.Func, payClient, lpaStore, sessionsStore)(page.TestAppData, w, r)
=======
	err := PaymentConfirmation(&mockLogger{}, template.Func, payClient, notifyClient, lpaStore, sessionsStore, "http://app")(appData, w, r)
>>>>>>> 3d579bae
	resp := w.Result()

	assert.Nil(t, err)
	assert.Equal(t, http.StatusOK, resp.StatusCode)
	mock.AssertExpectationsForObjects(t, template, payClient, lpaStore, sessionsStore)
}

func TestGetPaymentConfirmationWhenDataStoreError(t *testing.T) {
	w := httptest.NewRecorder()
	r, _ := http.NewRequest(http.MethodGet, "/payment-confirmation", nil)

	template := &page.MockTemplate{}
	lpaStore := &page.MockLpaStore{}
	lpaStore.
		On("Get", r.Context()).
		Return(&page.Lpa{}, page.ExpectedError)

	logger := &page.MockLogger{}
	logger.
		On("Print", fmt.Sprintf("unable to retrieve item from data store using key '%s': %s", "session-id", page.ExpectedError.Error())).
		Return(nil)

<<<<<<< HEAD
	err := PaymentConfirmation(logger, template.Func, &mockPayClient{}, lpaStore, &page.MockSessionsStore{})(page.TestAppData, w, r)
=======
	err := PaymentConfirmation(logger, template.Func, &mockPayClient{}, nil, lpaStore, &mockSessionsStore{}, "http://app")(appData, w, r)
>>>>>>> 3d579bae
	resp := w.Result()

	assert.Equal(t, page.ExpectedError, err)
	assert.Equal(t, http.StatusOK, resp.StatusCode)
	mock.AssertExpectationsForObjects(t, lpaStore)
}

func TestGetPaymentConfirmationWhenErrorGettingSession(t *testing.T) {
	w := httptest.NewRecorder()
	r, _ := http.NewRequest(http.MethodGet, "/payment-confirmation", nil)

	template := &page.MockTemplate{}
	lpaStore := (&page.MockLpaStore{}).
		WillReturnEmptyLpa(r)

	sessionsStore := &page.MockSessionsStore{}
	sessionsStore.
		On("Get", r, "pay").
		Return(&sessions.Session{}, page.ExpectedError)

<<<<<<< HEAD
	err := PaymentConfirmation(nil, template.Func, &mockPayClient{}, lpaStore, sessionsStore)(page.TestAppData, w, r)
=======
	err := PaymentConfirmation(nil, template.Func, &mockPayClient{}, nil, lpaStore, sessionsStore, "http://app")(appData, w, r)
>>>>>>> 3d579bae
	resp := w.Result()

	assert.Equal(t, page.ExpectedError, err)
	assert.Equal(t, http.StatusOK, resp.StatusCode)
	mock.AssertExpectationsForObjects(t, lpaStore, sessionsStore)
}

func TestGetPaymentConfirmationWhenErrorGettingPayment(t *testing.T) {
	w := httptest.NewRecorder()
	r, _ := http.NewRequest(http.MethodGet, "/payment-confirmation", nil)

	lpaStore := (&page.MockLpaStore{}).
		WillReturnEmptyLpa(r)

	sessionsStore := (&page.MockSessionsStore{}).
		WithPaySession(r)

	logger := &page.MockLogger{}
	logger.
		On("Print", fmt.Sprintf("unable to retrieve payment info: %s", page.ExpectedError.Error())).
		Return(nil)

	payClient := &mockPayClient{}
	payClient.
		On("GetPayment", "abc123").
		Return(pay.GetPaymentResponse{}, page.ExpectedError)

	template := &page.MockTemplate{}

<<<<<<< HEAD
	err := PaymentConfirmation(logger, template.Func, payClient, lpaStore, sessionsStore)(page.TestAppData, w, r)
=======
	err := PaymentConfirmation(logger, template.Func, payClient, nil, lpaStore, sessionsStore, "http://app")(appData, w, r)
>>>>>>> 3d579bae
	resp := w.Result()

	assert.Equal(t, page.ExpectedError, err)
	assert.Equal(t, http.StatusOK, resp.StatusCode)
	mock.AssertExpectationsForObjects(t, lpaStore, sessionsStore, logger, payClient)
}

func TestGetPaymentConfirmationWhenErrorSendingEmail(t *testing.T) {
	w := httptest.NewRecorder()
	r, _ := http.NewRequest(http.MethodGet, "/payment-confirmation", nil)

	notifyClient := &mockNotifyClient{}
	notifyClient.
		On("TemplateID", mock.Anything).
		Return("template-id")
	notifyClient.
		On("Email", mock.Anything, mock.Anything).
		Return("", expectedError)

	lpaStore := (&mockLpaStore{}).
		willReturnEmptyLpa(r)

	sessionsStore := (&mockSessionsStore{}).
		withPaySession(r)

	payClient := (&mockPayClient{}).
		withASuccessfulPayment("abc123", "123456789012")

	template := &mockTemplate{}
	template.
		On("Func", w, mock.Anything).
		Return(nil)

	err := PaymentConfirmation(nil, template.Func, payClient, notifyClient, lpaStore, sessionsStore, "http://app")(appData, w, r)

	assert.Equal(t, expectedError, errors.Unwrap(err))
	mock.AssertExpectationsForObjects(t, lpaStore, sessionsStore, payClient)
}

func TestGetPaymentConfirmationWhenErrorExpiringSession(t *testing.T) {
	w := httptest.NewRecorder()
	r, _ := http.NewRequest(http.MethodGet, "/payment-confirmation", nil)

<<<<<<< HEAD
	lpaStore := (&page.MockLpaStore{}).
		WillReturnEmptyLpa(r).
		WithCompletedPaymentLpaData(r, "abc123", "123456789012")
=======
	notifyClient := &mockNotifyClient{}
	notifyClient.
		On("TemplateID", mock.Anything).
		Return("template-id")
	notifyClient.
		On("Email", mock.Anything, mock.Anything).
		Return("", nil)

	lpaStore := (&mockLpaStore{}).
		willReturnEmptyLpa(r).
		withCompletedPaymentLpaData(r, "abc123", "123456789012")
>>>>>>> 3d579bae

	sessionsStore := (&page.MockSessionsStore{}).
		WithPaySession(r)

	sessionsStore.
		On("Save", r, w, mock.Anything).
		Return(page.ExpectedError)

	logger := &page.MockLogger{}
	logger.
		On("Print", fmt.Sprintf("unable to expire cookie in session: %s", page.ExpectedError.Error())).
		Return(nil)

	payClient := (&mockPayClient{}).
		withASuccessfulPayment("abc123", "123456789012")

	template := &page.MockTemplate{}
	template.
		On("Func", w, mock.Anything).
		Return(nil)

<<<<<<< HEAD
	err := PaymentConfirmation(logger, template.Func, payClient, lpaStore, sessionsStore)(page.TestAppData, w, r)
=======
	err := PaymentConfirmation(logger, template.Func, payClient, notifyClient, lpaStore, sessionsStore, "http://app")(appData, w, r)
>>>>>>> 3d579bae
	resp := w.Result()

	assert.Nil(t, err)
	assert.Equal(t, http.StatusOK, resp.StatusCode)
	mock.AssertExpectationsForObjects(t, lpaStore, sessionsStore, logger, payClient)
}

<<<<<<< HEAD
=======
func (m *mockLpaStore) willReturnEmptyLpa(r *http.Request) *mockLpaStore {
	m.
		On("Get", r.Context()).
		Return(&page.Lpa{
			CertificateProvider: actor.CertificateProvider{
				Email: "certificateprovider@example.com",
			},
		}, nil)

	return m
}

func (m *mockLpaStore) withCompletedPaymentLpaData(r *http.Request, paymentId, paymentReference string) *mockLpaStore {
	m.
		On("Put", r.Context(), &page.Lpa{
			CertificateProvider: actor.CertificateProvider{
				Email: "certificateprovider@example.com",
			},
			PaymentDetails: page.PaymentDetails{
				PaymentId:        paymentId,
				PaymentReference: paymentReference,
			},
			Tasks: page.Tasks{
				PayForLpa: page.TaskCompleted,
			},
		}).
		Return(nil)

	return m
}

>>>>>>> 3d579bae
func (m *mockPayClient) withASuccessfulPayment(paymentId, reference string) *mockPayClient {
	m.
		On("GetPayment", paymentId).
		Return(pay.GetPaymentResponse{
			State: pay.State{
				Status:   "success",
				Finished: true,
			},
			PaymentId: paymentId,
			Reference: reference,
		}, nil)

	return m
}<|MERGE_RESOLUTION|>--- conflicted
+++ resolved
@@ -8,7 +8,6 @@
 	"testing"
 
 	"github.com/gorilla/sessions"
-	"github.com/ministryofjustice/opg-modernising-lpa/internal/actor"
 	"github.com/ministryofjustice/opg-modernising-lpa/internal/notify"
 	"github.com/ministryofjustice/opg-modernising-lpa/internal/page"
 	"github.com/ministryofjustice/opg-modernising-lpa/internal/pay"
@@ -42,27 +41,15 @@
 		On("Func", w, &paymentConfirmationData{App: page.TestAppData, PaymentReference: "123456789012", Continue: page.TestAppData.Paths.TaskList}).
 		Return(nil)
 
-<<<<<<< HEAD
-	r, _ := http.NewRequest(http.MethodGet, "/payment-confirmation", nil)
-
 	sessionsStore := (&page.MockSessionsStore{}).
 		WithPaySession(r).
 		WithExpiredPaySession(r, w)
-=======
-	sessionsStore := (&mockSessionsStore{}).
-		withPaySession(r).
-		withExpiredPaySession(r, w)
->>>>>>> 3d579bae
 
 	lpaStore := (&page.MockLpaStore{}).
 		WillReturnEmptyLpa(r).
 		WithCompletedPaymentLpaData(r, "abc123", "123456789012")
 
-<<<<<<< HEAD
-	err := PaymentConfirmation(&page.MockLogger{}, template.Func, payClient, lpaStore, sessionsStore)(page.TestAppData, w, r)
-=======
-	err := PaymentConfirmation(&mockLogger{}, template.Func, payClient, notifyClient, lpaStore, sessionsStore, "http://app")(appData, w, r)
->>>>>>> 3d579bae
+	err := PaymentConfirmation(&page.MockLogger{}, template.Func, payClient, notifyClient, lpaStore, sessionsStore, "http://app")(page.TestAppData, w, r)
 	resp := w.Result()
 
 	assert.Nil(t, err)
@@ -85,11 +72,7 @@
 		On("Print", fmt.Sprintf("unable to retrieve item from data store using key '%s': %s", "session-id", page.ExpectedError.Error())).
 		Return(nil)
 
-<<<<<<< HEAD
-	err := PaymentConfirmation(logger, template.Func, &mockPayClient{}, lpaStore, &page.MockSessionsStore{})(page.TestAppData, w, r)
-=======
-	err := PaymentConfirmation(logger, template.Func, &mockPayClient{}, nil, lpaStore, &mockSessionsStore{}, "http://app")(appData, w, r)
->>>>>>> 3d579bae
+	err := PaymentConfirmation(logger, template.Func, &mockPayClient{}, nil, lpaStore, &page.MockSessionsStore{}, "http://app")(page.TestAppData, w, r)
 	resp := w.Result()
 
 	assert.Equal(t, page.ExpectedError, err)
@@ -110,11 +93,7 @@
 		On("Get", r, "pay").
 		Return(&sessions.Session{}, page.ExpectedError)
 
-<<<<<<< HEAD
-	err := PaymentConfirmation(nil, template.Func, &mockPayClient{}, lpaStore, sessionsStore)(page.TestAppData, w, r)
-=======
-	err := PaymentConfirmation(nil, template.Func, &mockPayClient{}, nil, lpaStore, sessionsStore, "http://app")(appData, w, r)
->>>>>>> 3d579bae
+	err := PaymentConfirmation(nil, template.Func, &mockPayClient{}, nil, lpaStore, sessionsStore, "http://app")(page.TestAppData, w, r)
 	resp := w.Result()
 
 	assert.Equal(t, page.ExpectedError, err)
@@ -144,11 +123,7 @@
 
 	template := &page.MockTemplate{}
 
-<<<<<<< HEAD
-	err := PaymentConfirmation(logger, template.Func, payClient, lpaStore, sessionsStore)(page.TestAppData, w, r)
-=======
-	err := PaymentConfirmation(logger, template.Func, payClient, nil, lpaStore, sessionsStore, "http://app")(appData, w, r)
->>>>>>> 3d579bae
+	err := PaymentConfirmation(logger, template.Func, payClient, nil, lpaStore, sessionsStore, "http://app")(page.TestAppData, w, r)
 	resp := w.Result()
 
 	assert.Equal(t, page.ExpectedError, err)
@@ -166,25 +141,25 @@
 		Return("template-id")
 	notifyClient.
 		On("Email", mock.Anything, mock.Anything).
-		Return("", expectedError)
-
-	lpaStore := (&mockLpaStore{}).
-		willReturnEmptyLpa(r)
-
-	sessionsStore := (&mockSessionsStore{}).
-		withPaySession(r)
+		Return("", page.ExpectedError)
+
+	lpaStore := (&page.MockLpaStore{}).
+		WillReturnEmptyLpa(r)
+
+	sessionsStore := (&page.MockSessionsStore{}).
+		WithPaySession(r)
 
 	payClient := (&mockPayClient{}).
 		withASuccessfulPayment("abc123", "123456789012")
 
-	template := &mockTemplate{}
+	template := &page.MockTemplate{}
 	template.
 		On("Func", w, mock.Anything).
 		Return(nil)
 
-	err := PaymentConfirmation(nil, template.Func, payClient, notifyClient, lpaStore, sessionsStore, "http://app")(appData, w, r)
-
-	assert.Equal(t, expectedError, errors.Unwrap(err))
+	err := PaymentConfirmation(nil, template.Func, payClient, notifyClient, lpaStore, sessionsStore, "http://app")(page.TestAppData, w, r)
+
+	assert.Equal(t, page.ExpectedError, errors.Unwrap(err))
 	mock.AssertExpectationsForObjects(t, lpaStore, sessionsStore, payClient)
 }
 
@@ -192,11 +167,10 @@
 	w := httptest.NewRecorder()
 	r, _ := http.NewRequest(http.MethodGet, "/payment-confirmation", nil)
 
-<<<<<<< HEAD
 	lpaStore := (&page.MockLpaStore{}).
 		WillReturnEmptyLpa(r).
 		WithCompletedPaymentLpaData(r, "abc123", "123456789012")
-=======
+
 	notifyClient := &mockNotifyClient{}
 	notifyClient.
 		On("TemplateID", mock.Anything).
@@ -204,11 +178,6 @@
 	notifyClient.
 		On("Email", mock.Anything, mock.Anything).
 		Return("", nil)
-
-	lpaStore := (&mockLpaStore{}).
-		willReturnEmptyLpa(r).
-		withCompletedPaymentLpaData(r, "abc123", "123456789012")
->>>>>>> 3d579bae
 
 	sessionsStore := (&page.MockSessionsStore{}).
 		WithPaySession(r)
@@ -230,11 +199,7 @@
 		On("Func", w, mock.Anything).
 		Return(nil)
 
-<<<<<<< HEAD
-	err := PaymentConfirmation(logger, template.Func, payClient, lpaStore, sessionsStore)(page.TestAppData, w, r)
-=======
-	err := PaymentConfirmation(logger, template.Func, payClient, notifyClient, lpaStore, sessionsStore, "http://app")(appData, w, r)
->>>>>>> 3d579bae
+	err := PaymentConfirmation(logger, template.Func, payClient, notifyClient, lpaStore, sessionsStore, "http://app")(page.TestAppData, w, r)
 	resp := w.Result()
 
 	assert.Nil(t, err)
@@ -242,40 +207,6 @@
 	mock.AssertExpectationsForObjects(t, lpaStore, sessionsStore, logger, payClient)
 }
 
-<<<<<<< HEAD
-=======
-func (m *mockLpaStore) willReturnEmptyLpa(r *http.Request) *mockLpaStore {
-	m.
-		On("Get", r.Context()).
-		Return(&page.Lpa{
-			CertificateProvider: actor.CertificateProvider{
-				Email: "certificateprovider@example.com",
-			},
-		}, nil)
-
-	return m
-}
-
-func (m *mockLpaStore) withCompletedPaymentLpaData(r *http.Request, paymentId, paymentReference string) *mockLpaStore {
-	m.
-		On("Put", r.Context(), &page.Lpa{
-			CertificateProvider: actor.CertificateProvider{
-				Email: "certificateprovider@example.com",
-			},
-			PaymentDetails: page.PaymentDetails{
-				PaymentId:        paymentId,
-				PaymentReference: paymentReference,
-			},
-			Tasks: page.Tasks{
-				PayForLpa: page.TaskCompleted,
-			},
-		}).
-		Return(nil)
-
-	return m
-}
-
->>>>>>> 3d579bae
 func (m *mockPayClient) withASuccessfulPayment(paymentId, reference string) *mockPayClient {
 	m.
 		On("GetPayment", paymentId).
