package donor

import (
	"context"
	"encoding/base64"
	"io"
	"net/http"
	"net/url"
	"strings"
	"time"

	"github.com/gorilla/sessions"
	"github.com/ministryofjustice/opg-go-common/template"
	"github.com/ministryofjustice/opg-modernising-lpa/internal/identity"
	"github.com/ministryofjustice/opg-modernising-lpa/internal/notify"
	"github.com/ministryofjustice/opg-modernising-lpa/internal/onelogin"
	"github.com/ministryofjustice/opg-modernising-lpa/internal/page"
	"github.com/ministryofjustice/opg-modernising-lpa/internal/pay"
	"github.com/ministryofjustice/opg-modernising-lpa/internal/place"
	"github.com/ministryofjustice/opg-modernising-lpa/internal/random"
	"github.com/ministryofjustice/opg-modernising-lpa/internal/sesh"
)

//go:generate mockery --testonly --inpackage --name Template --structname mockTemplate
type Template func(io.Writer, interface{}) error

//go:generate mockery --testonly --inpackage --name Logger --structname mockLogger
type Logger interface {
	Print(v ...interface{})
}

//go:generate mockery --testonly --inpackage --name LpaStore --structname mockLpaStore
type LpaStore interface {
	Create(context.Context) (*page.Lpa, error)
	GetAll(context.Context) ([]*page.Lpa, error)
	Get(context.Context) (*page.Lpa, error)
	Put(context.Context, *page.Lpa) error
}

//go:generate mockery --testonly --inpackage --name PayClient --structname mockPayClient
type PayClient interface {
	CreatePayment(body pay.CreatePaymentBody) (pay.CreatePaymentResponse, error)
	GetPayment(paymentId string) (pay.GetPaymentResponse, error)
}

//go:generate mockery --testonly --inpackage --name AddressClient --structname mockAddressClient
type AddressClient interface {
	LookupPostcode(ctx context.Context, postcode string) ([]place.Address, error)
}

//go:generate mockery --testonly --inpackage --name ShareCodeSender --structname mockShareCodeSender
type ShareCodeSender interface {
	Send(ctx context.Context, template notify.TemplateId, appData page.AppData, email string, identity bool) error
}

//go:generate mockery --testonly --inpackage --name YotiClient --structname mockYotiClient
type YotiClient interface {
	IsTest() bool
	SdkID() string
	User(string) (identity.UserData, error)
}

//go:generate mockery --testonly --inpackage --name OneLoginClient --structname mockOneLoginClient
type OneLoginClient interface {
	AuthCodeURL(state, nonce, locale string, identity bool) string
	Exchange(ctx context.Context, code, nonce string) (string, error)
	UserInfo(ctx context.Context, accessToken string) (onelogin.UserInfo, error)
	ParseIdentityClaim(ctx context.Context, userInfo onelogin.UserInfo) (identity.UserData, error)
}

//go:generate mockery --testonly --inpackage --name NotifyClient --structname mockNotifyClient
type NotifyClient interface {
	Email(ctx context.Context, email notify.Email) (string, error)
	Sms(ctx context.Context, sms notify.Sms) (string, error)
	TemplateID(id notify.TemplateId) string
}

//go:generate mockery --testonly --inpackage --name SessionStore --structname mockSessionStore
type SessionStore interface {
	Get(r *http.Request, name string) (*sessions.Session, error)
	New(r *http.Request, name string) (*sessions.Session, error)
	Save(r *http.Request, w http.ResponseWriter, s *sessions.Session) error
}

func Register(
	rootMux *http.ServeMux,
	logger Logger,
	tmpls template.Templates,
	sessionStore SessionStore,
	lpaStore LpaStore,
	oneLoginClient OneLoginClient,
	addressClient AddressClient,
	appPublicUrl string,
	payClient PayClient,
	yotiClient YotiClient,
	yotiScenarioID string,
	notifyClient NotifyClient,
<<<<<<< HEAD
	shareCodeSender ShareCodeSender,
) {
	handleRoot := makeHandle(rootMux, logger, sessionStore, None)
=======
	dataStore page.DataStore,
	errorHandler page.ErrorHandler,
	notFoundHandler page.Handler,
) {
	shareCodeSender := page.NewShareCodeSender(dataStore, notifyClient, appPublicUrl, random.String)

	handleRoot := makeHandle(rootMux, sessionStore, None, errorHandler)
>>>>>>> 7752c58c

	handleRoot(page.Paths.Dashboard, RequireSession,
		Dashboard(tmpls.Get("dashboard.gohtml"), lpaStore))

	lpaMux := http.NewServeMux()

	rootMux.Handle("/lpa/", routeToLpa(lpaMux, notFoundHandler))

	handleLpa := makeHandle(lpaMux, sessionStore, RequireSession, errorHandler)

	handleLpa(page.Paths.Root, None, notFoundHandler)
	handleLpa(page.Paths.YourDetails, None,
		YourDetails(tmpls.Get("your_details.gohtml"), lpaStore, sessionStore))
	handleLpa(page.Paths.YourAddress, None,
		YourAddress(logger, tmpls.Get("your_address.gohtml"), addressClient, lpaStore))
	handleLpa(page.Paths.LpaType, None,
		LpaType(tmpls.Get("lpa_type.gohtml"), lpaStore))
	handleLpa(page.Paths.WhoIsTheLpaFor, None,
		WhoIsTheLpaFor(tmpls.Get("who_is_the_lpa_for.gohtml"), lpaStore))

	handleLpa(page.Paths.TaskList, None,
		TaskList(tmpls.Get("task_list.gohtml"), lpaStore))

	handleLpa(page.Paths.ChooseAttorneys, CanGoBack,
		ChooseAttorneys(tmpls.Get("choose_attorneys.gohtml"), lpaStore, random.String))
	handleLpa(page.Paths.ChooseAttorneysAddress, CanGoBack,
		ChooseAttorneysAddress(logger, tmpls.Get("choose_attorneys_address.gohtml"), addressClient, lpaStore))
	handleLpa(page.Paths.ChooseAttorneysSummary, CanGoBack,
		ChooseAttorneysSummary(logger, tmpls.Get("choose_attorneys_summary.gohtml"), lpaStore))
	handleLpa(page.Paths.RemoveAttorney, CanGoBack,
		RemoveAttorney(logger, tmpls.Get("remove_attorney.gohtml"), lpaStore))
	handleLpa(page.Paths.HowShouldAttorneysMakeDecisions, CanGoBack,
		HowShouldAttorneysMakeDecisions(tmpls.Get("how_should_attorneys_make_decisions.gohtml"), lpaStore))

	handleLpa(page.Paths.DoYouWantReplacementAttorneys, CanGoBack,
		WantReplacementAttorneys(tmpls.Get("do_you_want_replacement_attorneys.gohtml"), lpaStore))
	handleLpa(page.Paths.ChooseReplacementAttorneys, CanGoBack,
		ChooseReplacementAttorneys(tmpls.Get("choose_replacement_attorneys.gohtml"), lpaStore, random.String))
	handleLpa(page.Paths.ChooseReplacementAttorneysAddress, CanGoBack,
		ChooseReplacementAttorneysAddress(logger, tmpls.Get("choose_replacement_attorneys_address.gohtml"), addressClient, lpaStore))
	handleLpa(page.Paths.ChooseReplacementAttorneysSummary, CanGoBack,
		ChooseReplacementAttorneysSummary(logger, tmpls.Get("choose_replacement_attorneys_summary.gohtml"), lpaStore))
	handleLpa(page.Paths.RemoveReplacementAttorney, CanGoBack,
		RemoveReplacementAttorney(logger, tmpls.Get("remove_replacement_attorney.gohtml"), lpaStore))
	handleLpa(page.Paths.HowShouldReplacementAttorneysStepIn, CanGoBack,
		HowShouldReplacementAttorneysStepIn(tmpls.Get("how_should_replacement_attorneys_step_in.gohtml"), lpaStore))
	handleLpa(page.Paths.HowShouldReplacementAttorneysMakeDecisions, CanGoBack,
		HowShouldReplacementAttorneysMakeDecisions(tmpls.Get("how_should_replacement_attorneys_make_decisions.gohtml"), lpaStore))

	handleLpa(page.Paths.WhenCanTheLpaBeUsed, CanGoBack,
		WhenCanTheLpaBeUsed(tmpls.Get("when_can_the_lpa_be_used.gohtml"), lpaStore))
	handleLpa(page.Paths.Restrictions, CanGoBack,
		Restrictions(tmpls.Get("restrictions.gohtml"), lpaStore))
	handleLpa(page.Paths.WhoDoYouWantToBeCertificateProviderGuidance, CanGoBack,
		WhoDoYouWantToBeCertificateProviderGuidance(tmpls.Get("who_do_you_want_to_be_certificate_provider_guidance.gohtml"), lpaStore))
	handleLpa(page.Paths.CertificateProviderDetails, CanGoBack,
		CertificateProviderDetails(tmpls.Get("certificate_provider_details.gohtml"), lpaStore))
	handleLpa(page.Paths.HowWouldCertificateProviderPreferToCarryOutTheirRole, CanGoBack,
		HowWouldCertificateProviderPreferToCarryOutTheirRole(tmpls.Get("how_would_certificate_provider_prefer_to_carry_out_their_role.gohtml"), lpaStore))
	handleLpa(page.Paths.CertificateProviderAddress, CanGoBack,
		CertificateProviderAddress(logger, tmpls.Get("certificate_provider_address.gohtml"), addressClient, lpaStore))
	handleLpa(page.Paths.HowDoYouKnowYourCertificateProvider, CanGoBack,
		HowDoYouKnowYourCertificateProvider(tmpls.Get("how_do_you_know_your_certificate_provider.gohtml"), lpaStore))
	handleLpa(page.Paths.HowLongHaveYouKnownCertificateProvider, CanGoBack,
		HowLongHaveYouKnownCertificateProvider(tmpls.Get("how_long_have_you_known_certificate_provider.gohtml"), lpaStore))

	handleLpa(page.Paths.DoYouWantToNotifyPeople, CanGoBack,
		DoYouWantToNotifyPeople(tmpls.Get("do_you_want_to_notify_people.gohtml"), lpaStore))
	handleLpa(page.Paths.ChoosePeopleToNotify, CanGoBack,
		ChoosePeopleToNotify(tmpls.Get("choose_people_to_notify.gohtml"), lpaStore, random.String))
	handleLpa(page.Paths.ChoosePeopleToNotifyAddress, CanGoBack,
		ChoosePeopleToNotifyAddress(logger, tmpls.Get("choose_people_to_notify_address.gohtml"), addressClient, lpaStore))
	handleLpa(page.Paths.ChoosePeopleToNotifySummary, CanGoBack,
		ChoosePeopleToNotifySummary(logger, tmpls.Get("choose_people_to_notify_summary.gohtml"), lpaStore))
	handleLpa(page.Paths.RemovePersonToNotify, CanGoBack,
		RemovePersonToNotify(logger, tmpls.Get("remove_person_to_notify.gohtml"), lpaStore))

	handleLpa(page.Paths.CheckYourLpa, CanGoBack,
		CheckYourLpa(tmpls.Get("check_your_lpa.gohtml"), lpaStore))

	handleLpa(page.Paths.AboutPayment, CanGoBack,
		AboutPayment(logger, tmpls.Get("about_payment.gohtml"), sessionStore, payClient, appPublicUrl, random.String, lpaStore))
	handleLpa(page.Paths.PaymentConfirmation, CanGoBack,
		PaymentConfirmation(logger, tmpls.Get("payment_confirmation.gohtml"), payClient, lpaStore, sessionStore, shareCodeSender))

	handleLpa(page.Paths.HowToConfirmYourIdentityAndSign, CanGoBack,
		page.Guidance(tmpls.Get("how_to_confirm_your_identity_and_sign.gohtml"), lpaStore))
	handleLpa(page.Paths.WhatYoullNeedToConfirmYourIdentity, CanGoBack,
		page.Guidance(tmpls.Get("what_youll_need_to_confirm_your_identity.gohtml"), lpaStore))

	for path, page := range map[string]int{
		page.Paths.SelectYourIdentityOptions:  0,
		page.Paths.SelectYourIdentityOptions1: 1,
		page.Paths.SelectYourIdentityOptions2: 2,
	} {
		handleLpa(path, CanGoBack,
			SelectYourIdentityOptions(tmpls.Get("select_your_identity_options.gohtml"), lpaStore, page))
	}

	handleLpa(page.Paths.YourChosenIdentityOptions, CanGoBack,
		YourChosenIdentityOptions(tmpls.Get("your_chosen_identity_options.gohtml"), lpaStore))
	handleLpa(page.Paths.IdentityWithYoti, CanGoBack,
		IdentityWithYoti(tmpls.Get("identity_with_yoti.gohtml"), lpaStore, yotiClient, yotiScenarioID))
	handleLpa(page.Paths.IdentityWithYotiCallback, CanGoBack,
		IdentityWithYotiCallback(tmpls.Get("identity_with_yoti_callback.gohtml"), yotiClient, lpaStore))
	handleLpa(page.Paths.IdentityWithOneLogin, CanGoBack,
		IdentityWithOneLogin(logger, oneLoginClient, sessionStore, random.String))
	handleLpa(page.Paths.IdentityWithOneLoginCallback, CanGoBack,
		IdentityWithOneLoginCallback(tmpls.Get("identity_with_one_login_callback.gohtml"), oneLoginClient, sessionStore, lpaStore))

	for path, identityOption := range map[string]identity.Option{
		page.Paths.IdentityWithPassport:                 identity.Passport,
		page.Paths.IdentityWithBiometricResidencePermit: identity.BiometricResidencePermit,
		page.Paths.IdentityWithDrivingLicencePaper:      identity.DrivingLicencePaper,
		page.Paths.IdentityWithDrivingLicencePhotocard:  identity.DrivingLicencePhotocard,
		page.Paths.IdentityWithOnlineBankAccount:        identity.OnlineBankAccount,
	} {
		handleLpa(path, CanGoBack,
			IdentityWithTodo(tmpls.Get("identity_with_todo.gohtml"), identityOption))
	}

	handleLpa(page.Paths.ReadYourLpa, CanGoBack,
		page.Guidance(tmpls.Get("read_your_lpa.gohtml"), lpaStore))
	handleLpa(page.Paths.YourLegalRightsAndResponsibilities, CanGoBack,
		page.Guidance(tmpls.Get("your_legal_rights_and_responsibilities.gohtml"), lpaStore))
	handleLpa(page.Paths.SignYourLpa, CanGoBack,
		SignYourLpa(tmpls.Get("sign_your_lpa.gohtml"), lpaStore))
	handleLpa(page.Paths.WitnessingYourSignature, CanGoBack,
		WitnessingYourSignature(tmpls.Get("witnessing_your_signature.gohtml"), lpaStore, notifyClient, random.Code, time.Now))
	handleLpa(page.Paths.WitnessingAsCertificateProvider, CanGoBack,
		WitnessingAsCertificateProvider(tmpls.Get("witnessing_as_certificate_provider.gohtml"), lpaStore, shareCodeSender, time.Now))
	handleLpa(page.Paths.YouHaveSubmittedYourLpa, CanGoBack,
		page.Guidance(tmpls.Get("you_have_submitted_your_lpa.gohtml"), lpaStore))

	handleLpa(page.Paths.Progress, CanGoBack,
		page.Guidance(tmpls.Get("lpa_progress.gohtml"), lpaStore))
}

type handleOpt byte

const (
	None handleOpt = 1 << iota
	RequireSession
	CanGoBack
)

func makeHandle(mux *http.ServeMux, store sesh.Store, defaultOptions handleOpt, errorHandler page.ErrorHandler) func(string, handleOpt, page.Handler) {
	return func(path string, opt handleOpt, h page.Handler) {
		opt = opt | defaultOptions

		mux.HandleFunc(path, func(w http.ResponseWriter, r *http.Request) {
			ctx := r.Context()

			appData := page.AppDataFromContext(ctx)
			appData.Page = path
			appData.CanGoBack = opt&CanGoBack != 0

			if opt&RequireSession != 0 {
				session, err := sesh.Donor(store, r)
				if err != nil {
					http.Redirect(w, r, page.Paths.Start, http.StatusFound)
					return
				}

				appData.SessionID = base64.StdEncoding.EncodeToString([]byte(session.Sub))

				data := page.SessionDataFromContext(ctx)
				if data != nil {
					data.SessionID = appData.SessionID
					ctx = page.ContextWithSessionData(ctx, data)

					appData.LpaID = data.LpaID
				} else {
					ctx = page.ContextWithSessionData(ctx, &page.SessionData{SessionID: appData.SessionID})
				}
			}

			if err := h(appData, w, r.WithContext(page.ContextWithAppData(ctx, appData))); err != nil {
				errorHandler(w, r, err)
			}
		})
	}
}

func routeToLpa(mux http.Handler, notFoundHandler page.Handler) http.HandlerFunc {
	const prefixLength = len("/lpa/")

	return func(w http.ResponseWriter, r *http.Request) {
		parts := strings.SplitN(r.URL.Path, "/", 4)
		if len(parts) != 4 {
			notFoundHandler(page.AppDataFromContext(r.Context()), w, r)
			return
		}

		id, path := parts[2], "/"+parts[3]

		r2 := new(http.Request)
		*r2 = *r
		r2.URL = new(url.URL)
		*r2.URL = *r.URL
		r2.URL.Path = path
		if len(r.URL.RawPath) > prefixLength+len(id) {
			r2.URL.RawPath = r.URL.RawPath[prefixLength+len(id):]
		}

		mux.ServeHTTP(w, r2.WithContext(page.ContextWithSessionData(r2.Context(), &page.SessionData{LpaID: id})))
	}
}<|MERGE_RESOLUTION|>--- conflicted
+++ resolved
@@ -95,19 +95,11 @@
 	yotiClient YotiClient,
 	yotiScenarioID string,
 	notifyClient NotifyClient,
-<<<<<<< HEAD
 	shareCodeSender ShareCodeSender,
-) {
-	handleRoot := makeHandle(rootMux, logger, sessionStore, None)
-=======
-	dataStore page.DataStore,
 	errorHandler page.ErrorHandler,
 	notFoundHandler page.Handler,
 ) {
-	shareCodeSender := page.NewShareCodeSender(dataStore, notifyClient, appPublicUrl, random.String)
-
 	handleRoot := makeHandle(rootMux, sessionStore, None, errorHandler)
->>>>>>> 7752c58c
 
 	handleRoot(page.Paths.Dashboard, RequireSession,
 		Dashboard(tmpls.Get("dashboard.gohtml"), lpaStore))
