--- conflicted
+++ resolved
@@ -581,14 +581,12 @@
 		On("Func", w, &chooseAttorneysAddressData{
 			App:      appData,
 			Attorney: attorney,
-			Form: &chooseAttorneysAddressForm{
+			Form: &addressForm{
 				Action:         "lookup",
 				LookupPostcode: "XYZ",
 			},
 			Addresses: []place.Address{},
-			Errors: map[string]string{
-				"lookup-postcode": "enterUkPostCode",
-			},
+			Errors:    validation.With("lookup-postcode", validation.EnterError{Label: "ukPostcode"}),
 		}).
 		Return(nil)
 
@@ -639,176 +637,6 @@
 	mock.AssertExpectationsForObjects(t, template)
 }
 
-<<<<<<< HEAD
-func TestReadChooseAttorneysAddressForm(t *testing.T) {
-	expectedAddress := &place.Address{
-		Line1:      "a",
-		Line2:      "b",
-		Line3:      "c",
-		TownOrCity: "d",
-		Postcode:   "e",
-	}
-
-	testCases := map[string]struct {
-		form   url.Values
-		result *chooseAttorneysAddressForm
-	}{
-		"lookup": {
-			form: url.Values{
-				"action":          {"lookup"},
-				"lookup-postcode": {"NG1"},
-			},
-			result: &chooseAttorneysAddressForm{
-				Action:         "lookup",
-				LookupPostcode: "NG1",
-			},
-		},
-		"select": {
-			form: url.Values{
-				"action":         {"select"},
-				"select-address": {expectedAddress.Encode()},
-			},
-			result: &chooseAttorneysAddressForm{
-				Action:  "select",
-				Address: expectedAddress,
-			},
-		},
-		"select not selected": {
-			form: url.Values{
-				"action":         {"select"},
-				"select-address": {""},
-			},
-			result: &chooseAttorneysAddressForm{
-				Action:  "select",
-				Address: nil,
-			},
-		},
-		"manual": {
-			form: url.Values{
-				"action":           {"manual"},
-				"address-line-1":   {"a"},
-				"address-line-2":   {"b"},
-				"address-line-3":   {"c"},
-				"address-town":     {"d"},
-				"address-postcode": {"e"},
-			},
-			result: &chooseAttorneysAddressForm{
-				Action:  "manual",
-				Address: expectedAddress,
-			},
-		},
-	}
-
-	for name, tc := range testCases {
-		t.Run(name, func(t *testing.T) {
-			r, _ := http.NewRequest(http.MethodPost, "/", strings.NewReader(tc.form.Encode()))
-			r.Header.Add("Content-Type", formUrlEncoded)
-
-			actual := readChooseAttorneysAddressForm(r)
-			assert.Equal(t, tc.result, actual)
-		})
-	}
-}
-
-func TestChooseAttorneysAddressFormValidate(t *testing.T) {
-	testCases := map[string]struct {
-		form   *chooseAttorneysAddressForm
-		errors map[string]string
-	}{
-		"lookup valid": {
-			form: &chooseAttorneysAddressForm{
-				Action:         "lookup",
-				LookupPostcode: "NG1",
-			},
-			errors: map[string]string{},
-		},
-		"lookup missing postcode": {
-			form: &chooseAttorneysAddressForm{
-				Action: "lookup",
-			},
-			errors: map[string]string{
-				"lookup-postcode": "enterPostcode",
-			},
-		},
-		"select valid": {
-			form: &chooseAttorneysAddressForm{
-				Action:  "select",
-				Address: &place.Address{},
-			},
-			errors: map[string]string{},
-		},
-		"select not selected": {
-			form: &chooseAttorneysAddressForm{
-				Action:  "select",
-				Address: nil,
-			},
-			errors: map[string]string{
-				"select-address": "selectAddress",
-			},
-		},
-		"manual valid": {
-			form: &chooseAttorneysAddressForm{
-				Action: "manual",
-				Address: &place.Address{
-					Line1:      "a",
-					TownOrCity: "b",
-					Postcode:   "c",
-				},
-			},
-			errors: map[string]string{},
-		},
-		"manual missing all": {
-			form: &chooseAttorneysAddressForm{
-				Action:  "manual",
-				Address: &place.Address{},
-			},
-			errors: map[string]string{
-				"address-line-1":   "enterAddress",
-				"address-town":     "enterTownOrCity",
-				"address-postcode": "enterPostcode",
-			},
-		},
-		"manual max length": {
-			form: &chooseAttorneysAddressForm{
-				Action: "manual",
-				Address: &place.Address{
-					Line1:      strings.Repeat("x", 50),
-					Line2:      strings.Repeat("x", 50),
-					Line3:      strings.Repeat("x", 50),
-					TownOrCity: "b",
-					Postcode:   "c",
-				},
-			},
-			errors: map[string]string{},
-		},
-		"manual too long": {
-			form: &chooseAttorneysAddressForm{
-				Action: "manual",
-				Address: &place.Address{
-					Line1:      strings.Repeat("x", 51),
-					Line2:      strings.Repeat("x", 51),
-					Line3:      strings.Repeat("x", 51),
-					TownOrCity: "b",
-					Postcode:   "c",
-				},
-			},
-			errors: map[string]string{
-				"address-line-1": "addressLine1TooLong",
-				"address-line-2": "addressLine2TooLong",
-				"address-line-3": "addressLine3TooLong",
-			},
-		},
-	}
-
-	for name, tc := range testCases {
-		t.Run(name, func(t *testing.T) {
-			assert.Equal(t, tc.errors, tc.form.Validate())
-		})
-	}
-}
-
-=======
->>>>>>> 63779486
 func TestPostChooseAttorneysManuallyFromAnotherPage(t *testing.T) {
 	testcases := map[string]struct {
 		requestUrl      string
