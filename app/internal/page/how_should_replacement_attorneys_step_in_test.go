--- conflicted
+++ resolved
@@ -356,14 +356,6 @@
 			otherDetails:   "",
 			expectedErrors: map[string]string{"other-details": "provideDetailsOfWhenToStepIn"},
 		},
-<<<<<<< HEAD
-		"otherDetails provided with whenToStepIn value is not other": {
-			whenToStepIn:   "none",
-			otherDetails:   "some details",
-			expectedErrors: map[string]string{"other-details": "removeOtherDetails"},
-		},
-=======
->>>>>>> 037e7ca2
 	}
 
 	for name, tc := range testCases {
