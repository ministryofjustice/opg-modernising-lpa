--- conflicted
+++ resolved
@@ -113,8 +113,157 @@
 	mock.AssertExpectationsForObjects(t, template, lpaStore)
 }
 
-func TestPostChooseAttorneys(t *testing.T) {
-<<<<<<< HEAD
+func TestPostChooseAttorneysAttorneyDoesNotExists(t *testing.T) {
+	testCases := map[string]struct {
+		form     url.Values
+		attorney Attorney
+	}{
+		"valid": {
+			form: url.Values{
+				"first-names":         {"John"},
+				"last-name":           {"Doe"},
+				"email":               {"john@example.com"},
+				"date-of-birth-day":   {"2"},
+				"date-of-birth-month": {"1"},
+				"date-of-birth-year":  {strconv.Itoa(time.Now().Year() - 40)},
+			},
+			attorney: Attorney{
+				FirstNames:  "John",
+				LastName:    "Doe",
+				Email:       "john@example.com",
+				DateOfBirth: time.Date(time.Now().Year()-40, time.January, 2, 0, 0, 0, 0, time.UTC),
+				ID:          "123",
+			},
+		},
+		"warning ignored": {
+			form: url.Values{
+				"first-names":         {"John"},
+				"last-name":           {"Doe"},
+				"email":               {"john@example.com"},
+				"date-of-birth-day":   {"2"},
+				"date-of-birth-month": {"1"},
+				"date-of-birth-year":  {"1900"},
+				"ignore-warning":      {"dateOfBirthIsOver100"},
+			},
+			attorney: Attorney{
+				FirstNames:  "John",
+				LastName:    "Doe",
+				Email:       "john@example.com",
+				DateOfBirth: time.Date(1900, time.January, 2, 0, 0, 0, 0, time.UTC),
+				ID:          "123",
+			},
+		},
+	}
+
+	for name, tc := range testCases {
+		t.Run(name, func(t *testing.T) {
+			w := httptest.NewRecorder()
+
+			lpaStore := &mockLpaStore{}
+			lpaStore.
+				On("Get", mock.Anything, "session-id").
+				Return(Lpa{}, nil)
+			lpaStore.
+				On("Put", mock.Anything, "session-id", Lpa{
+					Attorneys: []Attorney{tc.attorney},
+				}).
+				Return(nil)
+
+			r, _ := http.NewRequest(http.MethodPost, "/", strings.NewReader(tc.form.Encode()))
+			r.Header.Add("Content-Type", formUrlEncoded)
+
+			err := ChooseAttorneys(nil, lpaStore, mockRandom)(appData, w, r)
+			resp := w.Result()
+
+			assert.Nil(t, err)
+			assert.Equal(t, http.StatusFound, resp.StatusCode)
+			assert.Equal(t, "/choose-attorneys-address?id=123", resp.Header.Get("Location"))
+			mock.AssertExpectationsForObjects(t, lpaStore)
+		})
+	}
+}
+
+func TestPostChooseAttorneysAttorneyExists(t *testing.T) {
+	testCases := map[string]struct {
+		form     url.Values
+		attorney Attorney
+	}{
+		"valid": {
+			form: url.Values{
+				"first-names":         {"John"},
+				"last-name":           {"Doe"},
+				"email":               {"john@example.com"},
+				"date-of-birth-day":   {"2"},
+				"date-of-birth-month": {"1"},
+				"date-of-birth-year":  {strconv.Itoa(time.Now().Year() - 40)},
+			},
+			attorney: Attorney{
+				FirstNames:  "John",
+				LastName:    "Doe",
+				Email:       "john@example.com",
+				DateOfBirth: time.Date(time.Now().Year()-40, time.January, 2, 0, 0, 0, 0, time.UTC),
+				Address:     place.Address{Line1: "abc"},
+				ID:          "123",
+			},
+		},
+		"warning ignored": {
+			form: url.Values{
+				"first-names":         {"John"},
+				"last-name":           {"Doe"},
+				"email":               {"john@example.com"},
+				"date-of-birth-day":   {"2"},
+				"date-of-birth-month": {"1"},
+				"date-of-birth-year":  {"1900"},
+				"ignore-warning":      {"dateOfBirthIsOver100"},
+			},
+			attorney: Attorney{
+				FirstNames:  "John",
+				LastName:    "Doe",
+				Email:       "john@example.com",
+				DateOfBirth: time.Date(1900, time.January, 2, 0, 0, 0, 0, time.UTC),
+				Address:     place.Address{Line1: "abc"},
+				ID:          "123",
+			},
+		},
+	}
+
+	for name, tc := range testCases {
+		t.Run(name, func(t *testing.T) {
+			w := httptest.NewRecorder()
+
+			lpaStore := &mockLpaStore{}
+			lpaStore.
+				On("Get", mock.Anything, "session-id").
+				Return(Lpa{
+					Attorneys: []Attorney{
+						{
+							FirstNames: "John",
+							ID:         "123",
+							Address:    place.Address{Line1: "abc"},
+						},
+					},
+				}, nil)
+			lpaStore.
+				On("Put", mock.Anything, "session-id", Lpa{
+					Attorneys: []Attorney{tc.attorney},
+				}).
+				Return(nil)
+
+			r, _ := http.NewRequest(http.MethodPost, "/?id=123", strings.NewReader(tc.form.Encode()))
+			r.Header.Add("Content-Type", formUrlEncoded)
+
+			err := ChooseAttorneys(nil, lpaStore, mockRandom)(appData, w, r)
+			resp := w.Result()
+
+			assert.Nil(t, err)
+			assert.Equal(t, http.StatusFound, resp.StatusCode)
+			assert.Equal(t, "/choose-attorneys-address?id=123", resp.Header.Get("Location"))
+			mock.AssertExpectationsForObjects(t, lpaStore)
+		})
+	}
+}
+
+func TestPostChooseAttorneysFromAnotherPage(t *testing.T) {
 	testcases := map[string]struct {
 		requestUrl      string
 		expectedNextUrl string
@@ -139,155 +288,15 @@
 			requestUrl:      "/?id=123",
 			expectedNextUrl: "/choose-attorneys-address?id=123",
 		},
-=======
-	testCases := map[string]struct {
-		form     url.Values
-		attorney Attorney
-	}{
-		"valid": {
-			form: url.Values{
-				"first-names":         {"John"},
-				"last-name":           {"Doe"},
-				"email":               {"john@example.com"},
-				"date-of-birth-day":   {"2"},
-				"date-of-birth-month": {"1"},
-				"date-of-birth-year":  {strconv.Itoa(time.Now().Year() - 40)},
-			},
-			attorney: Attorney{
-				FirstNames:  "John",
-				LastName:    "Doe",
-				Email:       "john@example.com",
-				DateOfBirth: time.Date(time.Now().Year()-40, time.January, 2, 0, 0, 0, 0, time.UTC),
-				Address:     place.Address{Line1: "abc"},
-			},
-		},
-		"warning ignored": {
-			form: url.Values{
-				"first-names":         {"John"},
-				"last-name":           {"Doe"},
-				"email":               {"john@example.com"},
-				"date-of-birth-day":   {"2"},
-				"date-of-birth-month": {"1"},
-				"date-of-birth-year":  {"1900"},
-				"ignore-warning":      {"dateOfBirthIsOver100"},
-			},
-			attorney: Attorney{
-				FirstNames:  "John",
-				LastName:    "Doe",
-				Email:       "john@example.com",
-				DateOfBirth: time.Date(1900, time.January, 2, 0, 0, 0, 0, time.UTC),
-				Address:     place.Address{Line1: "abc"},
-			},
-		},
-	}
-
-	for name, tc := range testCases {
-		t.Run(name, func(t *testing.T) {
+	}
+
+	for testname, tc := range testcases {
+		t.Run(testname, func(t *testing.T) {
 			w := httptest.NewRecorder()
 
 			lpaStore := &mockLpaStore{}
 			lpaStore.
 				On("Get", mock.Anything, "session-id").
-				Return(Lpa{
-					Attorney: Attorney{
-						FirstNames: "John",
-						Address:    place.Address{Line1: "abc"},
-					},
-				}, nil)
-			lpaStore.
-				On("Put", mock.Anything, "session-id", Lpa{
-					Attorney: tc.attorney,
-				}).
-				Return(nil)
-
-			r, _ := http.NewRequest(http.MethodPost, "/", strings.NewReader(tc.form.Encode()))
-			r.Header.Add("Content-Type", formUrlEncoded)
-
-			err := ChooseAttorneys(nil, lpaStore)(appData, w, r)
-			resp := w.Result()
-
-			assert.Nil(t, err)
-			assert.Equal(t, http.StatusFound, resp.StatusCode)
-			assert.Equal(t, "/choose-attorneys-address", resp.Header.Get("Location"))
-			mock.AssertExpectationsForObjects(t, lpaStore)
-		})
->>>>>>> b0ff0d80
-	}
-}
-
-<<<<<<< HEAD
-	for testname, tc := range testcases {
-		t.Run(testname, func(t *testing.T) {
-=======
-func TestPostChooseAttorneysWhenInputRequired(t *testing.T) {
-	testCases := map[string]struct {
-		form        url.Values
-		dataMatcher func(t *testing.T, data *chooseAttorneysData) bool
-	}{
-		"validation error": {
-			form: url.Values{
-				"last-name":           {"Doe"},
-				"email":               {"name@example.com"},
-				"date-of-birth-day":   {"2"},
-				"date-of-birth-month": {"1"},
-				"date-of-birth-year":  {"1990"},
-			},
-			dataMatcher: func(t *testing.T, data *chooseAttorneysData) bool {
-				return assert.Equal(t, map[string]string{"first-names": "enterFirstNames"}, data.Errors)
-			},
-		},
-		"dob warning": {
-			form: url.Values{
-				"first-names":         {"John"},
-				"last-name":           {"Doe"},
-				"email":               {"name@example.com"},
-				"date-of-birth-day":   {"2"},
-				"date-of-birth-month": {"1"},
-				"date-of-birth-year":  {"1900"},
-			},
-			dataMatcher: func(t *testing.T, data *chooseAttorneysData) bool {
-				return assert.Equal(t, "dateOfBirthIsOver100", data.DobWarning)
-			},
-		},
-		"dob warning ignored but other errors": {
-			form: url.Values{
-				"first-names":         {"John"},
-				"email":               {"name@example.com"},
-				"date-of-birth-day":   {"2"},
-				"date-of-birth-month": {"1"},
-				"date-of-birth-year":  {"1900"},
-				"ignore-warning":      {"dateOfBirthIsOver100"},
-			},
-			dataMatcher: func(t *testing.T, data *chooseAttorneysData) bool {
-				return assert.Equal(t, "dateOfBirthIsOver100", data.DobWarning)
-			},
-		},
-		"other dob warning ignored": {
-			form: url.Values{
-				"first-names":         {"John"},
-				"last-name":           {"Doe"},
-				"email":               {"name@example.com"},
-				"date-of-birth-day":   {"2"},
-				"date-of-birth-month": {"1"},
-				"date-of-birth-year":  {"1900"},
-				"ignore-warning":      {"dateOfBirthIsUnder18"},
-			},
-			dataMatcher: func(t *testing.T, data *chooseAttorneysData) bool {
-				return assert.Equal(t, "dateOfBirthIsOver100", data.DobWarning)
-			},
-		},
-	}
-
-	for name, tc := range testCases {
-		t.Run(name, func(t *testing.T) {
-
->>>>>>> b0ff0d80
-			w := httptest.NewRecorder()
-
-			lpaStore := &mockLpaStore{}
-			lpaStore.
-				On("Get", mock.Anything, "session-id").
-<<<<<<< HEAD
 				Return(Lpa{
 					Attorneys: []Attorney{
 						{FirstNames: "John", Address: place.Address{Line1: "abc"}, ID: "123"},
@@ -327,7 +336,77 @@
 			assert.Equal(t, http.StatusFound, resp.StatusCode)
 			assert.Equal(t, tc.expectedNextUrl, resp.Header.Get("Location"))
 			mock.AssertExpectationsForObjects(t, lpaStore)
-=======
+		})
+	}
+}
+
+func TestPostChooseAttorneysWhenInputRequired(t *testing.T) {
+	testCases := map[string]struct {
+		form        url.Values
+		dataMatcher func(t *testing.T, data *chooseAttorneysData) bool
+	}{
+		"validation error": {
+			form: url.Values{
+				"last-name":           {"Doe"},
+				"email":               {"name@example.com"},
+				"date-of-birth-day":   {"2"},
+				"date-of-birth-month": {"1"},
+				"date-of-birth-year":  {"1990"},
+			},
+			dataMatcher: func(t *testing.T, data *chooseAttorneysData) bool {
+				return assert.Equal(t, map[string]string{"first-names": "enterFirstNames"}, data.Errors)
+			},
+		},
+		"dob warning": {
+			form: url.Values{
+				"first-names":         {"John"},
+				"last-name":           {"Doe"},
+				"email":               {"name@example.com"},
+				"date-of-birth-day":   {"2"},
+				"date-of-birth-month": {"1"},
+				"date-of-birth-year":  {"1900"},
+			},
+			dataMatcher: func(t *testing.T, data *chooseAttorneysData) bool {
+				return assert.Equal(t, "dateOfBirthIsOver100", data.DobWarning)
+			},
+		},
+		"dob warning ignored but other errors": {
+			form: url.Values{
+				"first-names":         {"John"},
+				"email":               {"name@example.com"},
+				"date-of-birth-day":   {"2"},
+				"date-of-birth-month": {"1"},
+				"date-of-birth-year":  {"1900"},
+				"ignore-warning":      {"dateOfBirthIsOver100"},
+			},
+			dataMatcher: func(t *testing.T, data *chooseAttorneysData) bool {
+				return assert.Equal(t, "dateOfBirthIsOver100", data.DobWarning)
+			},
+		},
+		"other dob warning ignored": {
+			form: url.Values{
+				"first-names":         {"John"},
+				"last-name":           {"Doe"},
+				"email":               {"name@example.com"},
+				"date-of-birth-day":   {"2"},
+				"date-of-birth-month": {"1"},
+				"date-of-birth-year":  {"1900"},
+				"ignore-warning":      {"dateOfBirthIsUnder18"},
+			},
+			dataMatcher: func(t *testing.T, data *chooseAttorneysData) bool {
+				return assert.Equal(t, "dateOfBirthIsOver100", data.DobWarning)
+			},
+		},
+	}
+
+	for name, tc := range testCases {
+		t.Run(name, func(t *testing.T) {
+
+			w := httptest.NewRecorder()
+
+			lpaStore := &mockLpaStore{}
+			lpaStore.
+				On("Get", mock.Anything, "session-id").
 				Return(Lpa{}, nil)
 
 			template := &mockTemplate{}
@@ -340,13 +419,12 @@
 			r, _ := http.NewRequest(http.MethodPost, "/", strings.NewReader(tc.form.Encode()))
 			r.Header.Add("Content-Type", formUrlEncoded)
 
-			err := ChooseAttorneys(template.Func, lpaStore)(appData, w, r)
+			err := ChooseAttorneys(template.Func, lpaStore, mockRandom)(appData, w, r)
 			resp := w.Result()
 
 			assert.Nil(t, err)
 			assert.Equal(t, http.StatusOK, resp.StatusCode)
 			mock.AssertExpectationsForObjects(t, lpaStore, template)
->>>>>>> b0ff0d80
 		})
 	}
 }
@@ -380,43 +458,6 @@
 	mock.AssertExpectationsForObjects(t, lpaStore)
 }
 
-<<<<<<< HEAD
-func TestPostChooseAttorneysWhenValidationError(t *testing.T) {
-	w := httptest.NewRecorder()
-
-	lpaStore := &mockLpaStore{}
-	lpaStore.
-		On("Get", mock.Anything, "session-id").
-		Return(Lpa{}, nil)
-
-	template := &mockTemplate{}
-	template.
-		On("Func", w, mock.MatchedBy(func(data *chooseAttorneysData) bool {
-			return assert.Equal(t, map[string]string{"first-names": "enterFirstNames"}, data.Errors)
-		})).
-		Return(nil)
-
-	form := url.Values{
-		"last-name":           {"Doe"},
-		"email":               {"john@example.com"},
-		"date-of-birth-day":   {"2"},
-		"date-of-birth-month": {"1"},
-		"date-of-birth-year":  {"1990"},
-	}
-
-	r, _ := http.NewRequest(http.MethodPost, "/", strings.NewReader(form.Encode()))
-	r.Header.Add("Content-Type", formUrlEncoded)
-
-	err := ChooseAttorneys(template.Func, lpaStore, mockRandom)(appData, w, r)
-	resp := w.Result()
-
-	assert.Nil(t, err)
-	assert.Equal(t, http.StatusOK, resp.StatusCode)
-	mock.AssertExpectationsForObjects(t, template)
-}
-
-=======
->>>>>>> b0ff0d80
 func TestReadChooseAttorneysForm(t *testing.T) {
 	assert := assert.New(t)
 
