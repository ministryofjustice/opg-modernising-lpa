--- conflicted
+++ resolved
@@ -34,11 +34,7 @@
 			On("Save", r, w, mock.Anything).
 			Return(nil)
 
-<<<<<<< HEAD
-		TestingStart(sessionsStore, lpaStore, MockRandom, &mockDataStore{}).ServeHTTP(w, r)
-=======
-		TestingStart(sessionStore, lpaStore, MockRandom).ServeHTTP(w, r)
->>>>>>> f605ccce
+		TestingStart(sessionStore, lpaStore, MockRandom, &mockDataStore{}).ServeHTTP(w, r)
 		resp := w.Result()
 
 		assert.Equal(t, http.StatusFound, resp.StatusCode)
@@ -66,11 +62,7 @@
 			On("Save", r, w, mock.Anything).
 			Return(nil)
 
-<<<<<<< HEAD
-		TestingStart(sessionsStore, lpaStore, MockRandom, &mockDataStore{}).ServeHTTP(w, r)
-=======
-		TestingStart(sessionStore, lpaStore, MockRandom).ServeHTTP(w, r)
->>>>>>> f605ccce
+		TestingStart(sessionStore, lpaStore, MockRandom, &mockDataStore{}).ServeHTTP(w, r)
 		resp := w.Result()
 
 		assert.Equal(t, http.StatusFound, resp.StatusCode)
@@ -98,11 +90,7 @@
 			}).
 			Return(nil)
 
-<<<<<<< HEAD
-		TestingStart(sessionsStore, lpaStore, MockRandom, &mockDataStore{}).ServeHTTP(w, r)
-=======
-		TestingStart(sessionStore, lpaStore, MockRandom).ServeHTTP(w, r)
->>>>>>> f605ccce
+		TestingStart(sessionStore, lpaStore, MockRandom, &mockDataStore{}).ServeHTTP(w, r)
 		resp := w.Result()
 
 		assert.Equal(t, http.StatusFound, resp.StatusCode)
@@ -148,11 +136,7 @@
 			}).
 			Return(nil)
 
-<<<<<<< HEAD
-		TestingStart(sessionsStore, lpaStore, MockRandom, &mockDataStore{}).ServeHTTP(w, r)
-=======
-		TestingStart(sessionStore, lpaStore, MockRandom).ServeHTTP(w, r)
->>>>>>> f605ccce
+		TestingStart(sessionStore, lpaStore, MockRandom, &mockDataStore{}).ServeHTTP(w, r)
 		resp := w.Result()
 
 		assert.Equal(t, http.StatusFound, resp.StatusCode)
@@ -216,11 +200,7 @@
 			}).
 			Return(nil)
 
-<<<<<<< HEAD
-		TestingStart(sessionsStore, lpaStore, MockRandom, &mockDataStore{}).ServeHTTP(w, r)
-=======
-		TestingStart(sessionStore, lpaStore, MockRandom).ServeHTTP(w, r)
->>>>>>> f605ccce
+		TestingStart(sessionStore, lpaStore, MockRandom, &mockDataStore{}).ServeHTTP(w, r)
 		resp := w.Result()
 
 		assert.Equal(t, http.StatusFound, resp.StatusCode)
@@ -283,11 +263,7 @@
 			}).
 			Return(nil)
 
-<<<<<<< HEAD
-		TestingStart(sessionsStore, lpaStore, MockRandom, &mockDataStore{}).ServeHTTP(w, r)
-=======
-		TestingStart(sessionStore, lpaStore, MockRandom).ServeHTTP(w, r)
->>>>>>> f605ccce
+		TestingStart(sessionStore, lpaStore, MockRandom, &mockDataStore{}).ServeHTTP(w, r)
 		resp := w.Result()
 
 		assert.Equal(t, http.StatusFound, resp.StatusCode)
@@ -327,11 +303,7 @@
 					}).
 					Return(nil)
 
-<<<<<<< HEAD
-				TestingStart(sessionsStore, lpaStore, MockRandom, &mockDataStore{}).ServeHTTP(w, r)
-=======
-				TestingStart(sessionStore, lpaStore, MockRandom).ServeHTTP(w, r)
->>>>>>> f605ccce
+				TestingStart(sessionStore, lpaStore, MockRandom, &mockDataStore{}).ServeHTTP(w, r)
 				resp := w.Result()
 
 				assert.Equal(t, http.StatusFound, resp.StatusCode)
@@ -372,11 +344,7 @@
 			}).
 			Return(nil)
 
-<<<<<<< HEAD
-		TestingStart(sessionsStore, lpaStore, MockRandom, &mockDataStore{}).ServeHTTP(w, r)
-=======
-		TestingStart(sessionStore, lpaStore, MockRandom).ServeHTTP(w, r)
->>>>>>> f605ccce
+		TestingStart(sessionStore, lpaStore, MockRandom, &mockDataStore{}).ServeHTTP(w, r)
 		resp := w.Result()
 
 		assert.Equal(t, http.StatusFound, resp.StatusCode)
@@ -419,11 +387,7 @@
 			}).
 			Return(nil)
 
-<<<<<<< HEAD
-		TestingStart(sessionsStore, lpaStore, MockRandom, &mockDataStore{}).ServeHTTP(w, r)
-=======
-		TestingStart(sessionStore, lpaStore, MockRandom).ServeHTTP(w, r)
->>>>>>> f605ccce
+		TestingStart(sessionStore, lpaStore, MockRandom, &mockDataStore{}).ServeHTTP(w, r)
 		resp := w.Result()
 
 		assert.Equal(t, http.StatusFound, resp.StatusCode)
@@ -484,11 +448,7 @@
 			}).
 			Return(nil)
 
-<<<<<<< HEAD
-		TestingStart(sessionsStore, lpaStore, MockRandom, &mockDataStore{}).ServeHTTP(w, r)
-=======
-		TestingStart(sessionStore, lpaStore, MockRandom).ServeHTTP(w, r)
->>>>>>> f605ccce
+		TestingStart(sessionStore, lpaStore, MockRandom, &mockDataStore{}).ServeHTTP(w, r)
 		resp := w.Result()
 
 		assert.Equal(t, http.StatusFound, resp.StatusCode)
@@ -517,11 +477,7 @@
 			}).
 			Return(nil)
 
-<<<<<<< HEAD
-		TestingStart(sessionsStore, lpaStore, MockRandom, &mockDataStore{}).ServeHTTP(w, r)
-=======
-		TestingStart(sessionStore, lpaStore, MockRandom).ServeHTTP(w, r)
->>>>>>> f605ccce
+		TestingStart(sessionStore, lpaStore, MockRandom, &mockDataStore{}).ServeHTTP(w, r)
 		resp := w.Result()
 
 		assert.Equal(t, http.StatusFound, resp.StatusCode)
@@ -550,11 +506,7 @@
 			}).
 			Return(nil)
 
-<<<<<<< HEAD
-		TestingStart(sessionsStore, lpaStore, MockRandom, &mockDataStore{}).ServeHTTP(w, r)
-=======
-		TestingStart(sessionStore, lpaStore, MockRandom).ServeHTTP(w, r)
->>>>>>> f605ccce
+		TestingStart(sessionStore, lpaStore, MockRandom, &mockDataStore{}).ServeHTTP(w, r)
 		resp := w.Result()
 
 		assert.Equal(t, http.StatusFound, resp.StatusCode)
@@ -611,11 +563,7 @@
 			}).
 			Return(nil)
 
-<<<<<<< HEAD
-		TestingStart(sessionsStore, lpaStore, MockRandom, &mockDataStore{}).ServeHTTP(w, r)
-=======
-		TestingStart(sessionStore, lpaStore, MockRandom).ServeHTTP(w, r)
->>>>>>> f605ccce
+		TestingStart(sessionStore, lpaStore, MockRandom, &mockDataStore{}).ServeHTTP(w, r)
 		resp := w.Result()
 
 		assert.Equal(t, http.StatusFound, resp.StatusCode)
@@ -653,11 +601,7 @@
 			}).
 			Return(nil)
 
-<<<<<<< HEAD
-		TestingStart(sessionsStore, lpaStore, MockRandom, &mockDataStore{}).ServeHTTP(w, r)
-=======
-		TestingStart(sessionStore, lpaStore, MockRandom).ServeHTTP(w, r)
->>>>>>> f605ccce
+		TestingStart(sessionStore, lpaStore, MockRandom, &mockDataStore{}).ServeHTTP(w, r)
 		resp := w.Result()
 
 		assert.Equal(t, http.StatusFound, resp.StatusCode)
@@ -687,11 +631,7 @@
 			}).
 			Return(nil)
 
-<<<<<<< HEAD
-		TestingStart(sessionsStore, lpaStore, MockRandom, &mockDataStore{}).ServeHTTP(w, r)
-=======
-		TestingStart(sessionStore, lpaStore, MockRandom).ServeHTTP(w, r)
->>>>>>> f605ccce
+		TestingStart(sessionStore, lpaStore, MockRandom, &mockDataStore{}).ServeHTTP(w, r)
 		resp := w.Result()
 
 		assert.Equal(t, http.StatusFound, resp.StatusCode)
@@ -728,11 +668,7 @@
 			}).
 			Return(nil)
 
-<<<<<<< HEAD
-		TestingStart(sessionsStore, lpaStore, MockRandom, &mockDataStore{}).ServeHTTP(w, r)
-=======
-		TestingStart(sessionStore, lpaStore, MockRandom).ServeHTTP(w, r)
->>>>>>> f605ccce
+		TestingStart(sessionStore, lpaStore, MockRandom, &mockDataStore{}).ServeHTTP(w, r)
 		resp := w.Result()
 
 		assert.Equal(t, http.StatusFound, resp.StatusCode)
@@ -902,11 +838,7 @@
 			}).
 			Return(nil)
 
-<<<<<<< HEAD
-		TestingStart(sessionsStore, lpaStore, MockRandom, &mockDataStore{}).ServeHTTP(w, r)
-=======
-		TestingStart(sessionStore, lpaStore, MockRandom).ServeHTTP(w, r)
->>>>>>> f605ccce
+		TestingStart(sessionStore, lpaStore, MockRandom, &mockDataStore{}).ServeHTTP(w, r)
 		resp := w.Result()
 
 		assert.Equal(t, http.StatusFound, resp.StatusCode)
@@ -937,11 +869,7 @@
 			}).
 			Return(nil)
 
-<<<<<<< HEAD
-		TestingStart(sessionsStore, lpaStore, MockRandom, &mockDataStore{}).ServeHTTP(w, r)
-=======
-		TestingStart(sessionStore, lpaStore, MockRandom).ServeHTTP(w, r)
->>>>>>> f605ccce
+		TestingStart(sessionStore, lpaStore, MockRandom, &mockDataStore{}).ServeHTTP(w, r)
 		resp := w.Result()
 
 		assert.Equal(t, http.StatusFound, resp.StatusCode)
@@ -987,11 +915,7 @@
 			}).
 			Return(nil)
 
-<<<<<<< HEAD
-		TestingStart(sessionsStore, lpaStore, MockRandom, &mockDataStore{}).ServeHTTP(w, r)
-=======
-		TestingStart(sessionStore, lpaStore, MockRandom).ServeHTTP(w, r)
->>>>>>> f605ccce
+		TestingStart(sessionStore, lpaStore, MockRandom, &mockDataStore{}).ServeHTTP(w, r)
 		resp := w.Result()
 
 		assert.Equal(t, http.StatusFound, resp.StatusCode)
@@ -1003,12 +927,12 @@
 		r, _ := http.NewRequest(http.MethodGet, "/?redirect=/somewhere&startCpFlowWithId=1", nil)
 		ctx := ContextWithSessionData(r.Context(), &SessionData{SessionID: "MTIz"})
 
-		sessionsStore := &MockSessionsStore{}
-		sessionsStore.
-			On("Save", r, w, mock.Anything).
-			Return(nil)
-
-		lpaStore := &MockLpaStore{}
+		sessionStore := newMockSessionStore(t)
+		sessionStore.
+			On("Save", r, w, mock.Anything).
+			Return(nil)
+
+		lpaStore := newMockLpaStore(t)
 		lpaStore.
 			On("Create", ctx).
 			Return(&Lpa{ID: "123"}, nil)
@@ -1023,12 +947,12 @@
 			On("Put", ctx, "SHARECODE#123", "#METADATA#123", ShareCodeData{SessionID: "MTIz", LpaID: "123", Identity: true}).
 			Return(nil)
 
-		TestingStart(sessionsStore, lpaStore, MockRandom, dataStore).ServeHTTP(w, r)
+		TestingStart(sessionStore, lpaStore, MockRandom, dataStore).ServeHTTP(w, r)
 		resp := w.Result()
 
 		assert.Equal(t, http.StatusFound, resp.StatusCode)
 		assert.Equal(t, "/certificate-provider-start?share-code=123", resp.Header.Get("Location"))
-		mock.AssertExpectationsForObjects(t, sessionsStore, lpaStore, dataStore)
+		mock.AssertExpectationsForObjects(t, sessionStore, lpaStore, dataStore)
 	})
 
 	t.Run("start certificate provider flow without identity", func(t *testing.T) {
@@ -1036,12 +960,12 @@
 		r, _ := http.NewRequest(http.MethodGet, "/?redirect=/somewhere&startCpFlowWithoutId=1", nil)
 		ctx := ContextWithSessionData(r.Context(), &SessionData{SessionID: "MTIz"})
 
-		sessionsStore := &MockSessionsStore{}
-		sessionsStore.
-			On("Save", r, w, mock.Anything).
-			Return(nil)
-
-		lpaStore := &MockLpaStore{}
+		sessionStore := newMockSessionStore(t)
+		sessionStore.
+			On("Save", r, w, mock.Anything).
+			Return(nil)
+
+		lpaStore := newMockLpaStore(t)
 		lpaStore.
 			On("Create", ctx).
 			Return(&Lpa{ID: "123"}, nil)
@@ -1056,11 +980,11 @@
 			On("Put", ctx, "SHARECODE#123", "#METADATA#123", ShareCodeData{SessionID: "MTIz", LpaID: "123", Identity: false}).
 			Return(nil)
 
-		TestingStart(sessionsStore, lpaStore, MockRandom, dataStore).ServeHTTP(w, r)
+		TestingStart(sessionStore, lpaStore, MockRandom, dataStore).ServeHTTP(w, r)
 		resp := w.Result()
 
 		assert.Equal(t, http.StatusFound, resp.StatusCode)
 		assert.Equal(t, "/certificate-provider-start?share-code=123", resp.Header.Get("Location"))
-		mock.AssertExpectationsForObjects(t, sessionsStore, lpaStore, dataStore)
+		mock.AssertExpectationsForObjects(t, sessionStore, lpaStore, dataStore)
 	})
 }