--- conflicted
+++ resolved
@@ -1342,30 +1342,22 @@
 
 		localizer := newMockLocalizer(t)
 
-<<<<<<< HEAD
-=======
+		lpaStore := newMockLpaStore(t)
+		lpaStore.
+			On("Create", ctx).
+			Return(&Lpa{ID: "123"}, nil)
+
+		ctx = ContextWithSessionData(r.Context(), &SessionData{SessionID: "MTIz", LpaID: "123"})
+
+		lpaStore.
+			On("Put", ctx, lpa).
+			Return(nil)
+
 		shareCodeSender := newMockShareCodeSender(t)
 		shareCodeSender.
 			On("SendAttorneys", ctx, AppData{SessionID: "MTIz", LpaID: "123", Localizer: localizer}, lpa).
 			Return(nil)
 
->>>>>>> 502410ee
-		lpaStore := newMockLpaStore(t)
-		lpaStore.
-			On("Create", ctx).
-			Return(&Lpa{ID: "123"}, nil)
-
-		ctx = ContextWithSessionData(r.Context(), &SessionData{SessionID: "MTIz", LpaID: "123"})
-
-		lpaStore.
-			On("Put", ctx, lpa).
-			Return(nil)
-
-		shareCodeSender := newMockShareCodeSender(t)
-		shareCodeSender.
-			On("SendAttorneys", ctx, notify.AttorneyInviteEmail, AppData{SessionID: "MTIz", LpaID: "123", Localizer: localizer}, lpa).
-			Return(nil)
-
 		TestingStart(sessionStore, lpaStore, MockRandom, shareCodeSender, localizer, nil, nil).ServeHTTP(w, r)
 		resp := w.Result()
 
@@ -1388,14 +1380,43 @@
 
 		localizer := newMockLocalizer(t)
 
-<<<<<<< HEAD
-=======
+		lpaStore := newMockLpaStore(t)
+		lpaStore.
+			On("Create", ctx).
+			Return(&Lpa{ID: "123"}, nil)
+
+		ctx = ContextWithSessionData(r.Context(), &SessionData{SessionID: "MTIz", LpaID: "123"})
+
+		lpaStore.
+			On("Put", ctx, lpa).
+			Return(nil)
+
 		shareCodeSender := newMockShareCodeSender(t)
 		shareCodeSender.
 			On("SendAttorneys", ctx, AppData{SessionID: "MTIz", LpaID: "123", Localizer: localizer}, lpa).
 			Return(nil)
 
->>>>>>> 502410ee
+		TestingStart(sessionStore, lpaStore, MockRandom, shareCodeSender, localizer, nil, nil).ServeHTTP(w, r)
+		resp := w.Result()
+
+		assert.Equal(t, http.StatusFound, resp.StatusCode)
+		assert.Equal(t, "/attorney-start", resp.Header.Get("Location"))
+	})
+
+	t.Run("send replacement attorney share", func(t *testing.T) {
+		w := httptest.NewRecorder()
+		r, _ := http.NewRequest(http.MethodGet, "/?sendAttorneyShare=1&forReplacementAttorney=1&redirect=/attorney-start", nil)
+		ctx := ContextWithSessionData(r.Context(), &SessionData{SessionID: "MTIz"})
+
+		lpa := &Lpa{ID: "123", ReplacementAttorneys: actor.Attorneys{MakeAttorney(AttorneyNames[0])}}
+
+		sessionStore := newMockSessionStore(t)
+		sessionStore.
+			On("Save", r, w, mock.Anything).
+			Return(nil)
+
+		localizer := newMockLocalizer(t)
+
 		lpaStore := newMockLpaStore(t)
 		lpaStore.
 			On("Create", ctx).
@@ -1407,56 +1428,11 @@
 			On("Put", ctx, lpa).
 			Return(nil)
 
-		shareCodeSender := newMockShareCodeSender(t)
-		shareCodeSender.
-			On("SendAttorneys", ctx, notify.AttorneyInviteEmail, AppData{SessionID: "MTIz", LpaID: "123", Localizer: localizer}, lpa).
-			Return(nil)
-
-		TestingStart(sessionStore, lpaStore, MockRandom, shareCodeSender, localizer, nil, nil).ServeHTTP(w, r)
-		resp := w.Result()
-
-		assert.Equal(t, http.StatusFound, resp.StatusCode)
-		assert.Equal(t, "/attorney-start", resp.Header.Get("Location"))
-	})
-
-	t.Run("send replacement attorney share", func(t *testing.T) {
-		w := httptest.NewRecorder()
-		r, _ := http.NewRequest(http.MethodGet, "/?sendAttorneyShare=1&forReplacementAttorney=1&redirect=/attorney-start", nil)
-		ctx := ContextWithSessionData(r.Context(), &SessionData{SessionID: "MTIz"})
-
-		lpa := &Lpa{ID: "123", ReplacementAttorneys: actor.Attorneys{MakeAttorney(AttorneyNames[0])}}
-
-		sessionStore := newMockSessionStore(t)
-		sessionStore.
-			On("Save", r, w, mock.Anything).
-			Return(nil)
-
-		localizer := newMockLocalizer(t)
-
-<<<<<<< HEAD
-=======
 		shareCodeSender := newMockShareCodeSender(t)
 		shareCodeSender.
 			On("SendAttorneys", ctx, AppData{SessionID: "MTIz", LpaID: "123", Localizer: localizer}, lpa).
 			Return(nil)
 
->>>>>>> 502410ee
-		lpaStore := newMockLpaStore(t)
-		lpaStore.
-			On("Create", ctx).
-			Return(&Lpa{ID: "123"}, nil)
-
-		ctx = ContextWithSessionData(r.Context(), &SessionData{SessionID: "MTIz", LpaID: "123"})
-
-		lpaStore.
-			On("Put", ctx, lpa).
-			Return(nil)
-
-		shareCodeSender := newMockShareCodeSender(t)
-		shareCodeSender.
-			On("SendAttorneys", ctx, notify.AttorneyInviteEmail, AppData{SessionID: "MTIz", LpaID: "123", Localizer: localizer}, lpa).
-			Return(nil)
-
 		TestingStart(sessionStore, lpaStore, MockRandom, shareCodeSender, localizer, nil, nil).ServeHTTP(w, r)
 		resp := w.Result()
 
