package page

import (
	"context"
	"encoding/json"
	"fmt"
	"strings"
	"time"

	"github.com/ministryofjustice/opg-modernising-lpa/internal/date"

	"github.com/ministryofjustice/opg-modernising-lpa/internal/actor"
	"github.com/ministryofjustice/opg-modernising-lpa/internal/identity"
	"github.com/ministryofjustice/opg-modernising-lpa/internal/place"
)

const (
	AllCanNoLongerAct          = "all"
	CostOfLpaPence             = 8200
	LpaTypeHealthWelfare       = "hw"
	LpaTypePropertyFinance     = "pfa"
	PayCookieName              = "pay"
	PayCookiePaymentIdValueKey = "paymentId"
	OneCanNoLongerAct          = "one"
	SomeOtherWay               = "other"
	UsedWhenCapacityLost       = "when-capacity-lost"
	UsedWhenRegistered         = "when-registered"
	OptionA                    = "option-a"
	OptionB                    = "option-b"
)

type TaskState int

const (
	TaskNotStarted TaskState = iota
	TaskInProgress
	TaskCompleted
)

func (t TaskState) InProgress() bool { return t == TaskInProgress }
func (t TaskState) Completed() bool  { return t == TaskCompleted }

func (t TaskState) String() string {
	switch t {
	case TaskNotStarted:
		return "notStarted"
	case TaskInProgress:
		return "inProgress"
	case TaskCompleted:
		return "completed"
	}
	return ""
}

type Lpa struct {
	ID                                         string
	UpdatedAt                                  time.Time
	Donor                                      actor.Donor
	Attorneys                                  actor.Attorneys
	AttorneyDecisions                          actor.AttorneyDecisions
	CertificateProviderDetails                 CertificateProviderDetails
	WhoFor                                     string
	Type                                       string
	WantReplacementAttorneys                   string
	WhenCanTheLpaBeUsed                        string
	LifeSustainingTreatmentOption              string
	Restrictions                               string
	Tasks                                      Tasks
	Checked                                    bool
	HappyToShare                               bool
	PaymentDetails                             PaymentDetails
	DonorIdentityOption                        identity.Option
	DonorIdentityUserData                      identity.UserData
	ReplacementAttorneys                       actor.Attorneys
	ReplacementAttorneyDecisions               actor.AttorneyDecisions
	HowShouldReplacementAttorneysStepIn        string
	HowShouldReplacementAttorneysStepInDetails string
	DoYouWantToNotifyPeople                    string
	PeopleToNotify                             actor.PeopleToNotify
	WitnessCodes                               WitnessCodes
	WantToApplyForLpa                          bool
	WantToSignLpa                              bool
	Submitted                                  time.Time
	CPWitnessCodeValidated                     bool
	WitnessCodeLimiter                         *Limiter
<<<<<<< HEAD
	Certificate                                Certificate
	AttorneyProvidedDetails                    actor.Attorneys
=======

	CertificateProviderIdentityOption   identity.Option
	CertificateProviderIdentityUserData identity.UserData
	CertificateProviderProvidedDetails  actor.CertificateProvider
	Certificate                         Certificate

	AttorneyProvidedDetails            actor.Attorneys
	ReplacementAttorneyProvidedDetails actor.Attorneys
>>>>>>> 4ee19001
}

type PaymentDetails struct {
	PaymentReference string
	PaymentId        string
}

type CertificateProviderDetails struct {
	FirstNames              string
	LastName                string
	Address                 place.Address
	Mobile                  string
	Email                   string
	CarryOutBy              string
	DateOfBirth             date.Date
	Relationship            string
	RelationshipDescription string
	RelationshipLength      string
}

func (c CertificateProviderDetails) FullName() string {
	return fmt.Sprintf("%s %s", c.FirstNames, c.LastName)
}

type Tasks struct {
	YourDetails                TaskState
	ChooseAttorneys            TaskState
	ChooseReplacementAttorneys TaskState
	WhenCanTheLpaBeUsed        TaskState // pfa only
	LifeSustainingTreatment    TaskState // hw only
	Restrictions               TaskState
	CertificateProvider        TaskState
	CheckYourLpa               TaskState
	PayForLpa                  TaskState
	ConfirmYourIdentityAndSign TaskState
	PeopleToNotify             TaskState
}

type Progress struct {
	LpaSigned                   TaskState
	CertificateProviderDeclared TaskState
	AttorneysDeclared           TaskState
	LpaSubmitted                TaskState
	StatutoryWaitingPeriod      TaskState
	LpaRegistered               TaskState
}

type SessionData struct {
	SessionID string
	LpaID     string
}

func SessionDataFromContext(ctx context.Context) *SessionData {
	data, _ := ctx.Value((*SessionData)(nil)).(*SessionData)

	return data
}

func ContextWithSessionData(ctx context.Context, data *SessionData) context.Context {
	return context.WithValue(ctx, (*SessionData)(nil), data)
}

func DecodeAddress(s string) *place.Address {
	var v place.Address
	json.Unmarshal([]byte(s), &v)
	return &v
}

func (l *Lpa) DonorIdentityConfirmed() bool {
	return l.DonorIdentityUserData.OK && l.DonorIdentityUserData.Provider != identity.UnknownOption &&
		l.DonorIdentityUserData.MatchName(l.Donor.FirstNames, l.Donor.LastName) &&
		l.DonorIdentityUserData.DateOfBirth.Equals(l.Donor.DateOfBirth)
}

func (l *Lpa) TypeLegalTermTransKey() string {
	switch l.Type {
	case LpaTypePropertyFinance:
		return "pfaLegalTerm"
	case LpaTypeHealthWelfare:
		return "hwLegalTerm"
	}
	return ""
}

func (l *Lpa) AttorneysAndCpSigningDeadline() time.Time {
	return l.Submitted.Add((24 * time.Hour) * 28)
}

func (l *Lpa) CanGoTo(url string) bool {
	path, _, _ := strings.Cut(url, "?")

	switch path {
	case Paths.ReadYourLpa, Paths.SignYourLpa, Paths.WitnessingYourSignature, Paths.WitnessingAsCertificateProvider, Paths.YouHaveSubmittedYourLpa:
		return l.DonorIdentityConfirmed()
	case Paths.WhenCanTheLpaBeUsed, Paths.LifeSustainingTreatment, Paths.Restrictions, Paths.WhoDoYouWantToBeCertificateProviderGuidance, Paths.DoYouWantToNotifyPeople:
		return l.Tasks.YourDetails.Completed() &&
			l.Tasks.ChooseAttorneys.Completed()
	case Paths.CheckYourLpa:
		return l.Tasks.YourDetails.Completed() &&
			l.Tasks.ChooseAttorneys.Completed() &&
			l.Tasks.ChooseReplacementAttorneys.Completed() &&
			(l.Type == LpaTypeHealthWelfare && l.Tasks.LifeSustainingTreatment.Completed() || l.Tasks.WhenCanTheLpaBeUsed.Completed()) &&
			l.Tasks.Restrictions.Completed() &&
			l.Tasks.CertificateProvider.Completed() &&
			l.Tasks.PeopleToNotify.Completed()
	case Paths.AboutPayment:
		return l.Tasks.YourDetails.Completed() &&
			l.Tasks.ChooseAttorneys.Completed() &&
			l.Tasks.ChooseReplacementAttorneys.Completed() &&
			(l.Type == LpaTypeHealthWelfare && l.Tasks.LifeSustainingTreatment.Completed() || l.Tasks.WhenCanTheLpaBeUsed.Completed()) &&
			l.Tasks.Restrictions.Completed() &&
			l.Tasks.CertificateProvider.Completed() &&
			l.Tasks.PeopleToNotify.Completed() &&
			l.Tasks.CheckYourLpa.Completed()
	case Paths.SelectYourIdentityOptions, Paths.HowToConfirmYourIdentityAndSign:
		return l.Tasks.PayForLpa.Completed()
	case "":
		return false
	default:
		return true
	}
}

func (l *Lpa) Progress() Progress {
	p := Progress{
		LpaSigned:                   TaskInProgress,
		CertificateProviderDeclared: TaskNotStarted,
		AttorneysDeclared:           TaskNotStarted,
		LpaSubmitted:                TaskNotStarted,
		StatutoryWaitingPeriod:      TaskNotStarted,
		LpaRegistered:               TaskNotStarted,
	}

	if !l.Submitted.IsZero() {
		p.LpaSigned = TaskCompleted
		p.CertificateProviderDeclared = TaskInProgress
	}

	if !l.Certificate.Agreed.IsZero() {
		p.CertificateProviderDeclared = TaskCompleted
		p.AttorneysDeclared = TaskInProgress
	}

	return p
}

type Certificate struct {
	AgreeToStatement bool
	Agreed           time.Time
}

type AddressDetail struct {
	Name    string
	Role    actor.Type
	Address place.Address
	ID      string
}

func (l *Lpa) ActorAddresses() []AddressDetail {
	var ads []AddressDetail

	if l.Donor.Address.String() != "" {
		ads = append(ads, AddressDetail{
			Name:    l.Donor.FullName(),
			Role:    actor.TypeDonor,
			Address: l.Donor.Address,
		})
	}

	if l.CertificateProviderDetails.Address.String() != "" {
		ads = append(ads, AddressDetail{
			Name:    l.CertificateProviderDetails.FullName(),
			Role:    actor.TypeCertificateProvider,
			Address: l.CertificateProviderDetails.Address,
		})
	}

	for _, attorney := range l.Attorneys {
		if attorney.Address.String() != "" {
			ads = append(ads, AddressDetail{
				Name:    fmt.Sprintf("%s %s", attorney.FirstNames, attorney.LastName),
				Role:    actor.TypeAttorney,
				Address: attorney.Address,
				ID:      attorney.ID,
			})
		}
	}

	for _, replacementAttorney := range l.ReplacementAttorneys {
		if replacementAttorney.Address.String() != "" {
			ads = append(ads, AddressDetail{
				Name:    fmt.Sprintf("%s %s", replacementAttorney.FirstNames, replacementAttorney.LastName),
				Role:    actor.TypeReplacementAttorney,
				Address: replacementAttorney.Address,
				ID:      replacementAttorney.ID,
			})
		}
	}

	return ads
}

func ChooseAttorneysState(attorneys actor.Attorneys, decisions actor.AttorneyDecisions) TaskState {
	if len(attorneys) == 0 {
		return TaskNotStarted
	}

	for _, a := range attorneys {
		if a.FirstNames == "" || (a.Address.Line1 == "" && a.Email == "") {
			return TaskInProgress
		}
	}

	if len(attorneys) > 1 && !decisions.IsComplete(len(attorneys)) {
		return TaskInProgress
	}

	return TaskCompleted
}

func ChooseReplacementAttorneysState(lpa *Lpa) TaskState {
	if lpa.WantReplacementAttorneys == "no" {
		return TaskCompleted
	}

	if len(lpa.ReplacementAttorneys) == 0 {
		if lpa.WantReplacementAttorneys == "" {
			return TaskNotStarted
		}

		return TaskInProgress
	}

	for _, a := range lpa.ReplacementAttorneys {
		if a.FirstNames == "" || (a.Address.Line1 == "" && a.Email == "") {
			return TaskInProgress
		}
	}

	if len(lpa.ReplacementAttorneys) > 1 &&
		lpa.HowShouldReplacementAttorneysStepIn != OneCanNoLongerAct &&
		!lpa.ReplacementAttorneyDecisions.IsComplete(len(lpa.ReplacementAttorneys)) {
		return TaskInProgress
	}

	if lpa.AttorneyDecisions.How == actor.Jointly &&
		len(lpa.ReplacementAttorneys) > 1 &&
		!lpa.ReplacementAttorneyDecisions.IsComplete(len(lpa.ReplacementAttorneys)) {
		return TaskInProgress
	}

	if lpa.AttorneyDecisions.How == actor.JointlyAndSeverally {
		if lpa.HowShouldReplacementAttorneysStepIn == "" {
			return TaskInProgress
		}

		if len(lpa.ReplacementAttorneys) > 1 &&
			lpa.HowShouldReplacementAttorneysStepIn == AllCanNoLongerAct &&
			!lpa.ReplacementAttorneyDecisions.IsComplete(len(lpa.ReplacementAttorneys)) {
			return TaskInProgress
		}
	}

	return TaskCompleted
}<|MERGE_RESOLUTION|>--- conflicted
+++ resolved
@@ -7,9 +7,8 @@
 	"strings"
 	"time"
 
+	"github.com/ministryofjustice/opg-modernising-lpa/internal/actor"
 	"github.com/ministryofjustice/opg-modernising-lpa/internal/date"
-
-	"github.com/ministryofjustice/opg-modernising-lpa/internal/actor"
 	"github.com/ministryofjustice/opg-modernising-lpa/internal/identity"
 	"github.com/ministryofjustice/opg-modernising-lpa/internal/place"
 )
@@ -83,19 +82,10 @@
 	Submitted                                  time.Time
 	CPWitnessCodeValidated                     bool
 	WitnessCodeLimiter                         *Limiter
-<<<<<<< HEAD
 	Certificate                                Certificate
-	AttorneyProvidedDetails                    actor.Attorneys
-=======
-
-	CertificateProviderIdentityOption   identity.Option
-	CertificateProviderIdentityUserData identity.UserData
-	CertificateProviderProvidedDetails  actor.CertificateProvider
-	Certificate                         Certificate
 
 	AttorneyProvidedDetails            actor.Attorneys
 	ReplacementAttorneyProvidedDetails actor.Attorneys
->>>>>>> 4ee19001
 }
 
 type PaymentDetails struct {
