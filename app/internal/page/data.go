--- conflicted
+++ resolved
@@ -132,20 +132,12 @@
 		lpa.ID = "10" + strconv.Itoa(s.randomInt(100000))
 	}
 
-<<<<<<< HEAD
-	// we don't ask for this yet but it is needed for emailing a signature code
-	if lpa.You.Email == "" {
-		lpa.You.Email = "simulate-delivered@notifications.service.gov.uk"
-	}
-
 	for _, attorney := range lpa.Attorneys {
 		if attorney.ID == "" {
 			attorney.ID = "10" + strconv.Itoa(s.randomInt(100000))
 		}
 	}
 
-=======
->>>>>>> b0ff0d80
 	return lpa, nil
 }
 
