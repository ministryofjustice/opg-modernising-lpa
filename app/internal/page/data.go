--- conflicted
+++ resolved
@@ -30,18 +30,15 @@
 	Tasks                    Tasks
 	Checked                  bool
 	HappyToShare             bool
-<<<<<<< HEAD
 	PaymentDetails           PaymentDetails
+	CheckedAgain             bool
+	ConfirmFreeWill          bool
+	SignatureCode            string
 }
 
 type PaymentDetails struct {
 	PaymentReference string
 	PaymentId        string
-=======
-	CheckedAgain             bool
-	ConfirmFreeWill          bool
-	SignatureCode            string
->>>>>>> d707feaa
 }
 
 type Tasks struct {
