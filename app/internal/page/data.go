--- conflicted
+++ resolved
@@ -3,11 +3,8 @@
 import (
 	"context"
 	"encoding/json"
-<<<<<<< HEAD
 	"fmt"
-=======
 	"strconv"
->>>>>>> fbf2844a
 	"strings"
 	"time"
 
