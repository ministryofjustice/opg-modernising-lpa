--- conflicted
+++ resolved
@@ -10,25 +10,6 @@
 )
 
 type AppData struct {
-<<<<<<< HEAD
-	ServiceName      string
-	Page             string
-	Path             string
-	Query            string
-	Localizer        Localizer
-	Lang             localize.Lang
-	CookieConsentSet bool
-	CanGoBack        bool
-	SessionID        string
-	RumConfig        RumConfig
-	StaticHash       string
-	Paths            AppPaths
-	LpaID            string
-	CsrfToken        string
-	ActorTypes       actor.Types
-	ActorType        actor.Type
-	AttorneyID       string
-=======
 	ServiceName           string
 	Page                  string
 	Path                  string
@@ -42,12 +23,11 @@
 	StaticHash            string
 	Paths                 AppPaths
 	LpaID                 string
+	CsrfToken             string
+	ActorTypes            actor.Types
+	ActorType             actor.Type
 	AttorneyID            string
-	CsrfToken             string
-	IsDonor               bool
 	IsReplacementAttorney bool
-	ActorTypes            actor.Types
->>>>>>> 4ee19001
 }
 
 func (d AppData) Redirect(w http.ResponseWriter, r *http.Request, lpa *Lpa, url string) error {
