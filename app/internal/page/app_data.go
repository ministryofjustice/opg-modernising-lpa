--- conflicted
+++ resolved
@@ -10,7 +10,6 @@
 )
 
 type AppData struct {
-<<<<<<< HEAD
 	ServiceName           string
 	Page                  string
 	Path                  string
@@ -28,25 +27,7 @@
 	ActorTypes            actor.Types
 	ActorType             actor.Type
 	CertificateProviderId string
-=======
-	ServiceName      string
-	Page             string
-	Path             string
-	Query            string
-	Localizer        Localizer
-	Lang             localize.Lang
-	CookieConsentSet bool
-	CanGoBack        bool
-	SessionID        string
-	RumConfig        RumConfig
-	StaticHash       string
-	Paths            AppPaths
-	LpaID            string
-	AttorneyID       string
-	CsrfToken        string
-	IsDonor          bool
-	ActorTypes       actor.Types
->>>>>>> 39d46a44
+	AttorneyID            string
 }
 
 func (d AppData) Redirect(w http.ResponseWriter, r *http.Request, lpa *Lpa, url string) error {
