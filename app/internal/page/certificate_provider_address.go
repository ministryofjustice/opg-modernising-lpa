--- conflicted
+++ resolved
@@ -65,16 +65,13 @@
 				addresses, err := addressClient.LookupPostcode(r.Context(), data.Form.LookupPostcode)
 				if err != nil {
 					logger.Print(err)
-<<<<<<< HEAD
 
 					if errors.As(err, &place.NotFoundError{}) {
-						data.Errors["lookup-postcode"] = "enterUkPostCode"
+						data.Errors.Add("lookup-postcode", validation.CustomError{Label: "enterUkPostCode"})
 					} else {
-						data.Errors["lookup-postcode"] = "couldNotLookupPostcode"
+						data.Errors.Add("lookup-postcode", validation.CustomError{Label: "couldNotLookupPostcode"})
+
 					}
-=======
-					data.Errors.Add("lookup-postcode", validation.CustomError{Label: "couldNotLookupPostcode"})
->>>>>>> 63779486
 				}
 
 				data.Addresses = addresses
@@ -91,73 +88,4 @@
 
 		return tmpl(w, data)
 	}
-<<<<<<< HEAD
-}
-
-func readCertificateProviderAddressForm(r *http.Request) *certificateProviderAddressForm {
-	d := &certificateProviderAddressForm{}
-	d.Action = r.PostFormValue("action")
-
-	switch d.Action {
-	case "lookup":
-		d.LookupPostcode = postFormString(r, "lookup-postcode")
-
-	case "select":
-		d.LookupPostcode = postFormString(r, "lookup-postcode")
-		selectAddress := r.PostFormValue("select-address")
-		if selectAddress != "" {
-			d.Address = DecodeAddress(selectAddress)
-		}
-
-	case "manual":
-		d.Address = &place.Address{
-			Line1:      postFormString(r, "address-line-1"),
-			Line2:      postFormString(r, "address-line-2"),
-			Line3:      postFormString(r, "address-line-3"),
-			TownOrCity: postFormString(r, "address-town"),
-			Postcode:   postFormString(r, "address-postcode"),
-		}
-	}
-
-	return d
-}
-
-func (d *certificateProviderAddressForm) Validate() map[string]string {
-	errors := map[string]string{}
-
-	switch d.Action {
-	case "lookup":
-		if d.LookupPostcode == "" {
-			errors["lookup-postcode"] = "enterPostcode"
-		}
-
-	case "select":
-		if d.Address == nil {
-			errors["select-address"] = "selectAddress"
-		}
-
-	case "manual":
-		if d.Address.Line1 == "" {
-			errors["address-line-1"] = "enterAddress"
-		}
-		if len(d.Address.Line1) > 50 {
-			errors["address-line-1"] = "addressLine1TooLong"
-		}
-		if len(d.Address.Line2) > 50 {
-			errors["address-line-2"] = "addressLine2TooLong"
-		}
-		if len(d.Address.Line3) > 50 {
-			errors["address-line-3"] = "addressLine3TooLong"
-		}
-		if d.Address.TownOrCity == "" {
-			errors["address-town"] = "enterTownOrCity"
-		}
-		if d.Address.Postcode == "" {
-			errors["address-postcode"] = "enterPostcode"
-		}
-	}
-
-	return errors
-=======
->>>>>>> 63779486
 }