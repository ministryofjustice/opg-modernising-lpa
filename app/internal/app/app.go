--- conflicted
+++ resolved
@@ -161,11 +161,8 @@
 		uidClient,
 		s3Client,
 		evidenceBucketName,
-<<<<<<< HEAD
+		reducedFeeStore,
 		SMSSender,
-=======
-		reducedFeeStore,
->>>>>>> 4426a414
 	)
 
 	return withAppData(page.ValidateCsrf(rootMux, sessionStore, random.String, errorHandler), localizer, lang, rumConfig, staticHash, oneloginURL)
