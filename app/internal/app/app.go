package app

import (
	"fmt"
	"math/rand"
	"net/http"

	"github.com/ministryofjustice/opg-go-common/template"
	"github.com/ministryofjustice/opg-modernising-lpa/internal/localize"
	"github.com/ministryofjustice/opg-modernising-lpa/internal/page"
	"github.com/ministryofjustice/opg-modernising-lpa/internal/page/certificateprovider"
	"github.com/ministryofjustice/opg-modernising-lpa/internal/page/donor"
	"github.com/ministryofjustice/opg-modernising-lpa/internal/random"
	"github.com/ministryofjustice/opg-modernising-lpa/internal/sesh"
)

func App(
	logger page.Logger,
	localizer localize.Localizer,
	lang localize.Lang,
	tmpls template.Templates,
	sessionStore sesh.Store,
	dataStore page.DataStore,
	appPublicUrl string,
	payClient page.PayClient,
	yotiClient page.YotiClient,
	yotiScenarioID string,
	notifyClient page.NotifyClient,
	addressClient page.AddressClient,
	rumConfig page.RumConfig,
	staticHash string,
	paths page.AppPaths,
	oneLoginClient page.OneLoginClient,
) http.Handler {
	lpaStore := &lpaStore{dataStore: dataStore, randomInt: rand.Intn}

	rootMux := http.NewServeMux()

	rootMux.Handle(paths.TestingStart, page.TestingStart(sessionStore, lpaStore, random.String))
	rootMux.Handle(paths.Root, page.Root(paths))

	handleRoot := makeHandle(rootMux, logger, sessionStore)

	handleRoot(paths.Start, page.Guidance(tmpls.Get("start.gohtml"), paths.Auth, nil))

	certificateprovider.Register(
		rootMux,
		logger,
		tmpls,
		sessionStore,
		lpaStore,
		oneLoginClient,
<<<<<<< HEAD
		addressClient,
=======
		dataStore,
>>>>>>> a9dd9a72
	)

	donor.Register(
		rootMux,
		logger,
		tmpls,
		sessionStore,
		lpaStore,
		oneLoginClient,
		addressClient,
		appPublicUrl,
		payClient,
		yotiClient,
		yotiScenarioID,
		notifyClient,
		dataStore,
	)

	return withAppData(page.ValidateCsrf(rootMux, sessionStore, random.String), localizer, lang, rumConfig, staticHash)
}

func withAppData(next http.Handler, localizer localize.Localizer, lang localize.Lang, rumConfig page.RumConfig, staticHash string) http.HandlerFunc {
	return func(w http.ResponseWriter, r *http.Request) {
		ctx := r.Context()

		appData := page.AppDataFromContext(ctx)
		appData.Query = queryString(r)
		appData.Localizer = localizer
		appData.Lang = lang
		appData.RumConfig = rumConfig
		appData.StaticHash = staticHash
		appData.Paths = page.Paths
		appData.Localizer.ShowTranslationKeys = r.FormValue("showTranslationKeys") == "1"

		_, cookieErr := r.Cookie("cookies-consent")
		appData.CookieConsentSet = cookieErr != http.ErrNoCookie

		next.ServeHTTP(w, r.WithContext(page.ContextWithAppData(ctx, appData)))
	}
}

func makeHandle(mux *http.ServeMux, logger page.Logger, store sesh.Store) func(string, page.Handler) {
	return func(path string, h page.Handler) {
		mux.HandleFunc(path, func(w http.ResponseWriter, r *http.Request) {
			ctx := r.Context()

			appData := page.AppDataFromContext(ctx)
			appData.Page = path

			if err := h(appData, w, r.WithContext(page.ContextWithAppData(ctx, appData))); err != nil {
				str := fmt.Sprintf("Error rendering page for path '%s': %s", path, err.Error())

				logger.Print(str)
				http.Error(w, "Encountered an error", http.StatusInternalServerError)
			}
		})
	}
}

func queryString(r *http.Request) string {
	if r.URL.RawQuery != "" {
		return fmt.Sprintf("?%s", r.URL.RawQuery)
	} else {
		return ""
	}
}<|MERGE_RESOLUTION|>--- conflicted
+++ resolved
@@ -50,11 +50,8 @@
 		sessionStore,
 		lpaStore,
 		oneLoginClient,
-<<<<<<< HEAD
+		dataStore,
 		addressClient,
-=======
-		dataStore,
->>>>>>> a9dd9a72
 	)
 
 	donor.Register(
