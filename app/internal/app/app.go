--- conflicted
+++ resolved
@@ -54,12 +54,7 @@
 
 	rootMux := http.NewServeMux()
 
-<<<<<<< HEAD
 	rootMux.Handle(paths.TestingStart, page.TestingStart(sessionStore, lpaStore, random.String, shareCodeSender))
-	rootMux.Handle(paths.Root, page.Root(paths))
-=======
-	rootMux.Handle(paths.TestingStart, page.TestingStart(sessionStore, lpaStore, random.String, dataStore))
->>>>>>> 7752c58c
 
 	handleRoot := makeHandle(rootMux, errorHandler)
 
@@ -92,13 +87,9 @@
 		yotiClient,
 		yotiScenarioID,
 		notifyClient,
-<<<<<<< HEAD
 		shareCodeSender,
-=======
-		dataStore,
 		errorHandler,
 		notFoundHandler,
->>>>>>> 7752c58c
 	)
 
 	return withAppData(page.ValidateCsrf(rootMux, sessionStore, random.String, errorHandler), localizer, lang, rumConfig, staticHash)
