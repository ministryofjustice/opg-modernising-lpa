package secrets

import (
	"crypto/rand"
	"crypto/rsa"
	"crypto/x509"
	"encoding/base64"
	"encoding/pem"
	"errors"
	"testing"

	"github.com/stretchr/testify/assert"
	"github.com/stretchr/testify/mock"
)

var expectedError = errors.New("err")

type mockSecretsCache struct {
	mock.Mock
}

func (m *mockSecretsCache) GetSecretString(name string) (string, error) {
	args := m.Called(name)
	return args.String(0), args.Error(1)
}

func TestPrivateKey(t *testing.T) {
	priv, _ := rsa.GenerateKey(rand.Reader, 2048)
	b, _ := x509.MarshalPKCS8PrivateKey(priv)
	k := pem.EncodeToMemory(&pem.Block{Type: "EC PRIVATE KEY", Bytes: b})

	b64PrivatePem := base64.StdEncoding.EncodeToString(k)

	secretsCache := &mockSecretsCache{}
	secretsCache.
		On("GetSecretString", "private-jwt-key-base64").
		Return(b64PrivatePem, nil)

	c := &Client{cache: secretsCache}

	result, err := c.PrivateKey()
	assert.Nil(t, err)
	assert.Equal(t, priv, result)
}

func TestPrivateKeyWhenGetSecretError(t *testing.T) {
	secretsCache := &mockSecretsCache{}
	secretsCache.
		On("GetSecretString", "private-jwt-key-base64").
		Return("", expectedError)

	c := &Client{cache: secretsCache}

	_, err := c.PrivateKey()
	assert.Equal(t, expectedError, err)
}

func TestPrivateKeyWhenNotBase64(t *testing.T) {
	secretsCache := &mockSecretsCache{}
	secretsCache.
		On("GetSecretString", "private-jwt-key-base64").
		Return("hello", nil)

	c := &Client{cache: secretsCache}

	_, err := c.PrivateKey()
	assert.NotNil(t, err)
}

func TestCookieSessionKeys(t *testing.T) {
	secretsCache := &mockSecretsCache{}
	secretsCache.
		On("GetSecretString", "cookie-session-keys").
		Return(`["aGV5","YW5vdGhlcg=="]`, nil)

	c := &Client{cache: secretsCache}

	result, err := c.CookieSessionKeys()
	assert.Nil(t, err)
	assert.Equal(t, [][]byte{[]byte("hey"), []byte("another")}, result)
}

func TestCookieSessionKeysWhenGetSecretError(t *testing.T) {
	secretsCache := &mockSecretsCache{}
	secretsCache.
		On("GetSecretString", "cookie-session-keys").
		Return("", expectedError)

	c := &Client{cache: secretsCache}

	_, err := c.CookieSessionKeys()
	assert.Equal(t, expectedError, err)
}

func TestCookieSessionKeysWhenNotJSON(t *testing.T) {
	secretsCache := &mockSecretsCache{}
	secretsCache.
		On("GetSecretString", "cookie-session-keys").
		Return("oh", nil)

	c := &Client{cache: secretsCache}

	_, err := c.CookieSessionKeys()
	assert.NotNil(t, err)
}

func TestCookieSessionKeysNotBase64(t *testing.T) {
	secretsCache := &mockSecretsCache{}
	secretsCache.
		On("GetSecretString", "cookie-session-keys").
		Return(`["oh"]`, nil)

	c := &Client{cache: secretsCache}

	_, err := c.CookieSessionKeys()
	assert.NotNil(t, err)
}

func TestPayApiKey(t *testing.T) {
	t.Run("Returns GOV UK Pay API key string", func(t *testing.T) {
		secretsCache := &mockSecretsCache{}

		secretsCache.
			On("GetSecretString", "gov-uk-pay-api-key").
			Return("a-fake-key", nil)

		c := &Client{cache: secretsCache}

		result, err := c.PayApiKey()
		assert.Nil(t, err)
		assert.Equal(t, "a-fake-key", result)
	})

	t.Run("Returns an error when an error occurs during GetSecretString", func(t *testing.T) {
		secretsCache := &mockSecretsCache{}

		secretsCache.
			On("GetSecretString", "gov-uk-pay-api-key").
			Return("", expectedError)

		c := &Client{cache: secretsCache}

		result, err := c.PayApiKey()
		assert.Equal(t, "", result)
		assert.Equal(t, expectedError, err)
	})
}

func TestYotiPrivateKey(t *testing.T) {
	key := []byte("hello")

	secretsCache := &mockSecretsCache{}
	secretsCache.
		On("GetSecretString", "yoti-private-key").
		Return(base64.StdEncoding.EncodeToString(key), nil)

	c := &Client{cache: secretsCache}

	result, err := c.YotiPrivateKey()
	assert.Nil(t, err)
	assert.Equal(t, key, result)
}

func TestYotiPrivateKeyWhenGetSecretError(t *testing.T) {
	key := []byte("hello")

	secretsCache := &mockSecretsCache{}
	secretsCache.
		On("GetSecretString", "yoti-private-key").
		Return(base64.StdEncoding.EncodeToString(key), expectedError)

	c := &Client{cache: secretsCache}

	_, err := c.YotiPrivateKey()
	assert.Equal(t, expectedError, errors.Unwrap(err))
}

func TestYotiPrivateKeyWhenNotBase64(t *testing.T) {
	secretsCache := &mockSecretsCache{}
	secretsCache.
		On("GetSecretString", "yoti-private-key").
		Return("hello", nil)

	c := &Client{cache: secretsCache}

	_, err := c.YotiPrivateKey()
	assert.NotNil(t, err)
}

<<<<<<< HEAD
func TestOrdnanceSurveyApiKey(t *testing.T) {
	t.Run("Returns OS API key string", func(t *testing.T) {
		secretsCache := &mockSecretsCache{}

		secretsCache.
			On("GetSecretString", "os-postcode-lookup-api-key").
			Return("a-fake-key", nil)

		c := &Client{cache: secretsCache}

		result, err := c.OrdnanceSurveyApiKey()
		assert.Nil(t, err)
		assert.Equal(t, "a-fake-key", result)
	})

	t.Run("Returns an error when an error occurs during GetSecretString", func(t *testing.T) {
		secretsCache := &mockSecretsCache{}

		secretsCache.
			On("GetSecretString", "os-postcode-lookup-api-key").
			Return("", expectedError)

		c := &Client{cache: secretsCache}

		result, err := c.OrdnanceSurveyApiKey()
		assert.Equal(t, "", result)
		assert.Equal(t, expectedError, err)
	})
=======
func TestNotifyApiKey(t *testing.T) {
	secretsCache := &mockSecretsCache{}
	secretsCache.
		On("GetSecretString", "gov-uk-notify-api-key").
		Return("a-fake-key", nil)

	c := &Client{cache: secretsCache}

	result, err := c.NotifyApiKey()
	assert.Nil(t, err)
	assert.Equal(t, "a-fake-key", result)
}

func TestNotifyApiKeyWhenError(t *testing.T) {
	secretsCache := &mockSecretsCache{}
	secretsCache.
		On("GetSecretString", "gov-uk-notify-api-key").
		Return("", expectedError)

	c := &Client{cache: secretsCache}

	result, err := c.NotifyApiKey()
	assert.Equal(t, "", result)
	assert.Equal(t, expectedError, err)
>>>>>>> 54beb2d1
}<|MERGE_RESOLUTION|>--- conflicted
+++ resolved
@@ -187,7 +187,6 @@
 	assert.NotNil(t, err)
 }
 
-<<<<<<< HEAD
 func TestOrdnanceSurveyApiKey(t *testing.T) {
 	t.Run("Returns OS API key string", func(t *testing.T) {
 		secretsCache := &mockSecretsCache{}
@@ -216,7 +215,8 @@
 		assert.Equal(t, "", result)
 		assert.Equal(t, expectedError, err)
 	})
-=======
+}
+
 func TestNotifyApiKey(t *testing.T) {
 	secretsCache := &mockSecretsCache{}
 	secretsCache.
@@ -241,5 +241,4 @@
 	result, err := c.NotifyApiKey()
 	assert.Equal(t, "", result)
 	assert.Equal(t, expectedError, err)
->>>>>>> 54beb2d1
 }