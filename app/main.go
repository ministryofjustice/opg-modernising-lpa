package main

import (
	"context"
	"fmt"
	"net/http"
	"net/url"
	"os"
	"os/signal"
	"syscall"
	"time"

	"github.com/ministryofjustice/opg-modernising-lpa/internal/random"

	"github.com/ministryofjustice/opg-go-common/env"
	"github.com/ministryofjustice/opg-go-common/logging"
	"github.com/ministryofjustice/opg-go-common/template"
	"github.com/ministryofjustice/opg-modernising-lpa/internal/localize"
	"github.com/ministryofjustice/opg-modernising-lpa/internal/page"
	"github.com/ministryofjustice/opg-modernising-lpa/internal/secrets"
	"github.com/ministryofjustice/opg-modernising-lpa/internal/signin"
)

func main() {
	logger := logging.New(os.Stdout, "opg-modernising-lpa")

	issuer, err := url.Parse(env.Get("GOV_UK_SIGN_IN_URL", "http://sign-in-mock:5060"))
	if err != nil {
		logger.Fatal(err)
	}

	clientID := env.Get("CLIENT_ID", "client-id-value")
	appPort := env.Get("APP_PORT", "8080")
	appPublicURL := env.Get("APP_PUBLIC_URL", "http://localhost:5050")
	signInPublicURL := env.Get("GOV_UK_SIGN_IN_PUBLIC_URL", "http://localhost:7012")

	webDir := env.Get("WEB_DIR", "web")

	tmpls, err := template.Parse(webDir+"/template", map[string]interface{}{
		"isEnglish": func(lang page.Lang) bool {
			return lang == page.En
		},
		"isWelsh": func(lang page.Lang) bool {
			return lang == page.Cy
		},
		"input": func(top interface{}, name, label string, value interface{}, attrs ...interface{}) map[string]interface{} {
			field := map[string]interface{}{
				"top":   top,
				"name":  name,
				"label": label,
				"value": value,
			}

			if len(attrs)%2 != 0 {
				panic("must have even number of attrs")
			}

			for i := 0; i < len(attrs); i += 2 {
				field[attrs[i].(string)] = attrs[i+1]
			}

			return field
		},
		"errorMessage": func(top interface{}, name string) map[string]interface{} {
			return map[string]interface{}{
				"top":  top,
				"name": name,
			}
		},
	})
	if err != nil {
		logger.Fatal(err)
	}

	bundle := localize.NewBundle("lang/en.json", "lang/cy.json")

	mux := http.NewServeMux()

	fileServer := http.FileServer(http.Dir(webDir + "/static/"))
	awsBaseUrl := env.Get("AWS_BASE_URL", "http://localstack:4566")

	secretsClient, err := secrets.NewClient(awsBaseUrl)
	if err != nil {
		logger.Fatal(err)
	}

	signInClient := signin.NewClient(http.DefaultClient, &secretsClient)
	err = signInClient.Discover(issuer.String() + "/.well-known/openid-configuration")
	if err != nil {
		logger.Fatal(err)
	}

	signInCallbackEndpoint := "/auth/callback"
	redirectURL := fmt.Sprintf("%s%s", appPublicURL, signInCallbackEndpoint)

	mux.Handle("/static/", http.StripPrefix("/static", fileServer))
<<<<<<< HEAD

	mux.Handle("/login", page.Login(*signInClient, appPublicURL, clientID, signInPublicURL, redirectURL))
	mux.Handle("/home", page.Home(tmpls.Get("home.gohtml"), fmt.Sprintf("%s/login", appPublicURL), bundle.For("en"), page.En))
	mux.Handle(signInCallbackEndpoint, page.SigninCallback(*signInClient, appPublicURL, clientID, random.String(12)))

	mux.Handle("/cy/", page.App(logger, bundle.For("cy"), page.Cy, tmpls))
=======
	mux.Handle("/cy/", http.StripPrefix("/cy", page.App(logger, bundle.For("cy"), page.Cy, tmpls)))
>>>>>>> 0a0a630f
	mux.Handle("/", page.App(logger, bundle.For("en"), page.En, tmpls))

	server := &http.Server{
		Addr:              ":" + appPort,
		Handler:           mux,
		ReadHeaderTimeout: 20 * time.Second,
	}

	go func() {
		if err := server.ListenAndServe(); err != nil {
			logger.Fatal(err)
		}
	}()

	logger.Print("Running at :" + appPort)

	c := make(chan os.Signal, 1)
	signal.Notify(c, syscall.SIGINT, syscall.SIGTERM)

	sig := <-c
	logger.Print("signal received: ", sig)

	tc, cancel := context.WithTimeout(context.Background(), 30*time.Second)
	defer cancel()

	if err := server.Shutdown(tc); err != nil {
		logger.Print(err)
	}
}<|MERGE_RESOLUTION|>--- conflicted
+++ resolved
@@ -30,7 +30,7 @@
 	}
 
 	clientID := env.Get("CLIENT_ID", "client-id-value")
-	appPort := env.Get("APP_PORT", "8080")
+	port := env.Get("APP_PORT", "8080")
 	appPublicURL := env.Get("APP_PUBLIC_URL", "http://localhost:5050")
 	signInPublicURL := env.Get("GOV_UK_SIGN_IN_PUBLIC_URL", "http://localhost:7012")
 
@@ -94,20 +94,16 @@
 	redirectURL := fmt.Sprintf("%s%s", appPublicURL, signInCallbackEndpoint)
 
 	mux.Handle("/static/", http.StripPrefix("/static", fileServer))
-<<<<<<< HEAD
 
 	mux.Handle("/login", page.Login(*signInClient, appPublicURL, clientID, signInPublicURL, redirectURL))
 	mux.Handle("/home", page.Home(tmpls.Get("home.gohtml"), fmt.Sprintf("%s/login", appPublicURL), bundle.For("en"), page.En))
 	mux.Handle(signInCallbackEndpoint, page.SigninCallback(*signInClient, appPublicURL, clientID, random.String(12)))
 
-	mux.Handle("/cy/", page.App(logger, bundle.For("cy"), page.Cy, tmpls))
-=======
 	mux.Handle("/cy/", http.StripPrefix("/cy", page.App(logger, bundle.For("cy"), page.Cy, tmpls)))
->>>>>>> 0a0a630f
 	mux.Handle("/", page.App(logger, bundle.For("en"), page.En, tmpls))
 
 	server := &http.Server{
-		Addr:              ":" + appPort,
+		Addr:              ":" + port,
 		Handler:           mux,
 		ReadHeaderTimeout: 20 * time.Second,
 	}
@@ -118,7 +114,7 @@
 		}
 	}()
 
-	logger.Print("Running at :" + appPort)
+	logger.Print("Running at :" + port)
 
 	c := make(chan os.Signal, 1)
 	signal.Notify(c, syscall.SIGINT, syscall.SIGTERM)
