--- conflicted
+++ resolved
@@ -2,13 +2,9 @@
 
 import (
 	"context"
-<<<<<<< HEAD
 	"fmt"
-	html "html/template"
 	"log"
 	"math/rand"
-=======
->>>>>>> 0c3fd93f
 	"net/http"
 	"net/url"
 	"os"
@@ -42,22 +38,18 @@
 }
 
 func main() {
-<<<<<<< HEAD
 	issuer, err := url.Parse(env.Get("GOV_UK_SIGN_IN_URL", "http://sign-in-mock:5060"))
-=======
-	logger := logging.New(os.Stdout, "opg-modernising-lpa")
->>>>>>> 0c3fd93f
 
 	if err != nil {
 		log.Fatalf("Issues parsing issuer URL: %v", err)
 	}
+	logger := logging.New(os.Stdout, "opg-modernising-lpa")
 
 	clientID := env.Get("CLIENT_ID", "client-id-value")
 	appPort := env.Get("APP_PORT", "8080")
 	appPublicURL := env.Get("APP_PUBLIC_URL", "http://localhost:5050")
 	signInPublicURL := env.Get("GOV_UK_SIGN_IN_PUBLIC_URL", "http://localhost:7012")
 
-	logger := logging.New(os.Stdout, "opg-modernise-lpa")
 	webDir := env.Get("WEB_DIR", "web")
 
 	tmpls, err := template.Parse(webDir+"/template", map[string]interface{}{
@@ -81,16 +73,13 @@
 	signInClient := govuksignin.NewClient(http.DefaultClient, issuer.String())
 
 	mux.Handle("/static/", http.StripPrefix("/static", fileServer))
-<<<<<<< HEAD
 
-	mux.Handle("/", page.Start(tmpls.Get("start.gohtml")))
 	mux.Handle("/login", page.Login(*signInClient, appPublicURL, clientID, signInPublicURL))
-	mux.Handle("/home", page.Home(tmpls.Get("home.gohtml"), fmt.Sprintf("%s/login", appPublicURL)))
+	mux.Handle("/home", page.Home(tmpls.Get("home.gohtml"), fmt.Sprintf("%s/login", appPublicURL), bundle.For("en"), page.En))
 	mux.Handle("/auth/callback", page.SetToken(*signInClient, appPublicURL, clientID, RandomString(12)))
-=======
+
 	mux.Handle("/cy/", page.App(logger, bundle.For("cy"), page.Cy, tmpls))
 	mux.Handle("/", page.App(logger, bundle.For("en"), page.En, tmpls))
->>>>>>> 0c3fd93f
 
 	server := &http.Server{
 		Addr:              ":" + appPort,
