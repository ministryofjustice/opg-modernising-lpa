package main

import (
	"context"
	"fmt"
	html "html/template"
	"net/http"
	"os"
	"os/signal"
	"strings"
	"syscall"
	"time"
	"unicode"
	"unicode/utf8"

	"github.com/ministryofjustice/opg-modernising-lpa/internal/ordnance_survey"

	"github.com/aws/aws-sdk-go/aws"
	"github.com/aws/aws-sdk-go/aws/session"
	"github.com/gorilla/sessions"
	"github.com/ministryofjustice/opg-go-common/env"
	"github.com/ministryofjustice/opg-go-common/logging"
	"github.com/ministryofjustice/opg-go-common/template"
	"github.com/ministryofjustice/opg-modernising-lpa/internal/dynamo"
	"github.com/ministryofjustice/opg-modernising-lpa/internal/identity"
	"github.com/ministryofjustice/opg-modernising-lpa/internal/localize"
	"github.com/ministryofjustice/opg-modernising-lpa/internal/notify"
	"github.com/ministryofjustice/opg-modernising-lpa/internal/page"
	"github.com/ministryofjustice/opg-modernising-lpa/internal/pay"
	"github.com/ministryofjustice/opg-modernising-lpa/internal/random"
	"github.com/ministryofjustice/opg-modernising-lpa/internal/secrets"
	"github.com/ministryofjustice/opg-modernising-lpa/internal/signin"
	"golang.org/x/exp/slices"
)

func main() {
	ctx := context.Background()
	logger := logging.New(os.Stdout, "opg-modernising-lpa")

	var (
<<<<<<< HEAD
		port                  = env.Get("APP_PORT", "8080")
		appPublicURL          = env.Get("APP_PUBLIC_URL", "http://localhost:5050")
		authRedirectBaseURL   = env.Get("AUTH_REDIRECT_BASE_URL", "http://localhost:5050")
		webDir                = env.Get("WEB_DIR", "web")
		awsBaseURL            = env.Get("AWS_BASE_URL", "")
		clientID              = env.Get("CLIENT_ID", "client-id-value")
		issuer                = env.Get("ISSUER", "http://sign-in-mock:7012")
		dynamoTableLpas       = env.Get("DYNAMODB_TABLE_LPAS", "")
		ordnanceSurveyBaseUrl = env.Get("ORDNANCE_SURVEY_BASE_URL", "http://ordnance-survey-mock:4011")
		payBaseUrl            = env.Get("GOVUK_PAY_BASE_URL", "http://pay-mock:4010")
		yotiClientSdkID       = env.Get("YOTI_CLIENT_SDK_ID", "")
		yotiScenarioID        = env.Get("YOTI_SCENARIO_ID", "")
		yotiSandbox           = env.Get("YOTI_SANDBOX", "") == "1"
=======
		port                = env.Get("APP_PORT", "8080")
		appPublicURL        = env.Get("APP_PUBLIC_URL", "http://localhost:5050")
		authRedirectBaseURL = env.Get("AUTH_REDIRECT_BASE_URL", "http://localhost:5050")
		webDir              = env.Get("WEB_DIR", "web")
		awsBaseURL          = env.Get("AWS_BASE_URL", "")
		clientID            = env.Get("CLIENT_ID", "client-id-value")
		issuer              = env.Get("ISSUER", "http://sign-in-mock:7012")
		dynamoTableLpas     = env.Get("DYNAMODB_TABLE_LPAS", "")
		payBaseUrl          = env.Get("GOVUK_PAY_BASE_URL", "http://pay-mock:4010")
		yotiClientSdkID     = env.Get("YOTI_CLIENT_SDK_ID", "")
		yotiScenarioID      = env.Get("YOTI_SCENARIO_ID", "")
		yotiSandbox         = env.Get("YOTI_SANDBOX", "") == "1"
		notifyBaseURL       = env.Get("GOVUK_NOTIFY_BASE_URL", "")
>>>>>>> 54beb2d1
	)

	tmpls, err := template.Parse(webDir+"/template", map[string]interface{}{
		"isEnglish": func(lang page.Lang) bool {
			return lang == page.En
		},
		"isWelsh": func(lang page.Lang) bool {
			return lang == page.Cy
		},
		"input": func(top interface{}, name, label string, value interface{}, attrs ...interface{}) map[string]interface{} {
			field := map[string]interface{}{
				"top":   top,
				"name":  name,
				"label": label,
				"value": value,
			}

			if len(attrs)%2 != 0 {
				panic("must have even number of attrs")
			}

			for i := 0; i < len(attrs); i += 2 {
				field[attrs[i].(string)] = attrs[i+1]
			}

			return field
		},
		"items": func(top interface{}, name string, value interface{}, items ...interface{}) map[string]interface{} {
			return map[string]interface{}{
				"top":   top,
				"name":  name,
				"value": value,
				"items": items,
			}
		},
		"item": func(value, label string, attrs ...interface{}) map[string]interface{} {
			item := map[string]interface{}{
				"value": value,
				"label": label,
			}

			if len(attrs)%2 != 0 {
				panic("must have even number of attrs")
			}

			for i := 0; i < len(attrs); i += 2 {
				item[attrs[i].(string)] = attrs[i+1]
			}

			return item
		},
		"fieldID": func(name string, i int) string {
			if i == 0 {
				return name
			}

			return fmt.Sprintf("%s-%d", name, i+1)
		},
		"errorMessage": func(top interface{}, name string) map[string]interface{} {
			return map[string]interface{}{
				"top":  top,
				"name": name,
			}
		},
		"details": func(top interface{}, name, detail string) map[string]interface{} {
			return map[string]interface{}{
				"top":    top,
				"name":   name,
				"detail": detail,
			}
		},
		"inc": func(i int) int {
			return i + 1
		},
		"link": func(app page.AppData, path string) string {
			if app.Lang == page.Cy {
				return "/cy" + path
			}

			return path
		},
		"contains": func(needle string, list interface{}) bool {
			if slist, ok := list.([]string); ok {
				return slices.Contains(slist, needle)
			}

			if slist, ok := list.([]page.IdentityOption); ok {
				for _, item := range slist {
					if item.String() == needle {
						return true
					}
				}
			}

			return false
		},
		"tr": func(app page.AppData, messageID string) string {
			return app.Localizer.T(messageID)
		},
		"trFormat": func(app page.AppData, messageID string, args ...interface{}) string {
			if len(args)%2 != 0 {
				panic("must have even number of args")
			}

			data := map[string]interface{}{}
			for i := 0; i < len(args); i += 2 {
				data[args[i].(string)] = args[i+1]
			}

			return app.Localizer.Format(messageID, data)
		},
		"trFormatHtml": func(app page.AppData, messageID string, args ...interface{}) html.HTML {
			if len(args)%2 != 0 {
				panic("must have even number of args")
			}

			data := map[string]interface{}{}
			for i := 0; i < len(args); i += 2 {
				data[args[i].(string)] = args[i+1]
			}

			return html.HTML(app.Localizer.Format(messageID, data))
		},
		"trHtml": func(app page.AppData, messageID string) html.HTML {
			return html.HTML(app.Localizer.T(messageID))
		},
		"trCount": func(app page.AppData, messageID string, count int) string {
			return app.Localizer.Count(messageID, count)
		},
		"now": func() time.Time {
			return time.Now()
		},
		"addDays": func(days int, t time.Time) time.Time {
			return t.AddDate(0, 0, days)
		},
		"formatDate": func(t time.Time) string {
			if t.IsZero() {
				return ""
			}

			return t.Format("2 January 2006")
		},
		"formatDateTime": func(t time.Time) string {
			if t.IsZero() {
				return ""
			}

			return t.Format("15:04:05, 2 January 2006")
		},
		"lowerFirst": func(s string) string {
			r, n := utf8.DecodeRuneInString(s)
			return string(unicode.ToLower(r)) + s[n:]
		},
	})
	if err != nil {
		logger.Fatal(err)
	}

	bundle := localize.NewBundle("lang/en.json", "lang/cy.json")

	config := &aws.Config{}
	if len(awsBaseURL) > 0 {
		config.Endpoint = aws.String(awsBaseURL)
	}

	sess, err := session.NewSession(config)
	if err != nil {
		logger.Fatal(fmt.Errorf("error initialising new AWS session: %w", err))
	}

	dynamoClient, err := dynamo.NewClient(sess, dynamoTableLpas)
	if err != nil {
		logger.Fatal(err)
	}

	secretsClient, err := secrets.NewClient(sess)
	if err != nil {
		logger.Fatal(err)
	}

	sessionKeys, err := secretsClient.CookieSessionKeys()
	if err != nil {
		logger.Fatal(err)
	}

	sessionStore := sessions.NewCookieStore(sessionKeys...)

	redirectURL := authRedirectBaseURL + page.AuthRedirectPath

	signInClient, err := signin.Discover(ctx, logger, http.DefaultClient, secretsClient, issuer, clientID, redirectURL)
	if err != nil {
		logger.Fatal(err)
	}

	secureCookies := strings.HasPrefix(appPublicURL, "https:")

	payApiKey, err := secretsClient.PayApiKey()
	if err != nil {
		logger.Fatal(err)
	}

	payClient := &pay.Client{
		BaseURL:    payBaseUrl,
		ApiKey:     payApiKey,
		HttpClient: http.DefaultClient,
	}

	yotiPrivateKey, err := secretsClient.YotiPrivateKey()
	if err != nil {
		logger.Fatal(err)
	}

	yotiClient, err := identity.NewYotiClient(yotiClientSdkID, yotiPrivateKey)
	if err != nil {
		logger.Fatal(err)
	}
	if yotiSandbox {
		if err := yotiClient.SetupSandbox(); err != nil {
			logger.Fatal(err)
		}
	}

<<<<<<< HEAD
	osApiKey, err := secretsClient.OrdnanceSurveyApiKey()
=======
	notifyApiKey, err := secretsClient.NotifyApiKey()
>>>>>>> 54beb2d1
	if err != nil {
		logger.Fatal(err)
	}

<<<<<<< HEAD
	addressClient := ordnance_survey.NewClient(ordnanceSurveyBaseUrl, osApiKey, http.DefaultClient)
=======
	notifyClient, err := notify.New(notifyBaseURL, notifyApiKey, http.DefaultClient)
	if err != nil {
		logger.Fatal(err)
	}
>>>>>>> 54beb2d1

	mux := http.NewServeMux()
	mux.Handle("/static/", http.StripPrefix("/static", http.FileServer(http.Dir(webDir+"/static/"))))
	mux.Handle(page.AuthRedirectPath, page.AuthRedirect(logger, signInClient, sessionStore, secureCookies))
	mux.Handle(page.AuthPath, page.Login(logger, signInClient, sessionStore, secureCookies, random.String))
	mux.Handle("/cookies-consent", page.CookieConsent())
<<<<<<< HEAD
	mux.Handle("/cy/", http.StripPrefix("/cy", page.App(logger, bundle.For("cy"), page.Cy, tmpls, sessionStore, dynamoClient, appPublicURL, payClient, yotiClient, yotiScenarioID, &addressClient)))
	mux.Handle("/", page.App(logger, bundle.For("en"), page.En, tmpls, sessionStore, dynamoClient, appPublicURL, payClient, yotiClient, yotiScenarioID, &addressClient))
=======
	mux.Handle("/cy/", http.StripPrefix("/cy", page.App(logger, bundle.For("cy"), page.Cy, tmpls, sessionStore, dynamoClient, appPublicURL, payClient, yotiClient, yotiScenarioID, notifyClient)))
	mux.Handle("/", page.App(logger, bundle.For("en"), page.En, tmpls, sessionStore, dynamoClient, appPublicURL, payClient, yotiClient, yotiScenarioID, notifyClient))
>>>>>>> 54beb2d1

	server := &http.Server{
		Addr:              ":" + port,
		Handler:           mux,
		ReadHeaderTimeout: 20 * time.Second,
	}

	go func() {
		if err := server.ListenAndServe(); err != nil {
			logger.Fatal(err)
		}
	}()

	logger.Print("Running at :" + port)

	c := make(chan os.Signal, 1)
	signal.Notify(c, syscall.SIGINT, syscall.SIGTERM)

	sig := <-c
	logger.Print("signal received: ", sig)

	tc, cancel := context.WithTimeout(ctx, 30*time.Second)
	defer cancel()

	if err := server.Shutdown(tc); err != nil {
		logger.Print(err)
	}
}<|MERGE_RESOLUTION|>--- conflicted
+++ resolved
@@ -38,8 +38,6 @@
 	logger := logging.New(os.Stdout, "opg-modernising-lpa")
 
 	var (
-<<<<<<< HEAD
-		port                  = env.Get("APP_PORT", "8080")
 		appPublicURL          = env.Get("APP_PUBLIC_URL", "http://localhost:5050")
 		authRedirectBaseURL   = env.Get("AUTH_REDIRECT_BASE_URL", "http://localhost:5050")
 		webDir                = env.Get("WEB_DIR", "web")
@@ -47,26 +45,13 @@
 		clientID              = env.Get("CLIENT_ID", "client-id-value")
 		issuer                = env.Get("ISSUER", "http://sign-in-mock:7012")
 		dynamoTableLpas       = env.Get("DYNAMODB_TABLE_LPAS", "")
+		notifyBaseURL         = env.Get("GOVUK_NOTIFY_BASE_URL", "")
 		ordnanceSurveyBaseUrl = env.Get("ORDNANCE_SURVEY_BASE_URL", "http://ordnance-survey-mock:4011")
 		payBaseUrl            = env.Get("GOVUK_PAY_BASE_URL", "http://pay-mock:4010")
+		port                  = env.Get("APP_PORT", "8080")
 		yotiClientSdkID       = env.Get("YOTI_CLIENT_SDK_ID", "")
 		yotiScenarioID        = env.Get("YOTI_SCENARIO_ID", "")
 		yotiSandbox           = env.Get("YOTI_SANDBOX", "") == "1"
-=======
-		port                = env.Get("APP_PORT", "8080")
-		appPublicURL        = env.Get("APP_PUBLIC_URL", "http://localhost:5050")
-		authRedirectBaseURL = env.Get("AUTH_REDIRECT_BASE_URL", "http://localhost:5050")
-		webDir              = env.Get("WEB_DIR", "web")
-		awsBaseURL          = env.Get("AWS_BASE_URL", "")
-		clientID            = env.Get("CLIENT_ID", "client-id-value")
-		issuer              = env.Get("ISSUER", "http://sign-in-mock:7012")
-		dynamoTableLpas     = env.Get("DYNAMODB_TABLE_LPAS", "")
-		payBaseUrl          = env.Get("GOVUK_PAY_BASE_URL", "http://pay-mock:4010")
-		yotiClientSdkID     = env.Get("YOTI_CLIENT_SDK_ID", "")
-		yotiScenarioID      = env.Get("YOTI_SCENARIO_ID", "")
-		yotiSandbox         = env.Get("YOTI_SANDBOX", "") == "1"
-		notifyBaseURL       = env.Get("GOVUK_NOTIFY_BASE_URL", "")
->>>>>>> 54beb2d1
 	)
 
 	tmpls, err := template.Parse(webDir+"/template", map[string]interface{}{
@@ -289,36 +274,30 @@
 		}
 	}
 
-<<<<<<< HEAD
 	osApiKey, err := secretsClient.OrdnanceSurveyApiKey()
-=======
+	if err != nil {
+		logger.Fatal(err)
+	}
+
+	addressClient := ordnance_survey.NewClient(ordnanceSurveyBaseUrl, osApiKey, http.DefaultClient)
+
 	notifyApiKey, err := secretsClient.NotifyApiKey()
->>>>>>> 54beb2d1
-	if err != nil {
-		logger.Fatal(err)
-	}
-
-<<<<<<< HEAD
-	addressClient := ordnance_survey.NewClient(ordnanceSurveyBaseUrl, osApiKey, http.DefaultClient)
-=======
+	if err != nil {
+		logger.Fatal(err)
+	}
+
 	notifyClient, err := notify.New(notifyBaseURL, notifyApiKey, http.DefaultClient)
 	if err != nil {
 		logger.Fatal(err)
 	}
->>>>>>> 54beb2d1
 
 	mux := http.NewServeMux()
 	mux.Handle("/static/", http.StripPrefix("/static", http.FileServer(http.Dir(webDir+"/static/"))))
 	mux.Handle(page.AuthRedirectPath, page.AuthRedirect(logger, signInClient, sessionStore, secureCookies))
 	mux.Handle(page.AuthPath, page.Login(logger, signInClient, sessionStore, secureCookies, random.String))
 	mux.Handle("/cookies-consent", page.CookieConsent())
-<<<<<<< HEAD
-	mux.Handle("/cy/", http.StripPrefix("/cy", page.App(logger, bundle.For("cy"), page.Cy, tmpls, sessionStore, dynamoClient, appPublicURL, payClient, yotiClient, yotiScenarioID, &addressClient)))
-	mux.Handle("/", page.App(logger, bundle.For("en"), page.En, tmpls, sessionStore, dynamoClient, appPublicURL, payClient, yotiClient, yotiScenarioID, &addressClient))
-=======
-	mux.Handle("/cy/", http.StripPrefix("/cy", page.App(logger, bundle.For("cy"), page.Cy, tmpls, sessionStore, dynamoClient, appPublicURL, payClient, yotiClient, yotiScenarioID, notifyClient)))
-	mux.Handle("/", page.App(logger, bundle.For("en"), page.En, tmpls, sessionStore, dynamoClient, appPublicURL, payClient, yotiClient, yotiScenarioID, notifyClient))
->>>>>>> 54beb2d1
+	mux.Handle("/cy/", http.StripPrefix("/cy", page.App(logger, bundle.For("cy"), page.Cy, tmpls, sessionStore, dynamoClient, appPublicURL, payClient, yotiClient, yotiScenarioID, notifyClient, &addressClient)))
+	mux.Handle("/", page.App(logger, bundle.For("en"), page.En, tmpls, sessionStore, dynamoClient, appPublicURL, payClient, yotiClient, yotiScenarioID, notifyClient, &addressClient))
 
 	server := &http.Server{
 		Addr:              ":" + port,
