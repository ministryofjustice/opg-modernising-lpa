{{ template "page" . }}

{{ define "pageTitle" }}Pre-complete donor flow{{ end }}

{{ define "main" }}
  <div class="govuk-grid-row">
    <div class="govuk-grid-column-two-thirds">
      <h1 class="govuk-heading-xl">Fixtures</h1>

      <form novalidate method="post">
        <fieldset class="govuk-fieldset" aria-describedby="waste-hint">
          <legend class="govuk-fieldset__legend govuk-fieldset__legend--m">
            <h2 class="govuk-fieldset__heading">
              Pre-complete donor flow
            </h2>
          </legend>
          <div id="waste-hint" class="govuk-hint">
            Select all that apply.
          </div>
          <div class="govuk-checkboxes govuk-!-margin-bottom-3" data-module="govuk-checkboxes">
            <div class="govuk-checkboxes__item">
              <input class="govuk-checkboxes__input" id="f-donor-details" name="donor-details" type="checkbox" value="withDonorDetails">
              <label class="govuk-label govuk-checkboxes__label" for="f-donor-details">
                Provide your details
              </label>
            </div>
            <div class="govuk-checkboxes__item">
              <input class="govuk-checkboxes__input" id="f-choose-attorneys" name="choose-attorneys" type="checkbox" value="withAttorneys">
              <label class="govuk-label govuk-checkboxes__label" for="f-choose-attorneys">
                Choose your attorneys (adds 2)
              </label>
            </div>
            <div class="govuk-checkboxes__item">
              <input class="govuk-checkboxes__input" id="f-choose-replacement-attorneys" name="choose-replacement-attorneys" type="checkbox" value="withReplacementAttorneys">
              <label class="govuk-label govuk-checkboxes__label" for="f-choose-replacement-attorneys">
                Choose your replacement attorneys (adds 2)
              </label>
            </div>
            <div class="govuk-checkboxes__item">
              <input class="govuk-checkboxes__input" id="f-when-can-lpa-be-used" name="when-can-lpa-be-used" type="checkbox" value="whenCanBeUsedComplete">
              <label class="govuk-label govuk-checkboxes__label" for="f-when-can-lpa-be-used">
                Choose when the LPA can be used
              </label>
            </div>
            <div class="govuk-checkboxes__item">
              <input class="govuk-checkboxes__input" id="f-restrictions" name="restrictions" type="checkbox" value="withRestrictions">
              <label class="govuk-label govuk-checkboxes__label" for="f-restrictions">
                Add restrictions to the LPA
              </label>
            </div>
            <div class="govuk-checkboxes__item">
              <input class="govuk-checkboxes__input" id="f-certificate-provider" name="certificate-provider" type="checkbox" value="withCP">
              <label class="govuk-label govuk-checkboxes__label" for="f-certificate-provider">
                Choose your certificate provider
              </label>
            </div>
            <div class="govuk-checkboxes__item">
              <input class="govuk-checkboxes__input" id="f-people-to-notify" name="people-to-notify" type="checkbox" value="withPeopleToNotify">
              <label class="govuk-label govuk-checkboxes__label" for="f-people-to-notify">
                People to notify about your LPA (adds 2)
              </label>
            </div>
            <div class="govuk-checkboxes__item">
              <input class="govuk-checkboxes__input" id="f-check-and-send-to-cp" name="check-and-send-to-cp" type="checkbox" value="lpaChecked">
              <label class="govuk-label govuk-checkboxes__label" for="f-check-and-send-to-cp">
                Check and send to your certificate provider
              </label>
            </div>
            <div class="govuk-checkboxes__item">
              <input class="govuk-checkboxes__input" id="f-pay-for-lpa" name="pay-for-lpa" type="checkbox" value="paymentComplete">
              <label class="govuk-label govuk-checkboxes__label" for="f-pay-for-lpa">
                Pay for the LPA
              </label>
            </div>
            <div class="govuk-checkboxes__item">
              <input class="govuk-checkboxes__input" id="f-confirm-id-and-sign" name="confirm-id-and-sign" type="checkbox" value="idConfirmedAndSigned">
              <label class="govuk-label govuk-checkboxes__label" for="f-confirm-id-and-sign">
                Confirm your identity and sign the LPA
              </label>
            </div>
            <div class="govuk-checkboxes__divider">or</div>
            <div class="govuk-checkboxes__item">
              <input class="govuk-checkboxes__input" id="f-complete-all-sections" name="complete-all-sections" type="checkbox" value="completeLpa">
              <label class="govuk-label govuk-checkboxes__label" for="f-complete-all-sections">
                Complete all sections
              </label>
            </div>
          </div>

          <button type="submit" class="govuk-button" data-module="govuk-button">Create LPA</button>
        </fieldset>

<<<<<<< HEAD
            <h2 class="govuk-heading-m">Start certificate provider journey</h2>
            <p class="govuk-body">Starting this flow will send an email with reference code to the email entered below. If you don't care about seeing the email then leave the field blank.</p>

            <form novalidate method="post">
                {{ template "input" (input . "email" "email" "" "classes" "govuk-input--width-20" "type" "email" "spellcheck" "false" "autocomplete" "email") }}

                {{ template "error-message" (errorMessage . "cp-flow-id") }}

                {{ template "radios" (items . "cp-flow-id" ""
                    (item "startCpFlowWithId" "LPA signed and ID confirmed")
                    (item "startCpFlowWithoutId" "LPA not signed and ID not confirmed")
                ) }}

                <div class="govuk-button-group govuk-!-padding-top-3">
                    <button type="submit" class="govuk-button" data-module="govuk-button">Start CP flow</button>
                </div>
                {{ template "csrf-field" . }}
            </form>
        </div>
=======
        {{ template "csrf-field" . }}
      </form>

      <h2 class="govuk-heading-m">Start certificate provider journey</h2>
      <a class="govuk-button" href="{{ .CPStartLpaSignedPath }}" data-module="govuk-button">LPA signed</a>
      <a class="govuk-button" href="{{ .CPStartLpaNotSignedPath }}" data-module="govuk-button">LPA not signed</a>
>>>>>>> 99d9ceb1
    </div>
  </div>
{{ end }}<|MERGE_RESOLUTION|>--- conflicted
+++ resolved
@@ -90,7 +90,9 @@
           <button type="submit" class="govuk-button" data-module="govuk-button">Create LPA</button>
         </fieldset>
 
-<<<<<<< HEAD
+        {{ template "csrf-field" . }}
+      </form>
+
             <h2 class="govuk-heading-m">Start certificate provider journey</h2>
             <p class="govuk-body">Starting this flow will send an email with reference code to the email entered below. If you don't care about seeing the email then leave the field blank.</p>
 
@@ -110,14 +112,5 @@
                 {{ template "csrf-field" . }}
             </form>
         </div>
-=======
-        {{ template "csrf-field" . }}
-      </form>
-
-      <h2 class="govuk-heading-m">Start certificate provider journey</h2>
-      <a class="govuk-button" href="{{ .CPStartLpaSignedPath }}" data-module="govuk-button">LPA signed</a>
-      <a class="govuk-button" href="{{ .CPStartLpaNotSignedPath }}" data-module="govuk-button">LPA not signed</a>
->>>>>>> 99d9ceb1
     </div>
-  </div>
 {{ end }}