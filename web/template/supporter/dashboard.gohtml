{{ template "page" . }}

{{ define "pageTitle" }}{{ tr .App "dashboard" }}{{ end }}

{{ define "main" }}
    <div class="govuk-grid-row">
        <div class="govuk-grid-column-two-thirds">
            <form novalidate method="post">
                <h1 class="govuk-heading-xl">{{ template "pageTitle" . }}</h1>

<<<<<<< HEAD
      <a class="govuk-button" href="{{ link .App .App.Paths.Supporter.InviteMember.Format }}">{{ tr .App "inviteTeamMember" }}</a>
=======
                <div class="govuk-button-group">
                    <button type="submit" class="govuk-button" data-module="govuk-button">{{ tr .App "makeANewLPA" }}</button>
                    <a class="govuk-button govuk-button--secondary" href="{{ link .App .App.Paths.Supporter.InviteMember.Format }}">{{ tr .App "inviteTeamMember" }}</a>
                </div>
                {{ template "csrf-field" . }}
            </form>
        </div>
>>>>>>> b3f1714c
    </div>
{{ end }}<|MERGE_RESOLUTION|>--- conflicted
+++ resolved
@@ -8,9 +8,6 @@
             <form novalidate method="post">
                 <h1 class="govuk-heading-xl">{{ template "pageTitle" . }}</h1>
 
-<<<<<<< HEAD
-      <a class="govuk-button" href="{{ link .App .App.Paths.Supporter.InviteMember.Format }}">{{ tr .App "inviteTeamMember" }}</a>
-=======
                 <div class="govuk-button-group">
                     <button type="submit" class="govuk-button" data-module="govuk-button">{{ tr .App "makeANewLPA" }}</button>
                     <a class="govuk-button govuk-button--secondary" href="{{ link .App .App.Paths.Supporter.InviteMember.Format }}">{{ tr .App "inviteTeamMember" }}</a>
@@ -18,6 +15,5 @@
                 {{ template "csrf-field" . }}
             </form>
         </div>
->>>>>>> b3f1714c
     </div>
 {{ end }}