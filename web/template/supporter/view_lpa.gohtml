--- conflicted
+++ resolved
@@ -3,48 +3,48 @@
 {{ define "pageTitle" }}{{ trFormat .App "viewLPA" }}{{ end }}
 
 {{ define "main" }}
-  <div class="govuk-grid-row">
-    <div class="govuk-grid-column-full">
-      {{ if .App.Query.Has "inviteSentTo" }}
-        <div class="govuk-notification-banner govuk-notification-banner--success" role="alert"
-             aria-labelledby="govuk-notification-banner-title"
-             data-module="govuk-notification-banner">
-          <div class="govuk-notification-banner__header">
-            <h1 class="govuk-notification-banner__title" id="govuk-notification-banner-title">
-              {{ tr .App "inviteSent" }}
-            </h1>
-          </div>
-          <div class="govuk-notification-banner__content">
-            <p class="govuk-body app-full-width">
-              {{ trFormatHtml .App "youSentAnInviteTo" "Email" (.App.Query.Get "inviteSentTo") }}
-            </p>
-          </div>
-        </div>
-      {{ end}}
+    <div class="govuk-grid-row">
+        <div class="govuk-grid-column-full">
+            {{ if .App.Query.Has "inviteSentTo" }}
+                <div class="govuk-notification-banner govuk-notification-banner--success" role="alert"
+                     aria-labelledby="govuk-notification-banner-title"
+                     data-module="govuk-notification-banner">
+                    <div class="govuk-notification-banner__header">
+                        <h1 class="govuk-notification-banner__title" id="govuk-notification-banner-title">
+                            {{ tr .App "inviteSent" }}
+                        </h1>
+                    </div>
+                    <div class="govuk-notification-banner__content">
+                        <p class="govuk-body app-full-width">
+                            {{ trFormatHtml .App "youSentAnInviteTo" "Email" (.App.Query.Get "inviteSentTo") }}
+                        </p>
+                    </div>
+                </div>
+            {{ end}}
 
-      <span class="govuk-caption-xl">{{ .Donor.Donor.FullName }}</span>
-      <h1 class="govuk-heading-xl">{{ tr .App .Donor.Type.String }} {{tr .App "lpa"}}</h1>
+            <span class="govuk-caption-xl">{{ .Donor.Donor.FullName }}</span>
+            <h1 class="govuk-heading-xl">{{ tr .App .Donor.Type.String }} {{tr .App "lpa"}}</h1>
 
-      <div class="govuk-inset-text">
-        <span class="govuk-!-font-weight-bold">{{ tr .App "referenceNumber" }}</span> {{ .Donor.LpaUID }}
-      </div>
+            <div class="govuk-inset-text">
+                <span class="govuk-!-font-weight-bold">{{ tr .App "referenceNumber" }}</span> {{ .Donor.LpaUID }}
+            </div>
 
-<<<<<<< HEAD
+            <div class="govuk-button-group">
+                <a class="govuk-button govuk-button--secondary"
+                   href="{{ link $.App (global.Paths.TaskList.Format .Donor.LpaID) }}"
+                   data-module="govuk-button">{{ tr .App "goToTaskList" }}</a>
+                <a class="govuk-button govuk-button--secondary" href="#"
+                   data-module="govuk-button">{{ tr .App "viewLPASummary" }}</a>
+                <a class="govuk-button govuk-button--secondary"
+                   href="{{ link $.App (global.Paths.Supporter.DonorAccess.Format .Donor.LpaID) }}"
+                   data-module="govuk-button">{{ tr .App "donorAccess" }}</a>
+            </div>
+
             <hr class="govuk-section-break govuk-section-break--m govuk-section-break--visible">
 
             <h2 class="govuk-heading-m">{{tr .App "lpaProgress"}}</h2>
 
             {{ template "donor-lpa-progress" . }}
         </div>
-=======
-      <div class="govuk-button-group">
-        <a class="govuk-button govuk-button--secondary" href="{{ link $.App (global.Paths.TaskList.Format .Donor.LpaID) }}" data-module="govuk-button">{{ tr .App "goToTaskList" }}</a>
-        <a class="govuk-button govuk-button--secondary" href="#" data-module="govuk-button">{{ tr .App "viewLPASummary" }}</a>
-        <a class="govuk-button govuk-button--secondary" href="{{ link $.App (global.Paths.Supporter.DonorAccess.Format .Donor.LpaID) }}" data-module="govuk-button">{{ tr .App "donorAccess" }}</a>
-      </div>
-
-      <hr class="govuk-section-break govuk-section-break--m govuk-section-break--visible">
->>>>>>> 556a4635
     </div>
-  </div>
 {{ end }}