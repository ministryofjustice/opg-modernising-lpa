{{ template "page" . }}

{{ define "pageTitle" }}{{ tr .App "lpaDetailsSaved" }}{{ end }}

{{ define "main" }}
    <div class="govuk-grid-row">
        <div class="govuk-grid-column-two-thirds">

            <div class="govuk-notification-banner govuk-notification-banner--success" role="alert"
                 aria-labelledby="govuk-notification-banner-title"
                 data-module="govuk-notification-banner">
                <div class="govuk-notification-banner__header">
                    <h1 class="govuk-notification-banner__title" id="govuk-notification-banner-title">
                        {{ tr .App "lpaDetailsSaved" }}
                    </h1>
                </div>
                <div class="govuk-notification-banner__content">
                    <p class="govuk-body">
                        {{ if .IsFirstCheck }}
<<<<<<< HEAD
                            {{ if eq "paper" .Lpa.CertificateProvider.CarryOutBy }}
=======
                            {{ if .Lpa.CertificateProvider.CarryOutBy.IsPaper }}
>>>>>>> d759f36d
                                {{ trFormat .App "lpaDetailsSavedContentOnFirstSubmissionCPCarryingOutRolePaper" "CertificateProviderFullName" .Lpa.CertificateProvider.FullName }}
                            {{ else }}
                                {{ trFormat .App "lpaDetailsSavedContentOnFirstSubmissionCPCarryingOutRoleOnline" "CertificateProviderFullName" .Lpa.CertificateProvider.FullName }}
                            {{ end }}
                        {{ else }}
<<<<<<< HEAD
                            {{ if eq "paper" .Lpa.CertificateProvider.CarryOutBy }}
=======
                            {{ if .Lpa.CertificateProvider.CarryOutBy.IsPaper }}
>>>>>>> d759f36d
                                {{ trFormat .App "lpaDetailsSavedContentOnSubsequentSubmissionCPCarryingOutRolePaper" "CertificateProviderFullName" .Lpa.CertificateProvider.FullName }}
                            {{ else }}
                                {{ trFormat .App "lpaDetailsSavedContentOnSubsequentSubmissionCPCarryingOutRoleOnline" "CertificateProviderFullName" .Lpa.CertificateProvider.FullName }}
                            {{ end }}
                        {{ end }}
                    </p>
                </div>
            </div>

            {{ if .Lpa.Tasks.PayForLpa.IsCompleted }}
                <a href="{{ link .App (.App.Paths.Dashboard.String) }}" class="govuk-button">{{ tr .App "returnToDashboard" }}</a>
            {{ else }}
<<<<<<< HEAD
                {{ if and (eq "paper" .Lpa.CertificateProvider.CarryOutBy) .IsFirstCheck }}
=======
                {{ if and .Lpa.CertificateProvider.CarryOutBy.IsPaper .IsFirstCheck }}
>>>>>>> d759f36d
                    {{ trFormatHtml .App "weveSentATextToCPContent" "CertificateProviderFirstName" .Lpa.CertificateProvider.FirstNames }}
                {{ end }}

                <p class="govuk-body">
                    {{ tr .App "youCanContinueToPay" }}
                </p>

                <a href="{{ link .App (.App.Paths.AboutPayment.Format .App.LpaID) }}" class="govuk-button">{{ tr .App "continue" }}</a>
            {{ end }}
        </div>
    </div>
{{ end }}<|MERGE_RESOLUTION|>--- conflicted
+++ resolved
@@ -17,21 +17,13 @@
                 <div class="govuk-notification-banner__content">
                     <p class="govuk-body">
                         {{ if .IsFirstCheck }}
-<<<<<<< HEAD
-                            {{ if eq "paper" .Lpa.CertificateProvider.CarryOutBy }}
-=======
                             {{ if .Lpa.CertificateProvider.CarryOutBy.IsPaper }}
->>>>>>> d759f36d
                                 {{ trFormat .App "lpaDetailsSavedContentOnFirstSubmissionCPCarryingOutRolePaper" "CertificateProviderFullName" .Lpa.CertificateProvider.FullName }}
                             {{ else }}
                                 {{ trFormat .App "lpaDetailsSavedContentOnFirstSubmissionCPCarryingOutRoleOnline" "CertificateProviderFullName" .Lpa.CertificateProvider.FullName }}
                             {{ end }}
                         {{ else }}
-<<<<<<< HEAD
-                            {{ if eq "paper" .Lpa.CertificateProvider.CarryOutBy }}
-=======
                             {{ if .Lpa.CertificateProvider.CarryOutBy.IsPaper }}
->>>>>>> d759f36d
                                 {{ trFormat .App "lpaDetailsSavedContentOnSubsequentSubmissionCPCarryingOutRolePaper" "CertificateProviderFullName" .Lpa.CertificateProvider.FullName }}
                             {{ else }}
                                 {{ trFormat .App "lpaDetailsSavedContentOnSubsequentSubmissionCPCarryingOutRoleOnline" "CertificateProviderFullName" .Lpa.CertificateProvider.FullName }}
@@ -44,11 +36,7 @@
             {{ if .Lpa.Tasks.PayForLpa.IsCompleted }}
                 <a href="{{ link .App (.App.Paths.Dashboard.String) }}" class="govuk-button">{{ tr .App "returnToDashboard" }}</a>
             {{ else }}
-<<<<<<< HEAD
-                {{ if and (eq "paper" .Lpa.CertificateProvider.CarryOutBy) .IsFirstCheck }}
-=======
                 {{ if and .Lpa.CertificateProvider.CarryOutBy.IsPaper .IsFirstCheck }}
->>>>>>> d759f36d
                     {{ trFormatHtml .App "weveSentATextToCPContent" "CertificateProviderFirstName" .Lpa.CertificateProvider.FirstNames }}
                 {{ end }}
 
