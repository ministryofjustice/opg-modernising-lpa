{{ template "page" . }}

{{ define "serviceName" }}{{ tr .App "beACertificateProvider" }}{{ end }}

{{ define "main" }}
  <div class="govuk-grid-row">
    <div class="govuk-grid-column-two-thirds">
      <h1 class="govuk-heading-xl">{{ tr .App "beACertificateProvider" }}</h1>

      {{ trHtml .App "beACertificateProviderContent" }}

<<<<<<< HEAD
      <a href="{{ link .App .App.Paths.CertificateProviderEnterReference }}" role="button" draggable="false" class="govuk-button govuk-button--start" data-module="govuk-button">
        {{ tr .App "start" }}
        <svg class="govuk-button__start-icon" xmlns="http://www.w3.org/2000/svg" width="17.5" height="19" viewBox="0 0 33 40" aria-hidden="true" focusable="false">
          <path fill="currentColor" d="M0 0h13l20 20-20 20H0l20-20z" />
        </svg>
      </a>
=======
      <p class="govuk-body">
        <a href="{{ .Start }}" role="button" draggable="false" class="govuk-button govuk-button--start" data-module="govuk-button">
          {{ tr .App "start" }}
          <svg class="govuk-button__start-icon" xmlns="http://www.w3.org/2000/svg" width="17.5" height="19" viewBox="0 0 33 40" aria-hidden="true" focusable="false">
            <path fill="currentColor" d="M0 0h13l20 20-20 20H0l20-20z" />
          </svg>
        </a>
      </p>

      {{ trHtml .App "beACertificateProviderPostStartContent" }}
>>>>>>> 7752c58c
    </div>
  </div>
{{ end }}<|MERGE_RESOLUTION|>--- conflicted
+++ resolved
@@ -9,16 +9,8 @@
 
       {{ trHtml .App "beACertificateProviderContent" }}
 
-<<<<<<< HEAD
-      <a href="{{ link .App .App.Paths.CertificateProviderEnterReference }}" role="button" draggable="false" class="govuk-button govuk-button--start" data-module="govuk-button">
-        {{ tr .App "start" }}
-        <svg class="govuk-button__start-icon" xmlns="http://www.w3.org/2000/svg" width="17.5" height="19" viewBox="0 0 33 40" aria-hidden="true" focusable="false">
-          <path fill="currentColor" d="M0 0h13l20 20-20 20H0l20-20z" />
-        </svg>
-      </a>
-=======
       <p class="govuk-body">
-        <a href="{{ .Start }}" role="button" draggable="false" class="govuk-button govuk-button--start" data-module="govuk-button">
+        <a href="{{ link .App .App.Paths.CertificateProviderEnterReference }}" role="button" draggable="false" class="govuk-button govuk-button--start" data-module="govuk-button">
           {{ tr .App "start" }}
           <svg class="govuk-button__start-icon" xmlns="http://www.w3.org/2000/svg" width="17.5" height="19" viewBox="0 0 33 40" aria-hidden="true" focusable="false">
             <path fill="currentColor" d="M0 0h13l20 20-20 20H0l20-20z" />
@@ -27,7 +19,6 @@
       </p>
 
       {{ trHtml .App "beACertificateProviderPostStartContent" }}
->>>>>>> 7752c58c
     </div>
   </div>
 {{ end }}