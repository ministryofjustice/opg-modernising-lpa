# This file is maintained automatically by "terraform init".
# Manual edits may be lost in future updates.

provider "registry.terraform.io/hashicorp/aws" {
<<<<<<< HEAD
  version     = "4.57.0"
  constraints = "4.57.0"
  hashes = [
    "h1:/gKhBSz+FU7V8vxRm2FXnMT4/Xhjnv99mtoXtJvnpDE=",
    "h1:002A+QvO5F/zLDS5SLdhM4F7IBp3D/93zyJG73wIjCw=",
    "h1:07cB50nnQkmdSHw5ehVEOny4czNYxAAdp00RUKWVa/w=",
    "h1:0bd5IKkEF1TGE4tgm0VuVMFQg2s6GOXJBU+/b/siYKw=",
    "h1:Cyrvybt24k7ePkmobQAzTpO7rD6nAYOH7i/sM+ozC2o=",
    "h1:HcyqPO8tMIK1nuMPJTYZMw4qluWrs8d0w9JmCxk814A=",
    "h1:LheqY0xLOgVbz2wOhj/rsYHbJHNbqju74IMutOSrlQo=",
    "h1:LyFe5ycEP7IVxlXXDAwP/wxW8QfFmZ0pVi+EsFrqw2E=",
    "h1:NOd2LBLOHgJgM8BOYofFrSgL28G4IhUwvgx/E33KoAw=",
    "h1:b76m+0Afn8VrXUMzHmsQ2b5EnxGFoBxKzo2KKxmFUyM=",
    "h1:j5VJQtjD57ijmPOQQMNIesWdGU+LMGupYLBcvhQ4UUs=",
    "h1:lNVSBcuv5npmpJ0D3iNSaXaxTdjFL4eWi+/9M20sato=",
    "h1:q3ZsFdy1dCGn5/vmUC214pl8ScbSu0AddHB+9JJTxBY=",
    "h1:xMOeHMZM7RAO6HKP2C6XbbBjGdHogTJ3CwPRw6xFj30=",
=======
  version     = "4.57.1"
  constraints = "4.57.1"
  hashes = [
    "h1:Qfq7Q9aCQqdl7w439mCMm89126n8DsDAmg6H8gXhnLI=",
    "zh:44200c213ddb138df80d2a5ad86c2ebadbb5fd1d08cd7e4fc56ec6dca927659b",
    "zh:469e6fe6a9e99e60cb168d32f05e2e9a83cf161f39160d075ff96f7674c510e1",
    "zh:6110ba2c15a2268652ec9ea3797dd0216de84ece428055c49eaf9caa2be1ed62",
    "zh:62ed7348acca44f64fc087e879e01cfa4e084c7600cc91e8bb7683f8065a9c79",
    "zh:7a80e6fa9b35be178bb566093f7984dd6ffb7ad9d40b9dd5d5907f054f0c3e60",
    "zh:8793043c8575a598c1a7cbefcb65ee1776b0061eba719098e552a3adc88f3090",
    "zh:9b12af85486a96aedd8d7984b0ff811a4b42e3d88dad1a3fb4c0b580d04fa425",
    "zh:a777a0082114e273b7b3eb14095a3f6f6e703c1aff61ffb1f0846bb869e6dfc7",
    "zh:b060c3b2973097f2087a98ac6aad7c9c89fe80f7cf3027019049feafc3f8305b",
    "zh:e7035e74563f4486848ea1feb60852175353790bc374e0e97e241a88dc0908f7",
    "zh:eaaa8e9eba09ada41e13116d53d4baece04fead8fcf3eab68cca3a67ed738e18",
    "zh:ec52d8f95a84fad8fe1aae169c89d0c54d5401f75caae0869ad8182c6b6db65b",
    "zh:f0e33174025b1b57ecfbdd09f2a59c2559ee94d7681e5ae09079e2822ec54ecf",
    "zh:f69790a21380e5aab9303a252564737333e1e95b5d25567681630e49b17e3ec7",
    "zh:ff6053942c40a99904bd407f3c082c1fa8f927ecce0374566eb7e8ee8145e582",
>>>>>>> af161486
  ]
}

provider "registry.terraform.io/hashicorp/local" {
  version = "2.3.0"
  hashes = [
    "h1:U+DbBqKnXSIqC2z7qIko2dy8w6wwuZd89orPvfeqHk0=",
    "zh:1f1920b3f78c31c6b69cdfe1e016a959667c0e2d01934e1a084b94d5a02cd9d2",
    "zh:550a3cdae0ddb350942624e7b2e8b31d28bc15c20511553432413b1f38f4b214",
    "zh:68d1d9ccbfce2ce56b28a23b22833a5369d4c719d6d75d50e101a8a8dbe33b9b",
    "zh:6ae3ad6d865a906920c313ec2f413d080efe32c230aca711fd106b4cb9022ced",
    "zh:78d5eefdd9e494defcb3c68d282b8f96630502cac21d1ea161f53cfe9bb483b3",
    "zh:a0f413d50f54124057ae3dcd9353a797b84e91dc34bcf85c34a06f8aef1f9b12",
    "zh:a2ac6d4088ceddcd73d88505e18b8226a6e008bff967b9e2d04254ef71b4ac6b",
    "zh:a851010672e5218bdd4c4ea1822706c9025ef813a03da716d647dd6f8e2cffb0",
    "zh:aa797561755041ef2fad99ee9ffc12b5e724e246bb019b21d7409afc2ece3232",
    "zh:c6afa960a20d776f54bb1fc260cd13ead17280ebd87f05b9abcaa841ed29d289",
    "zh:df0975e86b30bb89717b8c8d6d4690b21db66de06e79e6d6cfda769f3304afe6",
    "zh:f0d3cc3da72135efdbe8f4cfbfb0f2f7174827887990a5545e6db1981f0d3a7c",
  ]
}<|MERGE_RESOLUTION|>--- conflicted
+++ resolved
@@ -2,25 +2,6 @@
 # Manual edits may be lost in future updates.
 
 provider "registry.terraform.io/hashicorp/aws" {
-<<<<<<< HEAD
-  version     = "4.57.0"
-  constraints = "4.57.0"
-  hashes = [
-    "h1:/gKhBSz+FU7V8vxRm2FXnMT4/Xhjnv99mtoXtJvnpDE=",
-    "h1:002A+QvO5F/zLDS5SLdhM4F7IBp3D/93zyJG73wIjCw=",
-    "h1:07cB50nnQkmdSHw5ehVEOny4czNYxAAdp00RUKWVa/w=",
-    "h1:0bd5IKkEF1TGE4tgm0VuVMFQg2s6GOXJBU+/b/siYKw=",
-    "h1:Cyrvybt24k7ePkmobQAzTpO7rD6nAYOH7i/sM+ozC2o=",
-    "h1:HcyqPO8tMIK1nuMPJTYZMw4qluWrs8d0w9JmCxk814A=",
-    "h1:LheqY0xLOgVbz2wOhj/rsYHbJHNbqju74IMutOSrlQo=",
-    "h1:LyFe5ycEP7IVxlXXDAwP/wxW8QfFmZ0pVi+EsFrqw2E=",
-    "h1:NOd2LBLOHgJgM8BOYofFrSgL28G4IhUwvgx/E33KoAw=",
-    "h1:b76m+0Afn8VrXUMzHmsQ2b5EnxGFoBxKzo2KKxmFUyM=",
-    "h1:j5VJQtjD57ijmPOQQMNIesWdGU+LMGupYLBcvhQ4UUs=",
-    "h1:lNVSBcuv5npmpJ0D3iNSaXaxTdjFL4eWi+/9M20sato=",
-    "h1:q3ZsFdy1dCGn5/vmUC214pl8ScbSu0AddHB+9JJTxBY=",
-    "h1:xMOeHMZM7RAO6HKP2C6XbbBjGdHogTJ3CwPRw6xFj30=",
-=======
   version     = "4.57.1"
   constraints = "4.57.1"
   hashes = [
@@ -40,7 +21,6 @@
     "zh:f0e33174025b1b57ecfbdd09f2a59c2559ee94d7681e5ae09079e2822ec54ecf",
     "zh:f69790a21380e5aab9303a252564737333e1e95b5d25567681630e49b17e3ec7",
     "zh:ff6053942c40a99904bd407f3c082c1fa8f927ecce0374566eb7e8ee8145e582",
->>>>>>> af161486
   ]
 }
 
